using System;
using System.IO;
using System.Text;
using ArcGIS.Core.CIM;
using ArcGIS.Core.Data;
using ArcGIS.Core.Data.Knowledge;
using ArcGIS.Core.Data.PluginDatastore;
using ArcGIS.Core.Data.Realtime;
using ProSuite.Commons.Ado;
using ProSuite.Commons.Essentials.Assertions;
using ProSuite.Commons.Essentials.CodeAnnotations;
using ProSuite.Commons.GeoDb;
using ProSuite.Commons.Logging;
using Version = ArcGIS.Core.Data.Version;

namespace ProSuite.Commons.AGP.Core.Geodatabase
{
	public static class WorkspaceUtils
	{
		private static readonly IMsg _msg = Msg.ForCurrentClass();

		/// <summary>
		/// Opens a file geodatabase. This method must be run on the MCT. Use QueuedTask.Run.
		/// </summary>
		/// <returns></returns>
		public static ArcGIS.Core.Data.Geodatabase OpenFileGeodatabase([NotNull] string path)
		{
			var connectionPath = new FileGeodatabaseConnectionPath(new Uri(path));

			return (ArcGIS.Core.Data.Geodatabase) OpenDatastore(connectionPath);
		}

		/// <summary>
		/// Opens a geodatabase using the provided catalog path. This method must be run on the MCT.
		/// Use QueuedTask.Run.
		/// </summary>
		/// <param name="catalogPath"></param>
		/// <returns></returns>
		public static ArcGIS.Core.Data.Geodatabase OpenGeodatabase(string catalogPath)
		{
			string extension = Path.GetExtension(catalogPath);

			if (extension
			    .Equals(".sde", StringComparison.InvariantCultureIgnoreCase))
			{
				DatabaseConnectionFile connector = new DatabaseConnectionFile(new Uri(catalogPath));

				return new ArcGIS.Core.Data.Geodatabase(connector);
			}

			if (extension
			    .Equals(".gdb", StringComparison.InvariantCultureIgnoreCase))
			{
				var connector = new FileGeodatabaseConnectionPath(new Uri(catalogPath));

				return new ArcGIS.Core.Data.Geodatabase(connector);
			}

			// Mobile Geodatabase
			if (extension
			    .Equals(".geodatabase", StringComparison.InvariantCultureIgnoreCase))
			{
				var connector = new MobileGeodatabaseConnectionPath(new Uri(catalogPath));

				return new ArcGIS.Core.Data.Geodatabase(connector);
			}

			string message =
				$"Unsupported geodatabase extension: {extension} for path: {catalogPath}";
			_msg.Debug(message);
			throw new NotSupportedException(message);
		}

		/// <summary>
		/// Opens a file geodatabase. This method must be run on the MCT. Use QueuedTask.Run.
		/// </summary>
		[NotNull]
		public static Datastore OpenDatastore([NotNull] Connector connector)
		{
			if (connector is null)
				throw new ArgumentNullException(nameof(connector));

			try
			{
				switch (connector)
				{
					case DatabaseConnectionFile dbConnection:
						return new ArcGIS.Core.Data.Geodatabase(dbConnection);

					case DatabaseConnectionProperties dbConnectionProps:
						return new ArcGIS.Core.Data.Geodatabase(dbConnectionProps);

					case FileGeodatabaseConnectionPath fileGdbConnection:
						return new ArcGIS.Core.Data.Geodatabase(fileGdbConnection);

					case FileSystemConnectionPath fileSystemConnection:
						return new FileSystemDatastore(fileSystemConnection);

					// Only supported starting with Pro 3.2
					//case KnowledgeGraphConnectionProperties knowledgeGraphConnection:
					//	return new KnowledgeGraph(knowledgeGraphConnection);

					case MemoryConnectionProperties memoryConnectionProperties:
						return new ArcGIS.Core.Data.Geodatabase(memoryConnectionProperties);

					case MobileGeodatabaseConnectionPath mobileConnectionProperties:
						return new ArcGIS.Core.Data.Geodatabase(mobileConnectionProperties);

					case PluginDatasourceConnectionPath pluginConnectionPath:
						return new PluginDatastore(pluginConnectionPath);

					case RealtimeServiceConnectionProperties realtimeServiceConnection:
						return new RealtimeDatastore(realtimeServiceConnection);

					case ServiceConnectionProperties serviceConnection:
						return new ArcGIS.Core.Data.Geodatabase(serviceConnection);

					case SQLiteConnectionPath sqLiteConnection:
						return new Database(sqLiteConnection);

					default:
						throw new ArgumentOutOfRangeException(
							$"Unsupported workspace type: {connector.GetType()}");
				}
			}
			catch (Exception e)
			{
				string message =
					$"Failed to open Datastore {GetDatastoreDisplayText(connector)}: {e.Message}";
				_msg.Debug(message, e);

				throw new IOException(message, e);
			}
		}

		/// <summary>
		/// Creates a connector for the specified workspace factory and connection string.
		/// </summary>
		/// <param name="factory">The workspace factory type.</param>
		/// <param name="connectionString">The connection string.</param>
		/// <returns>A connector appropriate for the specified workspace factory.</returns>
		/// <exception cref="ArgumentOutOfRangeException">Thrown when an unsupported workspace factory is specified.</exception>
		[NotNull]
		public static Connector CreateConnector(WorkspaceFactory factory,
		                                        [NotNull] string connectionString)
		{
			Assert.ArgumentNotNull(connectionString, nameof(connectionString));

			switch (factory)
			{
				case WorkspaceFactory.FileGDB:
					string filePath = connectionString;
					// Extract actual path if it has a DATABASE= prefix
					if (connectionString.StartsWith("DATABASE=",
					                                StringComparison.OrdinalIgnoreCase))
					{
						filePath = connectionString.Substring("DATABASE=".Length);
					}

					return new FileGeodatabaseConnectionPath(new Uri(filePath, UriKind.Absolute));

				case WorkspaceFactory.SDE:
					DatabaseConnectionProperties connectionProperties =
						GetConnectionProperties(connectionString);

					return connectionProperties;

				case WorkspaceFactory.Shapefile:
					return new FileSystemConnectionPath(
						new Uri(connectionString, UriKind.Absolute),
						FileSystemDatastoreType.Shapefile);

				// TODO: SQLite, others?

				default:
					throw new ArgumentOutOfRangeException(nameof(factory), factory,
					                                      $"Unsupported workspace factory: {factory}");
			}
		}

		public static bool IsSameDatastore([CanBeNull] Datastore datastore1,
		                                   [CanBeNull] Datastore datastore2,
		                                   DatastoreComparison comparison =
			                                   DatastoreComparison.Exact)
		{
			// Comparison in case of null:
			if (datastore1 == null && datastore2 == null)
			{
				return true;
			}

			if (datastore1 == null || datastore2 == null)
			{
				return false;
			}

			if (comparison == DatastoreComparison.ReferenceEquals)
			{
				return ReferenceEquals(datastore1, datastore2) ||
				       Equals(datastore1.Handle, datastore2.Handle);
			}

			DatastoreName datastoreName1 = new DatastoreName(datastore1.GetConnector());
			DatastoreName datastoreName2 = new DatastoreName(datastore2.GetConnector());

			return datastoreName1.Equals(datastoreName2, comparison);
		}

		public static string GetCatalogPath([NotNull] ArcGIS.Core.Data.Geodatabase geodatabase)
		{
			Uri uri = geodatabase.GetPath();

			// NOTE: AbsolutePath messes up blanks!
			return uri.LocalPath;
		}

		[CanBeNull]
		public static Version GetDefaultVersion([NotNull] Datastore datastore)
		{
			Assert.ArgumentNotNull(datastore, nameof(datastore));

			if (datastore is ArcGIS.Core.Data.Geodatabase geodatabase &&
			    geodatabase.IsVersioningSupported())
			{
				using (VersionManager versionManager = geodatabase.GetVersionManager())
				{
					Version version = versionManager.GetCurrentVersion();
					Version parent;
					while ((parent = version.GetParent()) != null)
					{
						version = parent;
					}

					return version;
				}
			}

			return null;
		}

		[CanBeNull]
		public static Version GetCurrentVersion([NotNull] Datastore datastore)
		{
			Assert.ArgumentNotNull(datastore, nameof(datastore));

			if (datastore is ArcGIS.Core.Data.Geodatabase geodatabase &&
			    geodatabase.IsVersioningSupported())
			{
				VersionManager versionManager = geodatabase.GetVersionManager();

				Version version = versionManager.GetCurrentVersion();

				return version;
			}

			return null;
		}

		public static DatabaseConnectionProperties GetConnectionProperties(
			[NotNull] string connectionString)
		{
			Assert.ArgumentNotNullOrEmpty(connectionString, nameof(connectionString));

			var builder = new ConnectionStringBuilder(connectionString);

			Assert.True(
				Enum.TryParse(builder["dbclient"], ignoreCase: true,
				              out EnterpriseDatabaseType databaseType),
				$"Cannot parse {nameof(EnterpriseDatabaseType)} from connection string {connectionString}");

			Assert.True(
				Enum.TryParse(builder["authentication_mode"], ignoreCase: true,
				              out AuthenticationMode authMode),
				$"Cannot parse {nameof(AuthenticationMode)} from connection string {connectionString}");

			string instance = builder["instance"];

			// Real-world examples for instance:
			// Oracle:
			// - "sde:oracle11g:TOPGIST:SDE"
			// - "sde:oracle$sde:oracle11g:gdzh"

			// PostgreSQL:
			// sde:postgresql:localhost

			// NOTE: Sometimes the DB_CONNECTION_PROPERTIES contains the single instance name,
			//       but it can also contain the colon-separated components.
			// TODO: Test with other connections!
			string database = builder["database"];
			//if (databaseType == EnterpriseDatabaseType.PostgreSQL)
			//{
			//	database = builder["database"];
			//}
			//else
			//{
			//	database = string.IsNullOrEmpty(builder["server"])
			//		           ? builder["database"]
			//		           : builder["server"];
			//}

			string[] strings = instance?.Split(':');

			if (strings?.Length > 1)
			{
				string lastItem = strings[^1];

				if (lastItem.Equals("SDE", StringComparison.OrdinalIgnoreCase))
				{
					// Take the second last item
					instance = strings[^2];
				}
				else if (lastItem.Contains('$'))
				{
					// Very legacy. E.g. oracle$TOPGIST
					string server = builder["server"];
					if (! string.IsNullOrEmpty(server))
					{
						instance = server;
					}
					else
					{
						instance = lastItem.Split('$')[^1];
					}
				}
				else
				{
					instance = lastItem;
				}
			}

			var connectionProperties =
				new DatabaseConnectionProperties(databaseType)
				{
					AuthenticationMode = authMode,
					ProjectInstance = builder["project_instance"],
					Database = database,
					Instance = instance,
					Version = builder["version"],
					Branch = builder["branch"],
					Password = builder["encrypted_password"],
					User = builder["user"]
				};

			return connectionProperties;
		}

		/// <summary>
		/// Gets a displayable text describing a given workspace.
		/// </summary>
		/// <param name="datastore">The workspace</param>
		[NotNull]
		public static string GetDatastoreDisplayText(Datastore datastore)
		{
			Connector connector = datastore?.GetConnector();

			return GetDatastoreDisplayText(connector);
		}

		/// <summary>
		/// Gets a displayable text describing a given datastore connector.
		/// </summary>
		/// <param name="connector">The connector</param>
		public static string GetDatastoreDisplayText([CanBeNull] Connector connector)
		{
			// TODO: parameter "detailed" to include full info (but no passwords)

			const string nullPathText = "<undefined path>";
			try
			{
<<<<<<< HEAD
				switch (connector)
				{
					case DatabaseConnectionFile dbConnection:
						return $"SDE connection {dbConnection.Path?.LocalPath ?? nullPathText}";
=======
				case null:
					return "<null>";

				case DatabaseConnectionFile dbConnection:
					return $"SDE connection {dbConnection.Path?.LocalPath ?? nullPathText}";
>>>>>>> ba5a338e

					case DatabaseConnectionProperties dbConnectionProps:
						return GetConnectionDisplayText(dbConnectionProps);

					case FileGeodatabaseConnectionPath fileGdbConnection:
						return $"File Geodatabase {fileGdbConnection.Path.LocalPath}";

					case FileSystemConnectionPath fileSystemConnection:
						return $"{fileSystemConnection.Type} datastore {fileSystemConnection.Path}";

					case MemoryConnectionProperties memoryConnectionProperties:
						return $"In-Memory Geodatabase {memoryConnectionProperties.Name}";

					case MobileGeodatabaseConnectionPath mobileConnectionProperties:
						return $"Mobile Geodatabase {mobileConnectionProperties.Path}";

					case PluginDatasourceConnectionPath pluginConnectionPath:
						return
							$"Plug-in {pluginConnectionPath.PluginIdentifier} {pluginConnectionPath.DatasourcePath}";

<<<<<<< HEAD
					case RealtimeServiceConnectionProperties realtimeServiceConnection:
						return
							$"Real-Time connection ({realtimeServiceConnection.Type}) {realtimeServiceConnection.URL}";
=======
				case RealtimeServiceConnectionProperties realtimeServiceConnection:
					return $"Real-Time connection ({realtimeServiceConnection.Type}) {realtimeServiceConnection.URL}";
>>>>>>> ba5a338e

					case ServiceConnectionProperties serviceConnection:
						return $"Service connection {serviceConnection.URL}";

<<<<<<< HEAD
					case SQLiteConnectionPath sqLiteConnection:
						return $"SQLite Database {sqLiteConnection.Path}";

					default:
						throw new ArgumentOutOfRangeException(
							$"Unsupported workspace type: {connector.GetType()}");
				}
			}
			catch (Exception e)
			{
				_msg.Debug($"Error getting connector display text: {e.Message}", e);
				return $"<error: {e.Message}>";
=======
				case SQLiteConnectionPath sqLiteConnection:
					return $"SQLite database {sqLiteConnection.Path}";

				default:
					return $"Unknown connection of type {connector.GetType().Name}";
>>>>>>> ba5a338e
			}
		}

		public static WorkspaceDbType GetWorkspaceDbType(Datastore datastore)
		{
			if (datastore is ArcGIS.Core.Data.Geodatabase geodatabase)
			{
				GeodatabaseType gdbType = geodatabase.GetGeodatabaseType();

				// TODO: Test newer workspace types, such as sqlite, Netezza

				var connector = geodatabase.GetConnector();

				if (gdbType == GeodatabaseType.LocalDatabase)
				{
					return WorkspaceDbType.FileGeodatabase;
				}

				if (gdbType == GeodatabaseType.FileSystem)
				{
					return WorkspaceDbType.FileSystem;
				}

				if (gdbType != GeodatabaseType.RemoteDatabase)
				{
					return WorkspaceDbType.Unknown;
				}

				if (connector is DatabaseConnectionProperties connectionProperties)
				{
					switch (connectionProperties.DBMS)
					{
						case EnterpriseDatabaseType.Oracle:
							return WorkspaceDbType.ArcSDEOracle;
						case EnterpriseDatabaseType.Informix:
							return WorkspaceDbType.ArcSDEInformix;
						case EnterpriseDatabaseType.SQLServer:
							return WorkspaceDbType.ArcSDESqlServer;
						case EnterpriseDatabaseType.PostgreSQL:
							return WorkspaceDbType.ArcSDEPostgreSQL;
						case EnterpriseDatabaseType.DB2:
							return WorkspaceDbType.ArcSDEDB2;
						case EnterpriseDatabaseType.SQLite:
							return WorkspaceDbType.MobileGeodatabase;
						default:
							return WorkspaceDbType.ArcSDE;
					}
				}

				// No connection properties (probably SDE file -> TODO: How to find the connection details? Connection string?)
				return WorkspaceDbType.ArcSDE;
			}

			return WorkspaceDbType.Unknown;
		}

		private static string GetConnectionDisplayText(
			[NotNull] DatabaseConnectionProperties dbConnectionProps)
		{
			const string nullVersionText = "<undefined version>";

			string versionName = dbConnectionProps.Version ??
			                     dbConnectionProps.Branch ?? nullVersionText;

			string databaseName = dbConnectionProps.Database;
			string instance = dbConnectionProps.Instance;

			return string.IsNullOrEmpty(databaseName)
				       ? $"{instance} - {versionName}"
				       : $"{databaseName} ({instance}) - {versionName}";
		}

		public static string ConnectionPropertiesToString(
			[NotNull] DatabaseConnectionProperties dbConnectionProps)
		{
			var sb = new StringBuilder();

			sb.Append("DBMS: ").AppendLine(dbConnectionProps.DBMS.ToString());
			sb.Append("Database: ").AppendLine(dbConnectionProps.Database);
			sb.Append("Instance: ").AppendLine(dbConnectionProps.Instance);
			sb.Append("Authentication Mode: ")
			  .AppendLine(dbConnectionProps.AuthenticationMode.ToString());
			sb.Append("User: ").AppendLine(dbConnectionProps.User);
			sb.Append("Version: ").AppendLine(dbConnectionProps.Version);
			sb.Append("Branch: ").AppendLine(dbConnectionProps.Branch);
			sb.Append("Project Instance: ").Append(dbConnectionProps.ProjectInstance);

			return sb.ToString();
		}

		public static WorkspaceFactory GetWorkspaceFactory([NotNull] Connector connector)
		{
			WorkspaceFactory result;

			switch (connector)
			{
#if ARCGISPRO_GREATER_3_2
				case BimFileConnectionProperties:
					result = WorkspaceFactory.BIMFile;
					break;
#endif
				case DatabaseConnectionFile:
				case DatabaseConnectionProperties:
					result = WorkspaceFactory.SDE;
					break;
				case FileGeodatabaseConnectionPath:
					result = WorkspaceFactory.FileGDB;
					break;
				case FileSystemConnectionPath:
					result = WorkspaceFactory.Shapefile;
					break;
				case KnowledgeGraphConnectionProperties:
					result = WorkspaceFactory.KnowledgeGraph;
					break;
				case MemoryConnectionProperties:
					result = WorkspaceFactory.InMemoryDB;
					break;
				case MobileGeodatabaseConnectionPath:
				case SQLiteConnectionPath:
					result = WorkspaceFactory.SQLite;
					break;
				case PluginDatasourceConnectionPath:
					result = WorkspaceFactory.Custom;
					break;
				case RealtimeServiceConnectionProperties:
					result = WorkspaceFactory.StreamService;
					break;
				case ServiceConnectionProperties:
					result = WorkspaceFactory.FeatureService;
					break;

				default:
					throw new NotImplementedException(
						$"connector {connector.GetType()} is not implemented");
			}

			return result;
		}
	}
}<|MERGE_RESOLUTION|>--- conflicted
+++ resolved
@@ -367,18 +367,13 @@
 			const string nullPathText = "<undefined path>";
 			try
 			{
-<<<<<<< HEAD
 				switch (connector)
 				{
+					case null:
+						return "<null>";
+
 					case DatabaseConnectionFile dbConnection:
 						return $"SDE connection {dbConnection.Path?.LocalPath ?? nullPathText}";
-=======
-				case null:
-					return "<null>";
-
-				case DatabaseConnectionFile dbConnection:
-					return $"SDE connection {dbConnection.Path?.LocalPath ?? nullPathText}";
->>>>>>> ba5a338e
 
 					case DatabaseConnectionProperties dbConnectionProps:
 						return GetConnectionDisplayText(dbConnectionProps);
@@ -399,38 +394,24 @@
 						return
 							$"Plug-in {pluginConnectionPath.PluginIdentifier} {pluginConnectionPath.DatasourcePath}";
 
-<<<<<<< HEAD
 					case RealtimeServiceConnectionProperties realtimeServiceConnection:
 						return
 							$"Real-Time connection ({realtimeServiceConnection.Type}) {realtimeServiceConnection.URL}";
-=======
-				case RealtimeServiceConnectionProperties realtimeServiceConnection:
-					return $"Real-Time connection ({realtimeServiceConnection.Type}) {realtimeServiceConnection.URL}";
->>>>>>> ba5a338e
 
 					case ServiceConnectionProperties serviceConnection:
 						return $"Service connection {serviceConnection.URL}";
 
-<<<<<<< HEAD
 					case SQLiteConnectionPath sqLiteConnection:
 						return $"SQLite Database {sqLiteConnection.Path}";
 
 					default:
-						throw new ArgumentOutOfRangeException(
-							$"Unsupported workspace type: {connector.GetType()}");
+						return $"Unknown connection of type {connector.GetType().Name}";
 				}
 			}
 			catch (Exception e)
 			{
 				_msg.Debug($"Error getting connector display text: {e.Message}", e);
 				return $"<error: {e.Message}>";
-=======
-				case SQLiteConnectionPath sqLiteConnection:
-					return $"SQLite database {sqLiteConnection.Path}";
-
-				default:
-					return $"Unknown connection of type {connector.GetType().Name}";
->>>>>>> ba5a338e
 			}
 		}
 
