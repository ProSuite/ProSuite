using System;
using System.IO;
using System.Text;
using ArcGIS.Core.CIM;
using ArcGIS.Core.Data;
using ArcGIS.Core.Data.Knowledge;
using ArcGIS.Core.Data.PluginDatastore;
using ArcGIS.Core.Data.Realtime;
using ProSuite.Commons.Ado;
using ProSuite.Commons.Essentials.Assertions;
using ProSuite.Commons.Essentials.CodeAnnotations;
using ProSuite.Commons.GeoDb;
using ProSuite.Commons.Logging;
using Version = ArcGIS.Core.Data.Version;

namespace ProSuite.Commons.AGP.Core.Geodatabase
{
	public static class WorkspaceUtils
	{
		private static readonly IMsg _msg = Msg.ForCurrentClass();

		/// <summary>
		/// Opens a file geodatabase. This method must be run on the MCT. Use QueuedTask.Run.
		/// </summary>
		/// <returns></returns>
		public static ArcGIS.Core.Data.Geodatabase OpenFileGeodatabase([NotNull] string path)
		{
			var connectionPath = new FileGeodatabaseConnectionPath(new Uri(path));

			return (ArcGIS.Core.Data.Geodatabase) OpenDatastore(connectionPath);
		}

		/// <summary>
		/// Opens a geodatabase using the provided catalog path. This method must be run on the MCT.
		/// Use QueuedTask.Run.
		/// </summary>
		/// <param name="catalogPath"></param>
		/// <returns></returns>
		public static ArcGIS.Core.Data.Geodatabase OpenGeodatabase(string catalogPath)
		{
			string extension = Path.GetExtension(catalogPath);

			if (extension
			    .Equals(".sde", StringComparison.InvariantCultureIgnoreCase))
			{
				DatabaseConnectionFile connector = new DatabaseConnectionFile(new Uri(catalogPath));

				return new ArcGIS.Core.Data.Geodatabase(connector);
			}

			if (extension
			    .Equals(".gdb", StringComparison.InvariantCultureIgnoreCase))
			{
				var connector = new FileGeodatabaseConnectionPath(new Uri(catalogPath));

				return new ArcGIS.Core.Data.Geodatabase(connector);
			}

			// Mobile Geodatabase
			if (extension
			    .Equals(".geodatabase", StringComparison.InvariantCultureIgnoreCase))
			{
				var connector = new MobileGeodatabaseConnectionPath(new Uri(catalogPath));

				return new ArcGIS.Core.Data.Geodatabase(connector);
			}

			string message =
				$"Finder: Unsupported geodatabase extension: {extension} for path: {catalogPath}";
			_msg.Debug(message);
			throw new NotSupportedException(message);
		}

		/// <summary>
		/// Opens a file geodatabase. This method must be run on the MCT. Use QueuedTask.Run.
		/// </summary>
		/// <returns></returns>
		[NotNull]
		public static Datastore OpenDatastore([NotNull] Connector connector)
		{
			try
			{
				switch (connector)
				{
					case DatabaseConnectionFile dbConnection:
						return new ArcGIS.Core.Data.Geodatabase(dbConnection);

					case DatabaseConnectionProperties dbConnectionProps:
						return new ArcGIS.Core.Data.Geodatabase(dbConnectionProps);

					case FileGeodatabaseConnectionPath fileGdbConnection:
						return new ArcGIS.Core.Data.Geodatabase(fileGdbConnection);

					case FileSystemConnectionPath fileSystemConnection:
						return new FileSystemDatastore(fileSystemConnection);

					// Only supported starting with Pro 3.2
					//case KnowledgeGraphConnectionProperties knowledgeGraphConnection:
					//	return new KnowledgeGraph(knowledgeGraphConnection);

					case MemoryConnectionProperties memoryConnectionProperties:
						return new ArcGIS.Core.Data.Geodatabase(memoryConnectionProperties);

					case MobileGeodatabaseConnectionPath mobileConnectionProperties:
						return new ArcGIS.Core.Data.Geodatabase(mobileConnectionProperties);

					case PluginDatasourceConnectionPath pluginConnectionPath:
						return new PluginDatastore(pluginConnectionPath);

					case RealtimeServiceConnectionProperties realtimeServiceConnection:
						return new RealtimeDatastore(realtimeServiceConnection);

					case ServiceConnectionProperties serviceConnection:
						return new ArcGIS.Core.Data.Geodatabase(serviceConnection);

					case SQLiteConnectionPath sqLiteConnection:
						return new Database(sqLiteConnection);

					default:
						throw new ArgumentOutOfRangeException(
							$"Unsupported workspace type: {connector.GetType()}");
				}
			}
			catch (Exception e)
			{
				string message =
					$"Failed to open Datastore {GetDatastoreDisplayText(connector)}: {e.Message}";
				_msg.Debug(message, e);

				throw new IOException(message, e);
			}
		}

		/// <summary>
		/// Creates a connector for the specified workspace factory and connection string.
		/// </summary>
		/// <param name="factory">The workspace factory type.</param>
		/// <param name="connectionString">The connection string.</param>
		/// <returns>A connector appropriate for the specified workspace factory.</returns>
		/// <exception cref="ArgumentOutOfRangeException">Thrown when an unsupported workspace factory is specified.</exception>
		[NotNull]
		public static Connector CreateConnector(WorkspaceFactory factory,
		                                        [NotNull] string connectionString)
		{
			Assert.ArgumentNotNull(connectionString, nameof(connectionString));

			switch (factory)
			{
				case WorkspaceFactory.FileGDB:
					string filePath = connectionString;
					// Extract actual path if it has a DATABASE= prefix
					if (connectionString.StartsWith("DATABASE=",
					                                StringComparison.OrdinalIgnoreCase))
					{
						filePath = connectionString.Substring("DATABASE=".Length);
					}

					return new FileGeodatabaseConnectionPath(new Uri(filePath, UriKind.Absolute));

				case WorkspaceFactory.SDE:
					DatabaseConnectionProperties connectionProperties =
						GetConnectionProperties(connectionString);

					return connectionProperties;

				case WorkspaceFactory.Shapefile:
					return new FileSystemConnectionPath(
						new Uri(connectionString, UriKind.Absolute),
						FileSystemDatastoreType.Shapefile);

				// TODO: SQLite, others?

				default:
					throw new ArgumentOutOfRangeException(nameof(factory), factory,
					                                      $"Unsupported workspace factory: {factory}");
			}
		}

		public static bool IsSameDatastore([CanBeNull] Datastore datastore1,
		                                   [CanBeNull] Datastore datastore2,
		                                   DatastoreComparison comparison =
			                                   DatastoreComparison.Exact)
		{
			// Comparison in case of null:
			if (datastore1 == null && datastore2 == null)
			{
				return true;
			}

			if (datastore1 == null || datastore2 == null)
			{
				return false;
			}

			if (comparison == DatastoreComparison.ReferenceEquals)
			{
				return ReferenceEquals(datastore1, datastore2) ||
				       Equals(datastore1.Handle, datastore2.Handle);
			}

			DatastoreName datastoreName1 = new DatastoreName(datastore1.GetConnector());
			DatastoreName datastoreName2 = new DatastoreName(datastore2.GetConnector());

			return datastoreName1.Equals(datastoreName2, comparison);
		}

		public static string GetCatalogPath([NotNull] ArcGIS.Core.Data.Geodatabase geodatabase)
		{
			Uri uri = geodatabase.GetPath();

			// NOTE: AbsolutePath messes up blanks!
			return uri.LocalPath;
		}

		[CanBeNull]
		public static Version GetDefaultVersion([NotNull] Datastore datastore)
		{
			Assert.ArgumentNotNull(datastore, nameof(datastore));

			if (datastore is ArcGIS.Core.Data.Geodatabase geodatabase &&
			    geodatabase.IsVersioningSupported())
			{
				using (VersionManager versionManager = geodatabase.GetVersionManager())
				{
					Version version = versionManager.GetCurrentVersion();
					Version parent;
					while ((parent = version.GetParent()) != null)
					{
						version = parent;
					}

					return version;
				}
			}

			return null;
		}

		[CanBeNull]
		public static Version GetCurrentVersion([NotNull] Datastore datastore)
		{
			Assert.ArgumentNotNull(datastore, nameof(datastore));

			if (datastore is ArcGIS.Core.Data.Geodatabase geodatabase &&
			    geodatabase.IsVersioningSupported())
			{
				VersionManager versionManager = geodatabase.GetVersionManager();

				Version version = versionManager.GetCurrentVersion();

				return version;
			}

			return null;
		}

		public static DatabaseConnectionProperties GetConnectionProperties(
			[NotNull] string connectionString)
		{
			Assert.ArgumentNotNullOrEmpty(connectionString, nameof(connectionString));

			var builder = new ConnectionStringBuilder(connectionString);

			Assert.True(
				Enum.TryParse(builder["dbclient"], ignoreCase: true,
				              out EnterpriseDatabaseType databaseType),
				$"Cannot parse {nameof(EnterpriseDatabaseType)} from connection string {connectionString}");

			Assert.True(
				Enum.TryParse(builder["authentication_mode"], ignoreCase: true,
				              out AuthenticationMode authMode),
				$"Cannot parse {nameof(AuthenticationMode)} from connection string {connectionString}");

			string instance = builder["instance"];

			// Real-world examples for instance:
			// Oracle:
			// - "sde:oracle11g:TOPGIST:SDE"
			// - "sde:oracle$sde:oracle11g:gdzh"

			// PostgreSQL:
			// sde:postgresql:localhost

			// NOTE: Sometimes the DB_CONNECTION_PROPERTIES contains the single instance name,
			//       but it can also contain the colon-separated components.
			// TODO: Test with other connections!
			string database = builder["database"];
			//if (databaseType == EnterpriseDatabaseType.PostgreSQL)
			//{
			//	database = builder["database"];
			//}
			//else
			//{
			//	database = string.IsNullOrEmpty(builder["server"])
			//		           ? builder["database"]
			//		           : builder["server"];
			//}

			string[] strings = instance?.Split(':');

			if (strings?.Length > 1)
			{
				string lastItem = strings[^1];

				if (lastItem.Equals("SDE", StringComparison.OrdinalIgnoreCase))
				{
					// Take the second last item
					instance = strings[^2];
				}
				else if (lastItem.Contains('$'))
				{
					// Very legacy. E.g. oracle$TOPGIST
					string server = builder["server"];
					if (! string.IsNullOrEmpty(server))
					{
						instance = server;
					}
					else
					{
						instance = lastItem.Split('$')[^1];
					}
				}
				else
				{
					instance = lastItem;
				}
			}

			var connectionProperties =
				new DatabaseConnectionProperties(databaseType)
				{
					AuthenticationMode = authMode,
					ProjectInstance = builder["project_instance"],
					Database = database,
					Instance = instance,
					Version = builder["version"],
					Branch = builder["branch"],
					Password = builder["encrypted_password"],
					User = builder["user"]
				};

			return connectionProperties;
		}

		/// <summary>
		/// Gets a displayable text describing a given workspace.
		/// </summary>
		/// <param name="datastore">The workspace.</param>
		/// <returns></returns>
		[NotNull]
		public static string GetDatastoreDisplayText([NotNull] Datastore datastore)
		{
			Assert.ArgumentNotNull(datastore, nameof(datastore));

			Connector connector = datastore.GetConnector();

			return GetDatastoreDisplayText(connector);
		}

		/// <summary>
		/// Gets a displayable text describing a given datastore connector.
		/// </summary>
		/// <param name="connector">The connector.</param>
		/// <returns></returns>
		public static string GetDatastoreDisplayText([CanBeNull] Connector connector)
		{
			// TODO: Add parameter bool detailed which includes the full info including user names etc.

			if (connector == null)
			{
				return "<null>";
			}

			const string nullPathText = "<undefined path>";

			switch (connector)
			{
				case DatabaseConnectionFile dbConnection:
					return $"SDE connection {dbConnection.Path?.LocalPath ?? nullPathText}";

				case DatabaseConnectionProperties dbConnectionProps:
					return GetConnectionDisplayText(dbConnectionProps);

				case FileGeodatabaseConnectionPath fileGdbConnection:
					return $"File Geodatabase {fileGdbConnection.Path.LocalPath}";

				case FileSystemConnectionPath fileSystemConnection:
					return $"{fileSystemConnection.Type} datastore {fileSystemConnection.Path}";

				case MemoryConnectionProperties memoryConnectionProperties:
					return $"In-Memory Geodatabase {memoryConnectionProperties.Name}";

				case MobileGeodatabaseConnectionPath mobileConnectionProperties:
					return $"Mobile Geodatabase {mobileConnectionProperties.Path}";

				case PluginDatasourceConnectionPath pluginConnectionPath:
					return
						$"Plug-in {pluginConnectionPath.PluginIdentifier} {pluginConnectionPath.DatasourcePath}";

				case RealtimeServiceConnectionProperties realtimeServiceConnection:
					return
						$"Real-Time connection ({realtimeServiceConnection.Type}) {realtimeServiceConnection.URL}";

				case ServiceConnectionProperties serviceConnection:
					return $"Service connection {serviceConnection.URL}";

				case SQLiteConnectionPath sqLiteConnection:
					return $"SQLite Database {sqLiteConnection.Path}";

				default:
					throw new ArgumentOutOfRangeException(
						$"Unsupported workspace type: {connector.GetType()}");
			}
		}

		public static WorkspaceDbType GetWorkspaceDbType(Datastore datastore)
		{
			if (datastore is ArcGIS.Core.Data.Geodatabase geodatabase)
			{
				GeodatabaseType gdbType = geodatabase.GetGeodatabaseType();

				// TODO: Test newer workspace types, such as sqlite, Netezza

				var connector = geodatabase.GetConnector();

				if (gdbType == GeodatabaseType.LocalDatabase)
				{
					return WorkspaceDbType.FileGeodatabase;
				}

				if (gdbType == GeodatabaseType.FileSystem)
				{
					return WorkspaceDbType.FileSystem;
				}

				if (gdbType != GeodatabaseType.RemoteDatabase)
				{
					return WorkspaceDbType.Unknown;
				}

				if (connector is DatabaseConnectionProperties connectionProperties)
				{
					switch (connectionProperties.DBMS)
					{
						case EnterpriseDatabaseType.Oracle:
							return WorkspaceDbType.ArcSDEOracle;
						case EnterpriseDatabaseType.Informix:
							return WorkspaceDbType.ArcSDEInformix;
						case EnterpriseDatabaseType.SQLServer:
							return WorkspaceDbType.ArcSDESqlServer;
						case EnterpriseDatabaseType.PostgreSQL:
							return WorkspaceDbType.ArcSDEPostgreSQL;
						case EnterpriseDatabaseType.DB2:
							return WorkspaceDbType.ArcSDEDB2;
						case EnterpriseDatabaseType.SQLite:
							return WorkspaceDbType.MobileGeodatabase;
						default:
							return WorkspaceDbType.ArcSDE;
					}
				}

				// No connection properties (probably SDE file -> TODO: How to find the connection details? Connection string?)
				return WorkspaceDbType.ArcSDE;
			}

			return WorkspaceDbType.Unknown;
		}

		private static string GetConnectionDisplayText(
			[NotNull] DatabaseConnectionProperties dbConnectionProps)
		{
			const string nullVersionText = "<undefined version>";

			string versionName = dbConnectionProps.Version ??
			                     dbConnectionProps.Branch ?? nullVersionText;

			string databaseName = dbConnectionProps.Database;
			string instance = dbConnectionProps.Instance;

			return string.IsNullOrEmpty(databaseName)
				       ? $"{instance} - {versionName}"
				       : $"{databaseName} ({instance}) - {versionName}";
		}

		public static string ConnectionPropertiesToString(
			[NotNull] DatabaseConnectionProperties dbConnectionProps)
		{
			var sb = new StringBuilder();

			sb.Append("DBMS: ").AppendLine(dbConnectionProps.DBMS.ToString());
			sb.Append("Database: ").AppendLine(dbConnectionProps.Database);
			sb.Append("Instance: ").AppendLine(dbConnectionProps.Instance);
			sb.Append("Authentication Mode: ")
			  .AppendLine(dbConnectionProps.AuthenticationMode.ToString());
			sb.Append("User: ").AppendLine(dbConnectionProps.User);
			sb.Append("Version: ").AppendLine(dbConnectionProps.Version);
			sb.Append("Branch: ").AppendLine(dbConnectionProps.Branch);
			sb.Append("Project Instance: ").Append(dbConnectionProps.ProjectInstance);

			return sb.ToString();
		}

<<<<<<< HEAD
		/// <summary>
		/// Very simple utility to determine whether the dataset or field is
		/// unqualified. Works at least for Oracle DB.
		/// </summary>
		public static string Unqualified(string name)
		{
			if (name is null) return null;
			int index = name.LastIndexOf('.');
			if (index < 0) return name;
			return name.Substring(index + 1);
=======
		public static WorkspaceFactory GetWorkspaceFactory([NotNull] Connector connector)
		{
			WorkspaceFactory result;

			switch (connector)
			{
#if ARCGISPRO_GREATER_3_2
				case BimFileConnectionProperties:
					result = WorkspaceFactory.BIMFile;
					break;
#endif
				case DatabaseConnectionFile:
				case DatabaseConnectionProperties:
					result = WorkspaceFactory.SDE;
					break;
				case FileGeodatabaseConnectionPath:
					result = WorkspaceFactory.FileGDB;
					break;
				case FileSystemConnectionPath:
					result = WorkspaceFactory.Shapefile;
					break;
				case KnowledgeGraphConnectionProperties:
					result = WorkspaceFactory.KnowledgeGraph;
					break;
				case MemoryConnectionProperties:
					result = WorkspaceFactory.InMemoryDB;
					break;
				case MobileGeodatabaseConnectionPath:
				case SQLiteConnectionPath:
					result = WorkspaceFactory.SQLite;
					break;
				case PluginDatasourceConnectionPath:
					result = WorkspaceFactory.Custom;
					break;
				case RealtimeServiceConnectionProperties:
					result = WorkspaceFactory.StreamService;
					break;
				case ServiceConnectionProperties:
					result = WorkspaceFactory.FeatureService;
					break;

				default:
					throw new NotImplementedException(
						$"connector {connector.GetType()} is not implemented");
			}

			return result;
>>>>>>> a71677a3
		}
	}
}<|MERGE_RESOLUTION|>--- conflicted
+++ resolved
@@ -500,7 +500,6 @@
 			return sb.ToString();
 		}
 
-<<<<<<< HEAD
 		/// <summary>
 		/// Very simple utility to determine whether the dataset or field is
 		/// unqualified. Works at least for Oracle DB.
@@ -511,7 +510,8 @@
 			int index = name.LastIndexOf('.');
 			if (index < 0) return name;
 			return name.Substring(index + 1);
-=======
+		}
+
 		public static WorkspaceFactory GetWorkspaceFactory([NotNull] Connector connector)
 		{
 			WorkspaceFactory result;
@@ -559,7 +559,6 @@
 			}
 
 			return result;
->>>>>>> a71677a3
 		}
 	}
 }