using System;
using ProSuite.Commons.Essentials.Assertions;
using ProSuite.Commons.Essentials.CodeAnnotations;
using ProSuite.Commons.Logging;
using ProSuite.Commons.Reflection;
using ProSuite.QA.Core;

namespace ProSuite.DomainModel.Core.QA
{
	public static class InstanceDescriptorUtils
	{
		private static readonly IMsg _msg = Msg.ForCurrentClass();

		[CanBeNull]
		public static IInstanceInfo GetInstanceInfo([NotNull] InstanceDescriptor descriptor)
		{
			Assert.ArgumentNotNull(descriptor, nameof(descriptor));

			if (descriptor.InstanceInfo != null)
			{
				return descriptor.InstanceInfo;
			}

			IInstanceInfo result = null;

			if (descriptor is TestDescriptor testDescriptor)
			{
				result = GetInstanceInfo(testDescriptor);
			}
			else if (descriptor.Class != null)
			{
				result = new InstanceInfo(descriptor.Class.AssemblyName,
				                          descriptor.Class.TypeName,
				                          descriptor.ConstructorId);
			}

			// Cache it
			descriptor.InstanceInfo = result;

			return result;
		}

		/// <summary>
		/// Gets the test implementation info. Requires the test class or the test factory descriptor to be defined.
		/// </summary>
		/// <param name="testDescriptor"></param>
		/// <returns>InstanceInfo or null if neither the test class nor the test factory descriptor are defined.</returns>
		[CanBeNull]
		private static IInstanceInfo GetInstanceInfo([NotNull] TestDescriptor testDescriptor)
		{
			Assert.ArgumentNotNull(testDescriptor, nameof(testDescriptor));

			if (testDescriptor.TestClass != null)
			{
				if (TryGetAlgorithmDefinitionType(testDescriptor.TestClass,
				                                  out Type definitionType))
				{
					return new InstanceInfo(definitionType, testDescriptor.ConstructorId);
				}

				return new InstanceInfo(testDescriptor.TestClass.AssemblyName,
				                        testDescriptor.TestClass.TypeName,
				                        testDescriptor.TestConstructorId);
			}

			if (testDescriptor.TestFactoryDescriptor != null)
			{
				if (TryGetTestFactoryDefinition(
					    testDescriptor, out TestFactoryDefinition factoryDefinition))
				{
					return factoryDefinition;
				}

				return testDescriptor.TestFactoryDescriptor
				                     .CreateInstance<IInstanceInfo>();
			}

			return null;
		}

<<<<<<< HEAD
		[CanBeNull]
		public static IInstanceInfo GetInstanceInfo([NotNull] InstanceDescriptor descriptor)
		{
			Assert.ArgumentNotNull(descriptor, nameof(descriptor));

			if (descriptor is TestDescriptor testDescriptor)
			{
				return GetInstanceInfo(testDescriptor);
			}

			if (descriptor.Class != null)
			{
				if (TryGetAlgorithmDefinitionType(descriptor.Class,
				                                  out Type definitionType))
				{
					return new InstanceInfo(definitionType, descriptor.ConstructorId);
				}

				return new InstanceInfo(descriptor.Class.AssemblyName,
				                        descriptor.Class.TypeName,
				                        descriptor.ConstructorId);
			}

			return null;
		}

		/// <summary>
		/// Applies the fixed look-up logic for the assembly/type name in the descriptor and
		/// attempts loading the respective TestFactoryDefinition.
		/// </summary>
		/// <param name="descriptor"></param>
		/// <returns></returns>
		[NotNull]
		public static TestFactoryDefinition GetTestFactoryDefinition(
			[NotNull] TestDescriptor descriptor)
		{
			ClassDescriptor classDescriptor =
				Assert.NotNull(descriptor.TestFactoryDescriptor, "No test factory descriptor");

			TestFactoryDefinition testFactoryDefinition = GetTestFactoryDefinition(classDescriptor);

			return testFactoryDefinition;
		}

		/// <summary>
		/// Applies the fixed look-up logic to the assembly/type name in the descriptor and
		/// attempts loading the respective TestFactoryDefinition.
		/// </summary>
		/// <param name="classDescriptor"></param>
		/// <returns></returns>
		public static TestFactoryDefinition GetTestFactoryDefinition(
			[NotNull] ClassDescriptor classDescriptor)
		{
			Type factoryDefType = GetDefinitionType(classDescriptor);

			TestFactoryDefinition testFactoryDefinition =
				(TestFactoryDefinition) Activator.CreateInstance(factoryDefType);

			return testFactoryDefinition;
		}

		public static bool TryGetTestFactoryDefinition(
			[NotNull] TestDescriptor descriptor,
			out TestFactoryDefinition testFactoryDefinition)
		{
			try
			{
				testFactoryDefinition = GetTestFactoryDefinition(descriptor);

				return true;
			}
			catch (Exception)
			{
				_msg.Debug(
					$"Test factory definition {descriptor.TestFactoryDescriptor} could not be loaded. The test type will be used directly");

				testFactoryDefinition = null;
				return false;
			}
		}

		public static bool TryGetAlgorithmDefinitionType([NotNull] ClassDescriptor descriptor,
		                                                 out Type definitionType)
		{
			try
			{
				definitionType = GetDefinitionType(descriptor);
				return true;
			}
			catch (Exception)
			{
				_msg.Debug(
					$"Instance definition {descriptor} could not be loaded. The instance type will be used directly.");

				definitionType = null;

				return false;
			}
		}

=======
>>>>>>> 982a8aad
		public static string GetCanonicalInstanceDescriptorName(
			[NotNull] string typeName,
			int constructorId)
		{
			int start = typeName.LastIndexOf('.') + 1;
			string className = typeName.Substring(start);

			return constructorId < 0 ? className : $"{className}({constructorId})";
		}

		public static bool TryExtractClassInfo([NotNull] string descriptorName,
		                                       out Type type,
		                                       out int constructorIdx)
		{
			constructorIdx = -1;

			_msg.VerboseDebug(
				() =>
					$"Trying to extract class info from instance descriptor '{descriptorName}'...");

			if (! TryExtractClassNameWithConstructor(descriptorName,
			                                         out string className, out constructorIdx))
			{
				className = descriptorName;
			}

			type = Type.GetType(className);

			if (_msg.IsVerboseDebugEnabled)
			{
				int ctrIdx = constructorIdx;

				if (type != null)
				{
					_msg.VerboseDebug(
						() => $"Successfully extracted {className} (constructor {ctrIdx}) " +
						      "from instance descriptor");
				}
				else
				{
					_msg.VerboseDebug(() => "..., however, no valid type could be extracted.");
				}
			}

			return type != null;
		}

		/// <summary>
		/// Extracts the class name and constructor index from the descriptorName
		/// if it is in the canonical form "TypeName(ConstructorIndex)" or
		/// if it is in the fully qualified form "AssemblyQualifiedTypeName(ConstructorIndex)".
		/// </summary>
		/// <param name="descriptorName"></param>
		/// <param name="className"></param>
		/// <param name="constructorIdx"></param>
		/// <returns></returns>
		private static bool TryExtractClassNameWithConstructor([NotNull] string descriptorName,
		                                                       out string className,
		                                                       out int constructorIdx)
		{
			className = null;
			constructorIdx = -1;

			if (! descriptorName.EndsWith(")"))
			{
				return false;
			}

			int indexOfOpenBracket = descriptorName.LastIndexOf('(');

			if (indexOfOpenBracket == -1)
			{
				return false;
			}

			int lengthOfConstructor = descriptorName.Length - 2 - indexOfOpenBracket;
			string constructorStr =
				descriptorName.Substring(indexOfOpenBracket + 1, lengthOfConstructor);

			if (! int.TryParse(constructorStr, out constructorIdx))
			{
				return false;
			}

			className = descriptorName.Substring(0, indexOfOpenBracket);

			return true;
		}

		private static Type GetDefinitionType([NotNull] ClassDescriptor classDescriptor)
		{
			string assemblyName = GetDefinitionsAssemblyName(classDescriptor);

			string typeName = GetDefinitionTypeName(classDescriptor);

			Type factoryDefType = PrivateAssemblyUtils.LoadType(assemblyName, typeName);

			return factoryDefType;
		}

		private static string GetDefinitionTypeName([NotNull] ClassDescriptor classDescriptor)
		{
			string typeName = Assert.NotNullOrEmpty(classDescriptor.TypeName, "No type name");

			string assemblyName =
				Assert.NotNullOrEmpty(classDescriptor.AssemblyName, "No assembly name");

			// Substitute first. Definition based tests can never come from the legacy assemblies
			if (PrivateAssemblyUtils.KnownSubstitutes.TryGetValue(
				    assemblyName, out string substituteAssembly))
			{
				typeName = typeName.Replace(assemblyName, substituteAssembly);
			}

			const string definition = "Definition";

			return $"{typeName}{definition}";
		}

		private static string GetDefinitionsAssemblyName([NotNull] ClassDescriptor classDescriptor)
		{
			string assemblyName =
				Assert.NotNullOrEmpty(classDescriptor.AssemblyName, "No assembly name");

			return InstanceUtils.GetDefinitionsAssemblyName(assemblyName);
		}
	}
}<|MERGE_RESOLUTION|>--- conflicted
+++ resolved
@@ -78,7 +78,6 @@
 			return null;
 		}
 
-<<<<<<< HEAD
 		[CanBeNull]
 		public static IInstanceInfo GetInstanceInfo([NotNull] InstanceDescriptor descriptor)
 		{
@@ -179,8 +178,6 @@
 			}
 		}
 
-=======
->>>>>>> 982a8aad
 		public static string GetCanonicalInstanceDescriptorName(
 			[NotNull] string typeName,
 			int constructorId)
