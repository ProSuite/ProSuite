--- conflicted
+++ resolved
@@ -118,36 +118,6 @@
 			}
 		}
 
-<<<<<<< HEAD
-		[NotNull]
-		private static XmlDataQualityDocument ReadXmlDocument(
-			[NotNull] string xml,
-			[NotNull] out IList<XmlQualitySpecification> qualitySpecifications)
-		{
-			Assert.ArgumentNotNullOrEmpty(xml, nameof(xml));
-
-			XmlDataQualityDocument document = XmlDataQualityUtils.DeserializeXml(xml);
-
-			Assert.ArgumentCondition(document.GetAllQualitySpecifications().Any(),
-			                         "The document does not contain any quality specifications");
-
-			XmlDataQualityUtils.AssertUniqueQualitySpecificationNames(document);
-			XmlDataQualityUtils.AssertUniqueQualityConditionNames(document);
-			XmlDataQualityUtils.AssertUniqueIssueFilterNames(document);
-			XmlDataQualityUtils.AssertUniqueRowFilterNames(document);
-			XmlDataQualityUtils.AssertUniqueTransformerNames(document);
-			XmlDataQualityUtils.AssertUniqueTestDescriptorNames(document);
-
-			qualitySpecifications = document.GetAllQualitySpecifications()
-			                                .Select(p => p.Key)
-			                                .Where(qs => qs.Elements.Count > 0)
-			                                .ToList();
-
-			return document;
-		}
-
-=======
->>>>>>> 824a0459
 		[MethodImpl(MethodImplOptions.NoInlining)]
 		private bool Verify([NotNull] XmlDataQualityDocument document,
 		                    [NotNull] string specificationName,
