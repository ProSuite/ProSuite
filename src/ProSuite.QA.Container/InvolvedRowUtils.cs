using System;
using System.Collections.Generic;
using ESRI.ArcGIS.Geodatabase;
using ProSuite.Commons.AO.Geodatabase;
using ProSuite.Commons.Essentials.Assertions;
using ProSuite.Commons.Essentials.CodeAnnotations;

namespace ProSuite.QA.Container
{
	/// <summary>
	/// Helper methods to deal with involved rows
	/// </summary>
	public static class InvolvedRowUtils
	{
		public static void AddUniqueInvolvedRows(
			[NotNull] ICollection<InvolvedRow> existingInvolvedRows,
			[NotNull] IEnumerable<InvolvedRow> involvedRows)
		{
			var set = new HashSet<InvolvedRow>(existingInvolvedRows);

			foreach (InvolvedRow involvedRow in involvedRows)
			{
				if (set.Add(involvedRow))
				{
					existingInvolvedRows.Add(involvedRow);
				}
			}
		}

		[NotNull]
		public static InvolvedRows GetInvolvedRows(params IReadOnlyRow[] rows)
		{
			return GetInvolvedRows((IEnumerable<IReadOnlyRow>) rows);
		}

		[NotNull]
		public static InvolvedRows GetInvolvedRows<T>([NotNull] IEnumerable<T> rows)
			where T : IReadOnlyRow
		{
			Assert.ArgumentNotNull(rows, nameof(rows));

			InvolvedRows involvedRows = new InvolvedRows();
			foreach (T row in rows)
			{
				involvedRows.AddRange(GetInvolvedCore(row).EnumInvolvedRows());
				involvedRows.TestedRows.Add(row);
			}

			return involvedRows;
		}

		public static IEnumerable<Involved> EnumInvolved<T>([NotNull] IEnumerable<T> rows)
			where T : IReadOnlyRow
		{
			foreach (T row in rows)
			{
				yield return GetInvolvedCore(row);
			}
		}

		public const string BaseRowField = "__BaseRows__";

		private static Involved GetInvolvedCore(IReadOnlyRow row)
		{
			int baseRowsField = row.Table.Fields.FindField(BaseRowField);
			if (baseRowsField >= 0 && row.get_Value(baseRowsField) is IList<IReadOnlyRow> baseRows)
			{
				List<Involved> involveds = new List<Involved>();
				foreach (var baseRow in baseRows)
				{
					involveds.Add(GetInvolvedCore(baseRow));
				}

				return new InvolvedNested(row.Table.Name, involveds);
			}

			if (row.Table.FullName is IQueryName qn)
			{
				List<Involved> involveds = new List<Involved>();
				foreach (string table in qn.QueryDef.Tables.Split(','))
				{
					string t = table.Trim();
					string oidField = $"{t}.OBJECTID";
					int oidFieldIdx = row.Table.FindField(oidField);
					if (oidFieldIdx < 0)
					{
<<<<<<< HEAD
						long? oid = GdbObjectUtils.ReadRowOidValue(row, oidFieldIdx);
						if (oid.HasValue)
						{
							involveds.Add(new InvolvedRow(t, oid.Value));
						}
=======
						continue;
					}

					long? oidValue = GdbObjectUtils.ReadRowOidValue(row, oidFieldIdx);

					if (oidValue.HasValue)
					{
						involveds.Add(new InvolvedRow(t, oidValue.Value));
>>>>>>> 09160ec7
					}
				}

				Assert.True(involveds.Count > 0,
				            $"Only NULL OIDs found for a record of IQueryName {row.Table.Name} with tables {qn.QueryDef.Tables}");
				return new InvolvedNested(row.Table.Name, involveds);
			}

			return new InvolvedRow(row);
		}

		[NotNull]
		public static IDictionary<string, List<InvolvedRow>> GroupByTableName(
			[NotNull] IEnumerable<InvolvedRow> involvedRows)
		{
			var result = new Dictionary<string, List<InvolvedRow>>(
				StringComparer.OrdinalIgnoreCase);

			foreach (InvolvedRow involvedRow in involvedRows)
			{
				List<InvolvedRow> rows;
				if (! result.TryGetValue(involvedRow.TableName, out rows))
				{
					rows = new List<InvolvedRow>();
					result.Add(involvedRow.TableName, rows);
				}

				rows.Add(involvedRow);
			}

			// TODO make sure that the first involved row is also the first row in the first table

			return result;
		}
	}
}<|MERGE_RESOLUTION|>--- conflicted
+++ resolved
@@ -84,13 +84,6 @@
 					int oidFieldIdx = row.Table.FindField(oidField);
 					if (oidFieldIdx < 0)
 					{
-<<<<<<< HEAD
-						long? oid = GdbObjectUtils.ReadRowOidValue(row, oidFieldIdx);
-						if (oid.HasValue)
-						{
-							involveds.Add(new InvolvedRow(t, oid.Value));
-						}
-=======
 						continue;
 					}
 
@@ -99,7 +92,6 @@
 					if (oidValue.HasValue)
 					{
 						involveds.Add(new InvolvedRow(t, oidValue.Value));
->>>>>>> 09160ec7
 					}
 				}
 
