<Project Sdk="Microsoft.NET.Sdk">
  <PropertyGroup>
    <ProjectGuid>{FE90B848-F449-47FE-8F3F-FF4C6A3BFF22}</ProjectGuid>
    <SignAssembly>true</SignAssembly>
    <ProSuiteKeyFile Condition=" '$(ProSuiteKeyFile)' == '' ">..\ProSuite.Key.snk</ProSuiteKeyFile>
    <AssemblyOriginatorKeyFile>$(ProSuiteKeyFile)</AssemblyOriginatorKeyFile>

    <VSArcGISVersion Condition=" '$(VSArcGISVersion)' == '' ">10.8</VSArcGISVersion>
    <VSArcGISProduct Condition=" '$(VSArcGISProduct)' == ''">ArcGIS</VSArcGISProduct>
    <ArcGISAssemblyPath Condition=" '$(ArcGISAssemblyPath)' == '' ">C:\Program Files (x86)\ArcGIS\DeveloperKit10.8\DotNet</ArcGISAssemblyPath>

    <OutputDirectory Condition=" '$(OutputDirectory)' == '' ">..\..\bin</OutputDirectory>
    <GenerateAssemblyInfo>false</GenerateAssemblyInfo>
    <OutputPath>$(OutputDirectory)\$(Configuration)\</OutputPath>
    <AppendTargetFrameworkToOutputPath>false</AppendTargetFrameworkToOutputPath>

    <NoWarn>1591</NoWarn>

    <!-- Temporary solution until the switch to .net standard is done: -->
    <TargetFrameworkVersion Condition=" '$(TargetFrameworkVersion)' == '' Or '$(TargetFrameworkVersion)' == 'v4.8' ">net48</TargetFrameworkVersion>
    <TargetFrameworkVersion Condition=" '$(TargetFrameworkVersion)' == 'v4.7' ">net47</TargetFrameworkVersion>
    <TargetFrameworkVersion Condition=" '$(TargetFrameworkVersion)' == 'v4.6.2' ">net462</TargetFrameworkVersion>

    <TargetFramework>$(TargetFrameworkVersion)</TargetFramework>

  </PropertyGroup>

  <PropertyGroup Condition=" '$(Configuration)|$(Platform)' == 'Debug|AnyCPU' ">
    <DebugType>full</DebugType>
    <DefineConstants>DEBUG;TRACE;$(VSArcGISProduct)</DefineConstants>
  </PropertyGroup>
  <PropertyGroup Condition=" '$(Configuration)|$(Platform)' == 'Release|AnyCPU' ">
    <DebugType>pdbonly</DebugType>
    <DefineConstants>TRACE;$(VSArcGISProduct)</DefineConstants>
    <DocumentationFile>$(OutputDirectory)\$(Configuration)\ProSuite.QA.Tests.External.xml</DocumentationFile>
  </PropertyGroup>

  <ItemGroup>
    <Reference Include="ESRI.ArcGIS.DataSourcesGDB, Culture=neutral, PublicKeyToken=8fc3cc631e44ad86, processorArchitecture=MSIL">
      <HintPath>$(ArcGISAssemblyPath)\$(VSArcGISVersion)\ESRI.$(VSArcGISProduct).DataSourcesGDB.dll</HintPath>
      <SpecificVersion>False</SpecificVersion>
    </Reference>
    <Reference Include="ESRI.ArcGIS.DataSourcesRaster, Culture=neutral, PublicKeyToken=8fc3cc631e44ad86, processorArchitecture=MSIL">
      <HintPath>$(ArcGISAssemblyPath)\$(VSArcGISVersion)\ESRI.$(VSArcGISProduct).DataSourcesRaster.dll</HintPath>
      <SpecificVersion>False</SpecificVersion>
    </Reference>
    <Reference Include="ESRI.ArcGIS.Geodatabase, Culture=neutral, PublicKeyToken=8fc3cc631e44ad86, processorArchitecture=MSIL">
      <HintPath>$(ArcGISAssemblyPath)\$(VSArcGISVersion)\ESRI.$(VSArcGISProduct).Geodatabase.dll</HintPath>
      <SpecificVersion>False</SpecificVersion>
    </Reference>
    <Reference Include="ESRI.ArcGIS.GeoDatabaseExtensions, Culture=neutral, PublicKeyToken=8fc3cc631e44ad86, processorArchitecture=MSIL">
      <HintPath>$(ArcGISAssemblyPath)\$(VSArcGISVersion)\ESRI.$(VSArcGISProduct).GeoDatabaseExtensions.dll</HintPath>
      <SpecificVersion>False</SpecificVersion>
    </Reference>
    <Reference Include="ESRI.ArcGIS.Geometry, Culture=neutral, PublicKeyToken=8fc3cc631e44ad86, processorArchitecture=MSIL">
      <HintPath>$(ArcGISAssemblyPath)\$(VSArcGISVersion)\ESRI.$(VSArcGISProduct).Geometry.dll</HintPath>
      <SpecificVersion>False</SpecificVersion>
    </Reference>
    <Reference Include="ESRI.ArcGIS.System, Culture=neutral, PublicKeyToken=8fc3cc631e44ad86, processorArchitecture=MSIL">
      <HintPath>$(ArcGISAssemblyPath)\$(VSArcGISVersion)\ESRI.$(VSArcGISProduct).System.dll</HintPath>
      <SpecificVersion>False</SpecificVersion>
    </Reference>
    <Reference Include="ProSuite.Microservices.Definitions.QA.Test, Culture=neutral, PublicKeyToken=82d2e1509f982a73, processorArchitecture=MSIL">
      <HintPath>..\..\lib\ProSuite.Microservices.ServiceDefinitions\ProSuite.Microservices.Definitions.QA.Test.dll</HintPath>
      <SpecificVersion>False</SpecificVersion>
    </Reference>
    <Reference Include="ProSuite.Microservices.Definitions.Shared, Culture=neutral, PublicKeyToken=82d2e1509f982a73, processorArchitecture=MSIL">
      <HintPath>..\..\lib\ProSuite.Microservices.ServiceDefinitions\ProSuite.Microservices.Definitions.Shared.dll</HintPath>
      <SpecificVersion>False</SpecificVersion>
    </Reference>
  </ItemGroup>
  <ItemGroup>
    <Compile Include="..\SharedAssemblyInfo.cs" Link="Properties\SharedAssemblyInfo.cs" />
  </ItemGroup>
  <ItemGroup>
    <ProjectReference Include="..\..\..\ProSuite\src\ProSuite.Commons.AO\ProSuite.Commons.AO.csproj" />
    <ProjectReference Include="..\..\..\ProSuite\src\ProSuite.Commons.Logging\ProSuite.Commons.Logging.csproj" />
    <ProjectReference Include="..\..\..\ProSuite\src\ProSuite.Commons\ProSuite.Commons.csproj" />
    <ProjectReference Include="..\..\..\ProSuite\src\ProSuite.Commons.Essentials\ProSuite.Commons.Essentials.csproj" />
    <ProjectReference Include="..\..\..\ProSuite\src\ProSuite.QA.Core\ProSuite.QA.Core.csproj" />
    <ProjectReference Include="..\..\..\ProSuite\src\ProSuite.QA.Container\ProSuite.QA.Container.csproj" />
    <ProjectReference Include="..\ProSuite.Microservices.AO\ProSuite.Microservices.AO.csproj" />
    <ProjectReference Include="..\ProSuite.Microservices.Client\ProSuite.Microservices.Client.csproj" />
    <ProjectReference Include="..\ProSuite.QA.Tests\ProSuite.QA.Tests.csproj" />
  </ItemGroup>
  <ItemGroup>
    <PackageReference Include="Google.Protobuf" Version="3.19.2" />
    <PackageReference Include="Grpc" Version="2.44.0" />
  </ItemGroup>
<<<<<<< HEAD
=======
  <ItemGroup />
  <ItemGroup>
    <Content Include="..\..\lib\licenses\Google.Protobuf.txt">
      <Link>Licenses\Google.Protobuf.txt</Link>
      <CopyToOutputDirectory>PreserveNewest</CopyToOutputDirectory>
    </Content>
    <Content Include="..\..\lib\licenses\grpc_Apache2.txt">
      <Link>Licenses\grpc_Apache2.txt</Link>
      <CopyToOutputDirectory>PreserveNewest</CopyToOutputDirectory>
    </Content>
  </ItemGroup>
  <Import Project="$(MSBuildBinPath)\Microsoft.CSharp.targets" />
>>>>>>> b533b3c8
</Project><|MERGE_RESOLUTION|>--- conflicted
+++ resolved
@@ -87,19 +87,26 @@
     <PackageReference Include="Google.Protobuf" Version="3.19.2" />
     <PackageReference Include="Grpc" Version="2.44.0" />
   </ItemGroup>
-<<<<<<< HEAD
-=======
   <ItemGroup />
+
   <ItemGroup>
+
     <Content Include="..\..\lib\licenses\Google.Protobuf.txt">
+
       <Link>Licenses\Google.Protobuf.txt</Link>
+
       <CopyToOutputDirectory>PreserveNewest</CopyToOutputDirectory>
+
     </Content>
+
     <Content Include="..\..\lib\licenses\grpc_Apache2.txt">
+
       <Link>Licenses\grpc_Apache2.txt</Link>
+
       <CopyToOutputDirectory>PreserveNewest</CopyToOutputDirectory>
+
     </Content>
+
   </ItemGroup>
-  <Import Project="$(MSBuildBinPath)\Microsoft.CSharp.targets" />
->>>>>>> b533b3c8
+
 </Project>