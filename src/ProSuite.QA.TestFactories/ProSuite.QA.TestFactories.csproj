<Project Sdk="Microsoft.NET.Sdk">
  <PropertyGroup>
    <ProjectGuid>{61704E1C-E13D-45E2-8388-BD3D1F8A1AF5}</ProjectGuid>

    <SignAssembly>true</SignAssembly>
    <ProSuiteKeyFile Condition=" '$(ProSuiteKeyFile)' == '' ">..\ProSuite.Key.snk</ProSuiteKeyFile>
    <AssemblyOriginatorKeyFile>$(ProSuiteKeyFile)</AssemblyOriginatorKeyFile>

    <VSArcGISVersion Condition=" '$(VSArcGISVersion)' == '' ">10.8</VSArcGISVersion>
    <VSArcGISProduct Condition=" '$(VSArcGISProduct)' == ''">ArcGIS</VSArcGISProduct>
    <ArcGISAssemblyPath Condition=" '$(ArcGISAssemblyPath)' == '' ">C:\Program Files (x86)\ArcGIS\DeveloperKit10.8\DotNet</ArcGISAssemblyPath>

    <OutputDirectory Condition=" '$(OutputDirectory)' == '' ">..\..\bin</OutputDirectory>
    <GenerateAssemblyInfo>false</GenerateAssemblyInfo>
    <OutputPath>$(OutputDirectory)\$(Configuration)\</OutputPath>
    <AppendTargetFrameworkToOutputPath>false</AppendTargetFrameworkToOutputPath>

    <NoWarn>1591</NoWarn>

    <TargetFramework>netstandard2.0</TargetFramework>

  </PropertyGroup>

  <PropertyGroup Condition=" '$(Configuration)|$(Platform)' == 'Debug|AnyCPU' ">
    <DebugType>full</DebugType>
    <DefineConstants>DEBUG;TRACE;$(VSArcGISProduct)</DefineConstants>
  </PropertyGroup>
  <PropertyGroup Condition=" '$(Configuration)|$(Platform)' == 'Release|AnyCPU' ">
    <DebugType>pdbonly</DebugType>
    <DefineConstants>TRACE;$(VSArcGISProduct)</DefineConstants>
    <DocumentationFile>$(OutputDirectory)\$(Configuration)\ProSuite.QA.TestFactories.xml</DocumentationFile>
  </PropertyGroup>

  <PropertyGroup>
    <AutoGenerateBindingRedirects>true</AutoGenerateBindingRedirects>
  </PropertyGroup>

  <ItemGroup>
    <Reference Include="ESRI.ArcGIS.Geodatabase, Culture=neutral, PublicKeyToken=8fc3cc631e44ad86, processorArchitecture=MSIL">
      <HintPath>$(ArcGISAssemblyPath)\$(VSArcGISVersion)\ESRI.$(VSArcGISProduct).Geodatabase.dll</HintPath>
      <SpecificVersion>False</SpecificVersion>
    </Reference>
    <Reference Include="ESRI.ArcGIS.Geometry, Culture=neutral, PublicKeyToken=8fc3cc631e44ad86, processorArchitecture=MSIL">
      <HintPath>$(ArcGISAssemblyPath)\$(VSArcGISVersion)\ESRI.$(VSArcGISProduct).Geometry.dll</HintPath>
      <SpecificVersion>False</SpecificVersion>
    </Reference>
    <Reference Include="ESRI.ArcGIS.System, Culture=neutral, PublicKeyToken=8fc3cc631e44ad86, processorArchitecture=MSIL">
      <HintPath>$(ArcGISAssemblyPath)\$(VSArcGISVersion)\ESRI.$(VSArcGISProduct).System.dll</HintPath>
      <SpecificVersion>False</SpecificVersion>
    </Reference>
  </ItemGroup>

  <ItemGroup>
    <Compile Include="..\SharedAssemblyInfo.cs" Link="Properties\SharedAssemblyInfo.cs" />
    <Compile Update="DocStrings.Designer.cs">
      <AutoGen>True</AutoGen>
      <DesignTime>True</DesignTime>
      <DependentUpon>DocStrings.resx</DependentUpon>
    </Compile>
<<<<<<< HEAD
=======
    <Compile Include="HierarchicalConstraintUtils.cs" />
    <Compile Include="LineConnectionConfigurator.cs" />
    <Compile Include="LinePolyOverlapConfigurator.cs" />
    <Compile Include="Properties\AssemblyInfo.cs" />
    <Compile Include="QaAngleFactory.cs" />
    <Compile Include="QaConstraintsListFactory.cs" />
    <Compile Include="QaDangleFactory.cs" />
    <Compile Include="QaDatasetConstraintFactory.cs" />
    <Compile Include="QaExtentFactory.cs" />
    <Compile Include="QaGdbConstraintFactory.cs" />
    <Compile Include="QaLinearUnitFactory.cs" />
    <Compile Include="QaLineConnection.cs" />
    <Compile Include="QaLineIntersectAngleFactory.cs" />
    <Compile Include="QaMaxAreaFactory.cs" />
    <Compile Include="QaMaxLengthFactory.cs" />
    <Compile Include="QaMaxSlopeFactory.cs" />
    <Compile Include="QaMinAreaFactory.cs" />
    <Compile Include="QaMinIntersectFactory.cs" />
    <Compile Include="QaMinLengthFactory.cs" />
    <Compile Include="QaMinNodeAngleFactory.cs" />
    <Compile Include="QaMinNodeDistanceFactory.cs" />
    <Compile Include="QaMinSegAngleFactory.cs" />
    <Compile Include="QaMinSegmentLengthFactory.cs" />
    <Compile Include="QaRelationTestFactory.cs" />
    <Compile Include="QaRelConstraint.cs" />
    <Compile Include="QaRelGroupConnected.cs" />
    <Compile Include="QaRelGroupConstraints.cs" />
    <Compile Include="QaRelLineGroupConstraints.cs" />
    <Compile Include="QaRelMustBeNearOther.cs" />
    <Compile Include="QaRelRegularExpression.cs" />
    <Compile Include="QaRelUnique.cs" />
    <Compile Include="QaTopoNotNearPolyFactory.cs" />
>>>>>>> 96bd8962
  </ItemGroup>

  <ItemGroup>
    <ProjectReference Include="..\ProSuite.Commons.AO\ProSuite.Commons.AO.csproj" />
    <ProjectReference Include="..\ProSuite.Commons.Essentials\ProSuite.Commons.Essentials.csproj" />
    <ProjectReference Include="..\ProSuite.Commons.Logging\ProSuite.Commons.Logging.csproj" />
    <ProjectReference Include="..\ProSuite.Commons\ProSuite.Commons.csproj" />
    <ProjectReference Include="..\ProSuite.DomainModel.AO\ProSuite.DomainModel.AO.csproj" />
    <ProjectReference Include="..\ProSuite.DomainModel.Core\ProSuite.DomainModel.Core.csproj" />
    <ProjectReference Include="..\ProSuite.QA.Container\ProSuite.QA.Container.csproj" />
    <ProjectReference Include="..\ProSuite.QA.Core\ProSuite.QA.Core.csproj" />
    <ProjectReference Include="..\ProSuite.QA.Tests\ProSuite.QA.Tests.csproj" />
  </ItemGroup>

  <ItemGroup>
    <EmbeddedResource Update="DocStrings.resx">
      <Generator>ResXFileCodeGenerator</Generator>
      <LastGenOutput>DocStrings.Designer.cs</LastGenOutput>
      <SubType>Designer</SubType>
    </EmbeddedResource>
  </ItemGroup>
</Project><|MERGE_RESOLUTION|>--- conflicted
+++ resolved
@@ -57,41 +57,6 @@
       <DesignTime>True</DesignTime>
       <DependentUpon>DocStrings.resx</DependentUpon>
     </Compile>
-<<<<<<< HEAD
-=======
-    <Compile Include="HierarchicalConstraintUtils.cs" />
-    <Compile Include="LineConnectionConfigurator.cs" />
-    <Compile Include="LinePolyOverlapConfigurator.cs" />
-    <Compile Include="Properties\AssemblyInfo.cs" />
-    <Compile Include="QaAngleFactory.cs" />
-    <Compile Include="QaConstraintsListFactory.cs" />
-    <Compile Include="QaDangleFactory.cs" />
-    <Compile Include="QaDatasetConstraintFactory.cs" />
-    <Compile Include="QaExtentFactory.cs" />
-    <Compile Include="QaGdbConstraintFactory.cs" />
-    <Compile Include="QaLinearUnitFactory.cs" />
-    <Compile Include="QaLineConnection.cs" />
-    <Compile Include="QaLineIntersectAngleFactory.cs" />
-    <Compile Include="QaMaxAreaFactory.cs" />
-    <Compile Include="QaMaxLengthFactory.cs" />
-    <Compile Include="QaMaxSlopeFactory.cs" />
-    <Compile Include="QaMinAreaFactory.cs" />
-    <Compile Include="QaMinIntersectFactory.cs" />
-    <Compile Include="QaMinLengthFactory.cs" />
-    <Compile Include="QaMinNodeAngleFactory.cs" />
-    <Compile Include="QaMinNodeDistanceFactory.cs" />
-    <Compile Include="QaMinSegAngleFactory.cs" />
-    <Compile Include="QaMinSegmentLengthFactory.cs" />
-    <Compile Include="QaRelationTestFactory.cs" />
-    <Compile Include="QaRelConstraint.cs" />
-    <Compile Include="QaRelGroupConnected.cs" />
-    <Compile Include="QaRelGroupConstraints.cs" />
-    <Compile Include="QaRelLineGroupConstraints.cs" />
-    <Compile Include="QaRelMustBeNearOther.cs" />
-    <Compile Include="QaRelRegularExpression.cs" />
-    <Compile Include="QaRelUnique.cs" />
-    <Compile Include="QaTopoNotNearPolyFactory.cs" />
->>>>>>> 96bd8962
   </ItemGroup>
 
   <ItemGroup>
