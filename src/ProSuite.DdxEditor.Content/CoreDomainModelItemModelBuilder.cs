using System;
using System.Collections.Generic;
using System.Linq;
using ProSuite.Commons.DomainModels;
using ProSuite.Commons.Essentials.Assertions;
using ProSuite.Commons.Essentials.CodeAnnotations;
using ProSuite.DdxEditor.Content.AssociationEnds;
using ProSuite.DdxEditor.Content.Associations;
using ProSuite.DdxEditor.Content.AttributeDependencies;
using ProSuite.DdxEditor.Content.Attributes;
using ProSuite.DdxEditor.Content.AttributeTypes;
using ProSuite.DdxEditor.Content.Connections;
using ProSuite.DdxEditor.Content.DatasetCategories;
using ProSuite.DdxEditor.Content.Datasets;
using ProSuite.DdxEditor.Content.LinearNetworks;
using ProSuite.DdxEditor.Content.Models;
using ProSuite.DdxEditor.Content.ObjectCategories;
using ProSuite.DdxEditor.Content.QA.Categories;
using ProSuite.DdxEditor.Content.QA.InstanceConfig;
using ProSuite.DdxEditor.Content.QA.InstanceDescriptors;
using ProSuite.DdxEditor.Content.QA.QCon;
using ProSuite.DdxEditor.Content.QA.QSpec;
using ProSuite.DdxEditor.Content.QA.TestDescriptors;
using ProSuite.DdxEditor.Content.SimpleTerrains;
using ProSuite.DdxEditor.Content.SpatialRef;
using ProSuite.DdxEditor.Framework;
using ProSuite.DdxEditor.Framework.Dependencies;
using ProSuite.DdxEditor.Framework.Items;
using ProSuite.DomainModel.AO.DataModel;
using ProSuite.DomainModel.AO.Geodatabase;
using ProSuite.DomainModel.Core.AttributeDependencies;
using ProSuite.DomainModel.Core.AttributeDependencies.Repositories;
using ProSuite.DomainModel.Core.AttributeDependencies.Xml;
using ProSuite.DomainModel.Core.DataModel;
using ProSuite.DomainModel.Core.DataModel.Repositories;
using ProSuite.DomainModel.Core.DataModel.Xml;
using ProSuite.DomainModel.Core.QA;
using ProSuite.DomainModel.Core.QA.Repositories;
using ProSuite.DomainModel.Core.QA.Xml;
using ProSuite.UI.QA;

namespace ProSuite.DdxEditor.Content
{
	public abstract class CoreDomainModelItemModelBuilder : ItemModelBuilderBase
	{
		[NotNull]
		protected IUnitOfWork UnitOfWork { get; }

		/// <summary>
		/// Initializes a new instance of the <see cref="CoreDomainModelItemModelBuilder"/> class.
		/// </summary>
		/// <param name="unitOfWork">The unit of work.</param>
		protected CoreDomainModelItemModelBuilder([NotNull] IUnitOfWork unitOfWork)
			: base(unitOfWork)
		{
			Assert.ArgumentNotNull(unitOfWork, nameof(unitOfWork));

			UnitOfWork = unitOfWork;

			ListQualityConditionsWithDataset = true;
		}

		public bool IncludeDeletedModelElements { get; set; }
		public bool IncludeQualityConditionsBasedOnDeletedDatasets { get; set; }
		public bool ListQualityConditionsWithDataset { get; set; }

		[CanBeNull]
		public virtual string QualitySpecificationReportTemplate => null;

		[CanBeNull]
		public virtual string DefaultTestDescriptorsXmlFile => null;

		[CanBeNull]
		public virtual string DefaultProcessTypesXmlFile => null;

		public abstract ISpatialReferenceDescriptorRepository SpatialReferenceDescriptors { get; }
		public abstract IConnectionProviderRepository ConnectionProviders { get; }
		public abstract IModelRepository Models { get; }
		public abstract IDatasetCategoryRepository DatasetCategories { get; }
		public abstract IAttributeTypeRepository AttributeTypes { get; }
		public abstract IDatasetRepository Datasets { get; }
		public abstract ITestDescriptorRepository TestDescriptors { get; }
		public abstract IInstanceDescriptorRepository InstanceDescriptors { get; }

		public virtual ILinearNetworkRepository LinearNetworks
		{
			get { throw new NotImplementedException(); }
		}

		public virtual ISimpleTerrainDatasetRepository SimpleTerrainDatasets
		{
			get { throw new NotImplementedException(); }
		}

		public virtual IAttributeDependencyRepository AttributeDependencies
		{
			get { throw new NotImplementedException(); }
		}

		public virtual IAttributeValueMappingRepository AttributeValueMappings
		{
			get { throw new NotImplementedException(); }
		}

		public abstract IInstanceConfigurationRepository InstanceConfigurations { get; }
		public abstract IQualityConditionRepository QualityConditions { get; }
		public abstract IQualitySpecificationRepository QualitySpecifications { get; }

		[CanBeNull]
		public virtual IDataQualityCategoryRepository DataQualityCategories => null;

		public virtual IAssociationRepository Associations
		{
			get { throw new NotImplementedException(); }
		}

		public abstract IObjectCategoryRepository ObjectCategoryRepository { get; }

		public abstract IXmlLinearNetworksExporter LinearNetworksExporter { get; }

		public abstract IXmlLinearNetworksImporter LinearNetworksImporter { get; }

		public abstract IXmlSimpleTerrainsExporter SimpleTerrainsExporter { get; }

		public abstract IXmlSimpleTerrainsImporter SimpleTerrainsImporter { get; }

		public abstract IXmlAttributeDependenciesExporter AttributeDependenciesExporter { get; }

		public abstract IXmlAttributeDependenciesImporter AttributeDependenciesImporter { get; }

		public abstract IXmlDataQualityImporter DataQualityImporter { get; }

		public abstract IXmlDataQualityExporter DataQualityExporter { get; }

		public virtual bool SupportsTransformersAndFilters =>
			Environment.Version >= new Version(6, 0);

		public virtual ICollection<string> AlgorithmAssemblyNames => new List<string>
			{
				"ProSuite.QA.Tests.dll",
				"ProSuite.QA.TestFactories.dll"
			};

		public abstract IEnumerable<Item> GetChildren([NotNull] ModelsItemBase modelItem);

		public abstract IEnumerable<Item> GetChildren<E>([NotNull] ModelItemBase<E> modelItem)
			where E : Model;

		public abstract IEnumerable<Item> GetChildren(
			AttributeTypesItem datasetCategoriesItem);

		[NotNull]
		public IEnumerable<Item> GetChildren(
			[NotNull] SpatialReferenceDescriptorsItem spatialReferenceDescriptorsItem)
		{
			Assert.ArgumentNotNull(spatialReferenceDescriptorsItem,
			                       nameof(spatialReferenceDescriptorsItem));

			ISpatialReferenceDescriptorRepository repository = SpatialReferenceDescriptors;

			foreach (SpatialReferenceDescriptor entity in GetAll(repository))
			{
				yield return new SpatialReferenceDescriptorItem(this, entity, repository);
			}
		}

		public IEnumerable<Item> GetChildren(LinearNetworksItem linearNetworksItem)
		{
			Assert.ArgumentNotNull(linearNetworksItem, nameof(linearNetworksItem));

			ILinearNetworkRepository repository = LinearNetworks;

			foreach (LinearNetwork entity in GetAll(repository))
			{
				yield return new LinearNetworkItem(this, entity, repository);
			}
		}

		public IEnumerable<Item> GetChildren(SimpleTerrainDatasetsItem simpleTerrainDatasetItem)
		{
			Assert.ArgumentNotNull(simpleTerrainDatasetItem, nameof(simpleTerrainDatasetItem));

			ISimpleTerrainDatasetRepository repository = SimpleTerrainDatasets;

			foreach (var entity in GetAll(repository))
			{
				yield return new SimpleTerrainDatasetItem(this, entity, repository);
			}
		}

		[NotNull]
		public IEnumerable<Item> GetChildren(
			[NotNull] DatasetCategoriesItem datasetCategoriesItem)
		{
			Assert.ArgumentNotNull(datasetCategoriesItem, nameof(datasetCategoriesItem));

			IDatasetCategoryRepository repository = DatasetCategories;

			foreach (DatasetCategory entity in GetAll(repository))
			{
				yield return new DatasetCategoryItem(this, entity, repository);
			}
		}

		[NotNull]
		public IEnumerable<Item> GetChildren([NotNull] ConnectionProvidersItem parent)
		{
			Assert.ArgumentNotNull(parent, nameof(parent));

			IConnectionProviderRepository repository = ConnectionProviders;

			foreach (ConnectionProvider entity in GetAll(repository))
			{
				yield return CreateConnectionProviderItem(entity, repository);
			}
		}

		public abstract IEnumerable<Item> GetChildren<M>(
			[NotNull] DatasetsItem<M> datasetsItem)
			where M : Model;

		public abstract IEnumerable<Item> GetChildren<T>(
			[NotNull] ObjectDatasetItem<T> objectDatasetItem) where T : ObjectDataset;

		public abstract IEnumerable<Item> GetChildren(
			[NotNull] ObjectTypeItem objectTypeItem,
			[NotNull] DdxModel model);

		public abstract IEnumerable<Item> GetChildren(
			[NotNull] AssociationItem associationItem);

		public abstract IEnumerable<Item> GetChildren<T>(
			[NotNull] ObjectAttributesItem<T> parent)
			where T : ObjectDataset;

		public abstract IEnumerable<Item> GetChildren<E>(
			[NotNull] ObjectCategoriesItem<E> objectCategoriesItem,
			[NotNull] Model model)
			where E : ObjectDataset;

		public abstract IEnumerable<Item> GetChildren<M>(AssociationsItem<M> item)
			where M : Model;

		public abstract IEnumerable<Item> GetChildren<T>(AssociationEndsItem<T> item)
			where T : ObjectDataset;

		[NotNull]
		public IEnumerable<Item> GetChildren([NotNull] AttributeDependenciesItem parent)
		{
			Assert.ArgumentNotNull(parent, nameof(parent));

			IList<AttributeDependency> entities;
			try
			{
				entities = GetAll(AttributeDependencies);
			}
			catch // e.g. no tables in ddx; be silent here and react on parent?
			{
				yield break;
			}

			foreach (AttributeDependency entity in entities)
			{
				yield return new AttributeDependencyItem(this, entity, AttributeDependencies);
			}
		}

		[NotNull]
		public IEnumerable<Item> GetChildren(
			[NotNull] DataQualityCategoryItem item)
		{
			Assert.ArgumentNotNull(item, nameof(item));

			return ReadOnlyTransaction(
				delegate
				{
					DataQualityCategory category = Assert.NotNull(item.GetEntity());

					if (category.CanContainOnlyQualitySpecifications)
					{
						var comparer = new QualitySpecificationListComparer();

						return QualitySpecifications.Get(category)
						                            .OrderBy(q => q, comparer)
						                            .Select(
							                            qs => new QualitySpecificationItem(
								                            this, qs,
								                            item,
								                            QualitySpecifications))
						                            .Cast<Item>()
						                            .ToList();
					}

					var result = new List<Item>();

					if (category.CanContainQualitySpecifications)
					{
						result.Add(new QualitySpecificationsItem(this, item));
					}

					if (category.CanContainQualityConditions)
					{
						result.Add(new QualityConditionsItem(this, item));

						if (SupportsTransformersAndFilters)
						{
							result.Add(new TransformerConfigurationsItem(this, item));
							result.Add(new IssueFilterConfigurationsItem(this, item));
						}
					}

					if (category.CanContainSubCategories && DataQualityCategories != null)
					{
						var comparer = new DataQualityCategoryComparer();

						result.AddRange(
							category.SubCategories
							        .OrderBy(c => c, comparer)
							        .Select(c => new DataQualityCategoryItem(this, c, item,
								                DataQualityCategories))
							        .Cast<Item>());
					}

					return result;
				});
		}

		public abstract IEnumerable<Item> GetChildren([NotNull] TestDescriptorsItem parent);

		public abstract IEnumerable<Item> GetChildren<T>(
			[NotNull] InstanceDescriptorsItem<T> parent) where T : InstanceDescriptor;

		[NotNull]
		[Obsolete("No longer called")]
		public virtual IEnumerable<Item> GetChildren([NotNull] QualityConditionsItem parent)
		{
			return new List<Item>();
		}

		[NotNull]
		public ObjectSubtypeItem CreateObjectSubtypeItem(
			[NotNull] ObjectSubtype objectSubtype)
		{
			return CreateObjectSubtypeItem(objectSubtype, ObjectCategoryRepository);
		}

		public abstract IList<DependingItem> GetDependingItems(
			ObjectAttributeType objectAttributeType);

		public abstract IList<DependingItem> GetDependingItems(
			ConnectionProvider connectionProvider);

		[NotNull]
		public virtual IList<DependingItem> GetDependingItems(
			[CanBeNull] DatasetCategory datasetCategory)
		{
			return new List<DependingItem>();
		}

		[NotNull]
		public virtual IList<DependingItem> GetDependingItems([CanBeNull] Dataset dataset)
		{
			return new List<DependingItem>();
		}

		[NotNull]
		public virtual IList<DependingItem> GetDependingItems([CanBeNull] Model model)
		{
			return new List<DependingItem>();
		}

		public abstract ITestParameterDatasetProvider GetTestParameterDatasetProvider();

		public virtual ISqlExpressionBuilder GetSqlExpressionBuilder()
		{
			return null;
		}

		public virtual C Resolve<C>()
		{
			// implement in project-specific subclass based on project registry
			// example: 
			//    return Registry.Resolve<C>();
			throw new NotImplementedException();
		}

		[NotNull]
		public virtual IList<DependingItem> GetDependingItems(
			[NotNull] ObjectSubtype objectSubtype)
		{
			Assert.ArgumentNotNull(objectSubtype, nameof(objectSubtype));

			return new List<DependingItem>
			       {
				       new ObjectSubtypeToObjectTypeDependingItem(objectSubtype.ObjectType,
					       objectSubtype)
			       };
		}

		public abstract IList<DependingItem> GetDependingItems(
			[CanBeNull] SpatialReferenceDescriptor spatialReferenceDescriptor);

		[NotNull]
		public virtual IList<DependingItem> GetDependingItems(
			[CanBeNull] AttributeDependency attributeDependency)
		{
			return new List<DependingItem>();
		}

		[NotNull]
		public virtual IList<DependingItem> GetDependingItems(
			[CanBeNull] QualityCondition qualityCondition)
		{
			return new List<DependingItem>();
		}

		[NotNull]
		public virtual IList<DependingItem> GetDependingItems(
			[CanBeNull] QualitySpecification qualitySpecification)
		{
			return new List<DependingItem>();
		}

		[NotNull]
		public virtual IList<DependingItem> GetDependingItems(
			[CanBeNull] DataQualityCategory category)
		{
			var result = new List<DependingItem>();

			if (category == null)
			{
				return result;
			}

			// get subcategories (recursive)
			List<DataQualityCategory> subCategories = DataQualityCategoryUtils.GetCategoriesTx(
				this, c => c.IsSubCategoryOf(category));

			var allCategories = new List<DataQualityCategory>(subCategories) { category };

			result.AddRange(
				QualitySpecifications.Get(allCategories)
				                     .Select(qs => new RequiredDependingItem(qs, qs.Name))
				                     .Cast<DependingItem>());

			result.AddRange(
				QualityConditions.Get(allCategories)
				                 .Select(qc => new RequiredDependingItem(qc, qc.Name))
				                 .Cast<DependingItem>());

<<<<<<< HEAD
			result.AddRange(
				InstanceConfigurations.Get<TransformerConfiguration>(allCategories)
				                      .Select(tr => new RequiredDependingItem(tr, tr.Name))
				                      .Cast<DependingItem>());

			result.AddRange(
				InstanceConfigurations.Get<IssueFilterConfiguration>(allCategories)
				                      .Select(iF => new RequiredDependingItem(iF, iF.Name))
				                      .Cast<DependingItem>());
=======
			if (SupportsTransformersAndFilters)
			{
				result.AddRange(
					InstanceConfigurations.Get<TransformerConfiguration>(allCategories)
					                      .Select(tr => new RequiredDependingItem(tr, tr.Name))
					                      .Cast<DependingItem>());

				result.AddRange(
					InstanceConfigurations.Get<IssueFilterConfiguration>(allCategories)
					                      .Select(iF=> new RequiredDependingItem(iF, iF.Name))
					                      .Cast<DependingItem>());
			}
>>>>>>> 4f0178c3

			result.AddRange(
				subCategories.Select(c => new DataQualityCategoryDependingItem(
					                     c,
					                     Assert.NotNull(DataQualityCategories),
					                     UnitOfWork))
				             .Cast<DependingItem>());

			return result;
		}

		[NotNull]
		public virtual IList<DependingItem> GetDependingItems(
			[CanBeNull] TestDescriptor testDescriptor)
		{
			return new List<DependingItem>();
		}

		[NotNull]
		public virtual IList<DependingItem> GetDependingItems(
			[CanBeNull] InstanceDescriptor instanceDescriptor)
		{
			return new List<DependingItem>();
		}

		public virtual IEnumerable<DependingItem> GetDependingItems(
			IEnumerable<InstanceConfiguration> dependentConfigurations)
		{
			return new List<DependingItem>();
		}

		[NotNull]
		protected virtual ObjectSubtypeItem CreateObjectSubtypeItem(
			[NotNull] ObjectSubtype objectSubtype,
			[NotNull] IObjectCategoryRepository repository)
		{
			return new ObjectSubtypeItem(this, objectSubtype, repository);
		}

		protected IList<E> GetAll<E>(IRepository<E> repository) where E : Entity
		{
			return ReadOnlyTransaction(repository.GetAll);
		}

		protected IList<E> GetEntities<E>(Func<IList<E>> getRepositoryAction) where E : Entity
		{
			return ReadOnlyTransaction(getRepositoryAction);
		}

		[NotNull]
		private Item CreateConnectionProviderItem(
			[NotNull] ConnectionProvider descriptor,
			[NotNull] IRepository<ConnectionProvider> repository)
		{
			// do this for all needed item types:

			var sdeDirectDbUserCP = descriptor as SdeDirectDbUserConnectionProvider;
			if (sdeDirectDbUserCP != null)
			{
				return new SdeDirectDbUserConnectionProviderItem(this, sdeDirectDbUserCP,
				                                                 repository);
			}

			var sdeDirectCP = descriptor as SdeDirectConnectionProvider;
			if (sdeDirectCP != null)
			{
				return new SdeDirectConnectionProviderItem<SdeDirectConnectionProvider>(
					this, sdeDirectCP, repository);
			}

			var filePathCP = descriptor as FilePathConnectionProviderBase;
			if (filePathCP != null)
			{
				return new FilePathConnectionProviderItem(
					this, filePathCP,
					repository);
			}

			return new ConnectionProviderItem<ConnectionProvider>(
				this, descriptor, repository);
		}

		public virtual bool CanParticipateInLinearNetwork(IVectorDataset vectorDataset)
		{
			return true;
		}

		public virtual bool CanParticipateInSimpleTerrain(IVectorDataset vectorDataset)
		{
			return true;
		}
	}
}<|MERGE_RESOLUTION|>--- conflicted
+++ resolved
@@ -448,17 +448,6 @@
 				                 .Select(qc => new RequiredDependingItem(qc, qc.Name))
 				                 .Cast<DependingItem>());
 
-<<<<<<< HEAD
-			result.AddRange(
-				InstanceConfigurations.Get<TransformerConfiguration>(allCategories)
-				                      .Select(tr => new RequiredDependingItem(tr, tr.Name))
-				                      .Cast<DependingItem>());
-
-			result.AddRange(
-				InstanceConfigurations.Get<IssueFilterConfiguration>(allCategories)
-				                      .Select(iF => new RequiredDependingItem(iF, iF.Name))
-				                      .Cast<DependingItem>());
-=======
 			if (SupportsTransformersAndFilters)
 			{
 				result.AddRange(
@@ -468,10 +457,9 @@
 
 				result.AddRange(
 					InstanceConfigurations.Get<IssueFilterConfiguration>(allCategories)
-					                      .Select(iF=> new RequiredDependingItem(iF, iF.Name))
+					                      .Select(iF => new RequiredDependingItem(iF, iF.Name))
 					                      .Cast<DependingItem>());
 			}
->>>>>>> 4f0178c3
 
 			result.AddRange(
 				subCategories.Select(c => new DataQualityCategoryDependingItem(
