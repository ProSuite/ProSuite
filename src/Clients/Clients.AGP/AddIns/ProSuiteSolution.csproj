﻿<?xml version="1.0" encoding="utf-8"?>
<Project ToolsVersion="15.0" DefaultTargets="Build" xmlns="http://schemas.microsoft.com/developer/msbuild/2003">
  <PropertyGroup>
    <Configuration Condition=" '$(Configuration)' == '' ">Debug</Configuration>
    <Platform Condition=" '$(Platform)' == '' ">AnyCPU</Platform>
    <ProductVersion>8.0.30703</ProductVersion>
    <SchemaVersion>2.0</SchemaVersion>
    <ProjectGuid>{ACA43C2A-8357-4476-8660-E8BC28BDF848}</ProjectGuid>
    <OutputType>Library</OutputType>
    <AppDesignerFolder>Properties</AppDesignerFolder>
    <RootNamespace>Clients.AGP.ProSuiteSolution</RootNamespace>
    <AssemblyName>ProSuiteSolution</AssemblyName>
    <TargetFrameworkVersion>v4.8</TargetFrameworkVersion>
    <FileAlignment>512</FileAlignment>
    <ProjectTypeGuids>{60dc8134-eba5-43b8-bcc9-bb4bc16c2548};{FAE04EC0-301F-11D3-BF4B-00C04F79EFBC}</ProjectTypeGuids>
    <NuGetPackageImportStamp>
    </NuGetPackageImportStamp>
  </PropertyGroup>
  <PropertyGroup Condition=" '$(Configuration)|$(Platform)' == 'Debug|AnyCPU' ">
    <DebugSymbols>true</DebugSymbols>
    <DebugType>full</DebugType>
    <Optimize>false</Optimize>
    <OutputPath>bin\Debug\</OutputPath>
    <DefineConstants>DEBUG;TRACE</DefineConstants>
    <ErrorReport>prompt</ErrorReport>
    <WarningLevel>4</WarningLevel>
    <StartAction>Program</StartAction>
    <StartProgram>C:\Program Files\ArcGIS\Pro\bin\ArcGISPro.exe</StartProgram>
    <PlatformTarget>AnyCPU</PlatformTarget>
  </PropertyGroup>
  <PropertyGroup Condition=" '$(Configuration)|$(Platform)' == 'Release|AnyCPU' ">
    <DebugType>pdbonly</DebugType>
    <Optimize>true</Optimize>
    <OutputPath>bin\Release\</OutputPath>
    <DefineConstants>TRACE</DefineConstants>
    <ErrorReport>prompt</ErrorReport>
    <WarningLevel>4</WarningLevel>
    <StartAction>Program</StartAction>
    <StartProgram>C:\Program Files\ArcGIS\Pro\bin\ArcGISPro.exe</StartProgram>
    <PlatformTarget>AnyCPU</PlatformTarget>
  </PropertyGroup>
  <PropertyGroup>
    <ArcGISFolder>$([MSBuild]::GetRegistryValueFromView('HKEY_LOCAL_MACHINE\SOFTWARE\ESRI\ArcGISPro', 'InstallDir', null, RegistryView.Registry64))</ArcGISFolder>
    <ArcGISFolder Condition="'$(ArcGISFolder)' == ''">$(registry:HKEY_CURRENT_USER\SOFTWARE\ESRI\ArcGISPro@InstallDir)</ArcGISFolder>
  </PropertyGroup>
  <ItemGroup>
    <Reference Include="ArcGIS.Desktop.Resources">
      <HintPath>..\..\..\..\lib\ArcGIS.Desktop.Resources.dll</HintPath>
    </Reference>
    <Reference Include="System" />
    <Reference Include="System.Core" />
    <Reference Include="System.IO.Compression" />
    <Reference Include="System.IO.Compression.FileSystem" />
    <Reference Include="System.Xml" />
    <Reference Include="PresentationCore" />
    <Reference Include="PresentationFramework" />
    <Reference Include="WindowsBase" />
    <Reference Include="System.Xaml" />
  </ItemGroup>
  <ItemGroup>
    <AddInContent Include="Config.daml" />
    <AddInContent Include="Images\AddInDesktop16.png" />
    <AddInContent Include="Images\AddInDesktop32.png" />
    <AddInContent Include="DarkImages\AddInDesktop16.png" />
    <AddInContent Include="DarkImages\AddInDesktop32.png" />
  </ItemGroup>
  <ItemGroup>
    <Compile Include="..\..\..\SharedAssemblyInfo.cs">
      <Link>Properties\SharedAssemblyInfo.cs</Link>
    </Compile>
    <Compile Include="ConfigIDs.cs" />
    <Compile Include="ConfigUI\ProSuiteConfigChangedEvent.cs" />
    <Compile Include="ConfigUI\ProSuiteConfigCommonsUserControl.xaml.cs">
      <DependentUpon>ProSuiteConfigCommonsUserControl.xaml</DependentUpon>
    </Compile>
    <Compile Include="ConfigUI\ProSuiteConfigCommonsViewModel.cs" />
    <Compile Include="ConfigUI\ProSuiteConfigDialog.xaml.cs">
      <DependentUpon>ProSuiteConfigDialog.xaml</DependentUpon>
    </Compile>
    <Compile Include="ConfigUI\ProSuiteConfigQAUserControl.xaml.cs">
      <DependentUpon>ProSuiteConfigQAUserControl.xaml</DependentUpon>
    </Compile>
    <Compile Include="ConfigUI\ProSuiteConfigQAViewModel.cs" />
    <Compile Include="ConfigUI\ProSuiteConfigViewModel.cs" />
    <Compile Include="ConfigurationUtils.cs" />
    <Compile Include="Daml.cs" />
<<<<<<< HEAD
    <Compile Include="Editing\EraseTool.cs" />
=======
    <Compile Include="Commons\ImageUtils.cs" />
    <Compile Include="ProjectItem\ProSuiteProjectItemContainer.cs" />
>>>>>>> 20b3f267
    <Compile Include="WorkLists\CreateSelectionWorkListButton.cs" />
    <Compile Include="Commons\LayerUtils.cs" />
    <Compile Include="LoggerUI\LogMessageImageConverter.cs" />
    <Compile Include="LoggerUI\LogMessageLinkConverter.cs" />
    <Compile Include="LoggerUI\ProSuiteLogPane.xaml.cs">
      <DependentUpon>ProSuiteLogPane.xaml</DependentUpon>
    </Compile>
    <Compile Include="LoggerUI\ProSuiteLogPaneViewModel.cs" />
    <Compile Include="PickerUI\DialogCloser.cs" />
    <Compile Include="PickerUI\Picker.cs" />
    <Compile Include="PickerUI\PickerViewModel.cs" />
    <Compile Include="PickerUI\PickerWindow.xaml.cs">
      <DependentUpon>PickerWindow.xaml</DependentUpon>
    </Compile>
    <Compile Include="PickerUI\VisibleIfFalseConverter.cs" />
    <Compile Include="ProjectItem\ProSuiteProjectItem.cs" />
    <Compile Include="ProSuiteToolsModule.cs" />
    <Compile Include="Properties\AssemblyInfo.cs" />
    <Compile Include="ProSuiteConfigurationDirectorySearcher.cs" />
    <Compile Include="WorkLists\DatabaseWorkEnvironment.cs" />
    <Compile Include="WorkLists\GoFirstButton.cs" />
    <Compile Include="WorkLists\GoNextButton.cs" />
    <Compile Include="WorkLists\WorkListsModule.cs" />
    <Compile Include="WorkListUI\StatusEnumBooleanConverter.cs" />
    <Compile Include="WorkListUI\WorkList.xaml.cs">
      <DependentUpon>WorkList.xaml</DependentUpon>
    </Compile>
    <Compile Include="WorkListTrials\WorkListTrialsControls.cs" />
    <Compile Include="WorkListTrials\WorkListTrialsModule.cs" />
    <Compile Include="WorkListUI\WorkListViewModel.cs" />
    <Compile Include="WorkLists\InMemoryWorkEnvironment.cs" />
  </ItemGroup>
  <ItemGroup>
    <Page Include="ConfigUI\ProSuiteConfigCommonsUserControl.xaml">
      <SubType>Designer</SubType>
      <Generator>MSBuild:Compile</Generator>
    </Page>
    <Page Include="ConfigUI\ProSuiteConfigDialog.xaml">
      <SubType>Designer</SubType>
      <Generator>MSBuild:Compile</Generator>
    </Page>
    <Page Include="ConfigUI\ProSuiteConfigQAUserControl.xaml">
      <SubType>Designer</SubType>
      <Generator>MSBuild:Compile</Generator>
    </Page>
    <Page Include="LoggerUI\ProSuiteLogPane.xaml">
      <SubType>Designer</SubType>
      <Generator>MSBuild:Compile</Generator>
    </Page>
    <Page Include="PickerUI\PickerWindow.xaml">
      <Generator>MSBuild:Compile</Generator>
      <SubType>Designer</SubType>
    </Page>
    <Page Include="WorkListUI\WorkList.xaml">
      <SubType>Designer</SubType>
      <Generator>MSBuild:Compile</Generator>
    </Page>
  </ItemGroup>
  <ItemGroup>
    <AddInContent Include="Images\GenericButtonPurple16.png" />
  </ItemGroup>
  <ItemGroup>
    <AddInContent Include="Images\GenericButtonPurple32.png" />
  </ItemGroup>
  <ItemGroup>
    <AddInContent Include="DarkImages\GenericButtonPurple16.png" />
  </ItemGroup>
  <ItemGroup>
    <AddInContent Include="DarkImages\GenericButtonPurple32.png" />
  </ItemGroup>
  <ItemGroup>
    <Resource Include="Images\ConfigXDesktop16.png" />
    <Resource Include="Images\ConfigXDesktop32.png" />
    <Resource Include="WorkListUI\Images\ItemInformation16.png" />
    <Resource Include="WorkListUI\Images\ItemInformation32.png" />
  </ItemGroup>
  <ItemGroup>
    <Resource Include="DarkImages\ConfigXDesktop16.png" />
    <Resource Include="DarkImages\ConfigXDesktop32.png" />
    <Resource Include="DarkImages\ItemInformation16.png" />
    <Resource Include="DarkImages\ItemInformation32.png" />
  </ItemGroup>
  <ItemGroup>
    <Resource Include="Images\DataReviewerSession16.png" />
    <Resource Include="Images\DataReviewerSession32.png" />
  </ItemGroup>
  <ItemGroup>
    <Resource Include="DarkImages\DataReviewerSession16.png" />
    <Resource Include="DarkImages\DataReviewerSession32.png" />
  </ItemGroup>
  <ItemGroup>
    <Resource Include="DarkImages\DataReviewerConnection16.png" />
    <Resource Include="DarkImages\DataReviewerConnection32.png" />
    <Resource Include="DarkImages\FolderWithGISData16.png" />
    <Resource Include="DarkImages\FolderWithGISData32.png" />
  </ItemGroup>
  <ItemGroup>
    <Resource Include="Images\DataReviewerConnection16.png" />
    <Resource Include="Images\DataReviewerConnection32.png" />
    <Resource Include="Images\FolderWithGISData16.png" />
    <Resource Include="Images\FolderWithGISData32.png" />
  </ItemGroup>
  <ItemGroup>
    <Resource Include="DarkImages\DataReviewerBatchJobFile16.png" />
    <Resource Include="DarkImages\DataReviewerBatchJobFile32.png" />
  </ItemGroup>
  <ItemGroup>
    <Resource Include="Images\DataReviewerBatchJobFile16.png" />
    <Resource Include="Images\DataReviewerBatchJobFile32.png" />
  </ItemGroup>
  <ItemGroup>
    <Resource Include="Images\GeodatabaseFeatureDataset16.png" />
    <Resource Include="Images\GeodatabaseFeatureDataset32.png" />
  </ItemGroup>
  <ItemGroup>
    <Resource Include="DarkImages\GeodatabaseFeatureDataset16.png" />
    <Resource Include="DarkImages\GeodatabaseFeatureDataset32.png" />
  </ItemGroup>
  <ItemGroup>
    <ProjectReference Include="..\..\..\ProSuite.AGP.Editing\ProSuite.AGP.Editing.csproj">
      <Project>{EC3D575D-7B9D-467F-BC76-2E093A3126EC}</Project>
      <Name>ProSuite.AGP.Editing</Name>
    </ProjectReference>
    <ProjectReference Include="..\..\..\ProSuite.AGP.Picker\ProSuite.AGP.Picker.csproj">
      <Project>{a0664bcb-3a91-4a7e-b303-d9a55b8e6cc8}</Project>
      <Name>ProSuite.AGP.Picker</Name>
    </ProjectReference>
    <ProjectReference Include="..\..\..\ProSuite.AGP.WorkList.Contracts\ProSuite.AGP.WorkList.Contracts.csproj">
      <Project>{47e134c6-b803-451e-8c33-7c71b158b2ac}</Project>
      <Name>ProSuite.AGP.WorkList.Contracts</Name>
    </ProjectReference>
    <ProjectReference Include="..\..\..\ProSuite.AGP.WorkList\ProSuite.AGP.WorkList.csproj">
      <Project>{2efe37c6-29a4-4e51-8c9f-d7b895f9ce6d}</Project>
      <Name>ProSuite.AGP.WorkList</Name>
    </ProjectReference>
    <ProjectReference Include="..\..\..\ProSuite.Commons.AGP\ProSuite.Commons.AGP.csproj">
      <Project>{89F2C583-3022-43F8-9B69-27123836625F}</Project>
      <Name>ProSuite.Commons.AGP</Name>
    </ProjectReference>
    <ProjectReference Include="..\..\..\ProSuite.Commons.Essentials\ProSuite.Commons.Essentials.csproj">
      <Project>{384763d9-f7a1-4aa2-9abd-ee338cd8d4c1}</Project>
      <Name>ProSuite.Commons.Essentials</Name>
    </ProjectReference>
    <ProjectReference Include="..\..\..\ProSuite.Commons.Logging\ProSuite.Commons.Logging.csproj">
      <Project>{a227d52c-0536-498f-acf2-2a5a67c3d9ff}</Project>
      <Name>ProSuite.Commons.Logging</Name>
    </ProjectReference>
    <ProjectReference Include="..\..\..\ProSuite.Commons\ProSuite.Commons.csproj">
      <Project>{66E5D99B-26AB-4FFF-834D-D96347DF4FA4}</Project>
      <Name>ProSuite.Commons</Name>
    </ProjectReference>
    <ProjectReference Include="..\..\..\ProSuite.DomainModel\ProSuite.DomainModel.csproj">
      <Project>{824DDBE3-EDAF-460B-B513-386A4260C1FF}</Project>
      <Name>ProSuite.DomainModel</Name>
    </ProjectReference>
    <ProjectReference Include="..\..\..\ProSuite.QA.Configurator\ProSuite.QA.Configurator.csproj">
      <Project>{7C22C12F-3645-45DD-946B-8189816D39D3}</Project>
      <Name>ProSuite.QA.Configurator</Name>
    </ProjectReference>
    <ProjectReference Include="..\..\..\ProSuite.QA.ServiceManager\ProSuite.QA.ServiceManager.csproj">
      <Project>{A3BCF206-8C54-490A-8F5F-1C3C68EBB208}</Project>
      <Name>ProSuite.QA.ServiceManager</Name>
    </ProjectReference>
  </ItemGroup>
  <ItemGroup>
    <PackageReference Include="Esri.ArcGISPro.Extensions">
      <Version>2.5.0.22081</Version>
    </PackageReference>
    <PackageReference Include="JetBrains.Annotations">
      <Version>2020.1.0</Version>
    </PackageReference>
    <PackageReference Include="Microsoft.Xaml.Behaviors.Wpf">
      <Version>1.1.19</Version>
    </PackageReference>
  </ItemGroup>
  <ItemGroup>
    <Resource Include="WorkListUI\Images\GoBack.gif" />
    <Resource Include="WorkListUI\Images\GoFirst.bmp" />
    <Resource Include="WorkListUI\Images\GoNearest.bmp" />
    <Resource Include="WorkListUI\Images\GoNext.gif" />
  </ItemGroup>
  <ItemGroup>
    <Resource Include="WorkListUI\Images\GoBack.png" />
  </ItemGroup>
  <ItemGroup>
    <AddInContent Include="DarkImages\GenericButtonBlue32.png" />
  </ItemGroup>
  <ItemGroup>
    <Resource Include="WorkListUI\Images\GoNext.png" />
  </ItemGroup>
  <ItemGroup>
    <Resource Include="Images\StatusCriticalError_12x_16x.png" />
    <Resource Include="Images\StatusInformation_12x_16x.png" />
    <Resource Include="Images\StatusOK_16x.png" />
    <Resource Include="Images\StatusWarning_12x_16x.png" />
  </ItemGroup>
  <ItemGroup>
    <AddInContent Include="Install\Selection Work List.lyrx" />
  </ItemGroup>
  <ItemGroup>
    <Resource Include="Images\Search_16x.png" />
  </ItemGroup>
  <ItemGroup>
    <Resource Include="Images\FolderOpened_16x.png" />
  </ItemGroup>
  <ItemGroup>
    <Resource Include="Images\FolderOpened_white_16x.png" />
  </ItemGroup>
  <ItemGroup>
    <Resource Include="WorkListUI\Images\GoNearest.png" />
    <Resource Include="Images\FolderError_16x.png" />
  </ItemGroup>
  <ItemGroup>
    <AddInContent Include="Images\CutHoleTool16.png" />
    <AddInContent Include="Images\CutHoleTool32.png" />
  </ItemGroup>
  <ItemGroup />
  <Import Project="$(MSBuildToolsPath)\Microsoft.CSharp.targets" />
  <!--
  PackageAction can be:
  BuildDefault: ArcGIS Pro is required. An esriAddinX package is created and copied to ArcGIS Pro add-in folder.
  BuildZipPostProcess: ArcGIS Pro install is NOT required to build the add-in.  An esriAddinX package is created in your output folder.
  BuildNoPostProcess:  ArcGIS Pro install is NOT required to build the add-in.  An esriAddinX package is NOT created.
  -->
  <PropertyGroup Condition=" '$(Configuration)|$(Platform)' == 'Debug|AnyCPU' ">
    <PackageAction>BuildDefault</PackageAction>
  </PropertyGroup>
  <PropertyGroup Condition=" '$(Configuration)|$(Platform)' == 'Release|AnyCPU' ">
    <PackageAction>BuildDefault</PackageAction>
  </PropertyGroup>
  <UsingTask AssemblyFile="C:\Program Files\ArcGIS\Pro\bin\proapp-sdk-MSBuild.dll" TaskName="proapp_sdk_MSBuild.PackageAddIn" />
  <UsingTask AssemblyFile="C:\Program Files\ArcGIS\Pro\bin\proapp-sdk-MSBuild.dll" TaskName="proapp_sdk_MSBuild.CleanAddIn" />
  <UsingTask AssemblyFile="C:\Program Files\ArcGIS\Pro\bin\proapp-sdk-MSBuild.dll" TaskName="proapp_sdk_MSBuild.ConvertToRelativePath" />
  <!--<Import Project="Esri.ArcGISPro.Extensions.targets" Condition="Exists('Esri.ArcGISPro.Extensions.targets')" />-->
  <Import Project="C:\Program Files\ArcGIS\Pro\bin\Esri.ProApp.SDK.Desktop.targets" Condition="Exists('C:\Program Files\ArcGIS\Pro\bin\Esri.ProApp.SDK.Desktop.targets') AND !Exists('Esri.ArcGISPro.Extensions.targets')" />
  <!-- To modify your build process, add your task inside one of the targets below and uncomment it. 
       Other similar extension points exist, see Microsoft.Common.targets.
  <Target Name="BeforeBuild">
  </Target>
  <Target Name="AfterBuild">
  </Target>
  -->
  <!--<Target Name="BeforeBuild">
    <Error Text="C:\Program Files\ArcGIS\Pro\bin\Esri.ProApp.SDK.Desktop.targets not found." Condition="!Exists('C:\Program Files\ArcGIS\Pro\bin\Esri.ProApp.SDK.Desktop.targets') AND !Exists('Esri.ArcGISPro.Extensions.targets')" />
  </Target>-->
</Project><|MERGE_RESOLUTION|>--- conflicted
+++ resolved
@@ -84,12 +84,9 @@
     <Compile Include="ConfigUI\ProSuiteConfigViewModel.cs" />
     <Compile Include="ConfigurationUtils.cs" />
     <Compile Include="Daml.cs" />
-<<<<<<< HEAD
     <Compile Include="Editing\EraseTool.cs" />
-=======
     <Compile Include="Commons\ImageUtils.cs" />
     <Compile Include="ProjectItem\ProSuiteProjectItemContainer.cs" />
->>>>>>> 20b3f267
     <Compile Include="WorkLists\CreateSelectionWorkListButton.cs" />
     <Compile Include="Commons\LayerUtils.cs" />
     <Compile Include="LoggerUI\LogMessageImageConverter.cs" />
