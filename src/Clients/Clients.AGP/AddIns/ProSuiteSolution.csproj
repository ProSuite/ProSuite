﻿<?xml version="1.0" encoding="utf-8"?>
<Project ToolsVersion="15.0" DefaultTargets="Build" xmlns="http://schemas.microsoft.com/developer/msbuild/2003">
  <PropertyGroup>
    <Configuration Condition=" '$(Configuration)' == '' ">Debug</Configuration>
    <Platform Condition=" '$(Platform)' == '' ">AnyCPU</Platform>
    <ProductVersion>8.0.30703</ProductVersion>
    <SchemaVersion>2.0</SchemaVersion>
    <ProjectGuid>{ACA43C2A-8357-4476-8660-E8BC28BDF848}</ProjectGuid>
    <OutputType>Library</OutputType>
    <AppDesignerFolder>Properties</AppDesignerFolder>
    <RootNamespace>Clients.AGP.ProSuiteSolution</RootNamespace>
    <AssemblyName>ProSuiteSolution</AssemblyName>
    <TargetFrameworkVersion>v4.8</TargetFrameworkVersion>
    <FileAlignment>512</FileAlignment>
    <ProjectTypeGuids>{60dc8134-eba5-43b8-bcc9-bb4bc16c2548};{FAE04EC0-301F-11D3-BF4B-00C04F79EFBC}</ProjectTypeGuids>
    <NuGetPackageImportStamp>
    </NuGetPackageImportStamp>
  </PropertyGroup>
  <PropertyGroup Condition=" '$(Configuration)|$(Platform)' == 'Debug|AnyCPU' ">
    <DebugSymbols>true</DebugSymbols>
    <DebugType>full</DebugType>
    <Optimize>false</Optimize>
    <OutputPath>bin\Debug\</OutputPath>
    <DefineConstants>DEBUG;TRACE</DefineConstants>
    <ErrorReport>prompt</ErrorReport>
    <WarningLevel>4</WarningLevel>
    <StartAction>Program</StartAction>
    <StartProgram>C:\Program Files\ArcGIS\Pro\bin\ArcGISPro.exe</StartProgram>
    <PlatformTarget>AnyCPU</PlatformTarget>
  </PropertyGroup>
  <PropertyGroup Condition=" '$(Configuration)|$(Platform)' == 'Release|AnyCPU' ">
    <DebugType>pdbonly</DebugType>
    <Optimize>true</Optimize>
    <OutputPath>bin\Release\</OutputPath>
    <DefineConstants>TRACE</DefineConstants>
    <ErrorReport>prompt</ErrorReport>
    <WarningLevel>4</WarningLevel>
    <StartAction>Program</StartAction>
    <StartProgram>C:\Program Files\ArcGIS\Pro\bin\ArcGISPro.exe</StartProgram>
    <PlatformTarget>AnyCPU</PlatformTarget>
  </PropertyGroup>
  <PropertyGroup>
    <ArcGISFolder>$([MSBuild]::GetRegistryValueFromView('HKEY_LOCAL_MACHINE\SOFTWARE\ESRI\ArcGISPro', 'InstallDir', null, RegistryView.Registry64))</ArcGISFolder>
    <ArcGISFolder Condition="'$(ArcGISFolder)' == ''">$(registry:HKEY_CURRENT_USER\SOFTWARE\ESRI\ArcGISPro@InstallDir)</ArcGISFolder>
  </PropertyGroup>
  <ItemGroup>
    <Reference Include="System" />
    <Reference Include="System.Core" />
    <Reference Include="System.IO.Compression" />
    <Reference Include="System.IO.Compression.FileSystem" />
    <Reference Include="System.Net.Http" />
    <Reference Include="System.Xml.Linq" />
    <Reference Include="System.Data.DataSetExtensions" />
    <Reference Include="Microsoft.CSharp" />
    <Reference Include="System.Data.DataSetExtensions" />
    <Reference Include="System.Data" />
    <Reference Include="System.Xml" />
    <Reference Include="PresentationCore" />
    <Reference Include="PresentationFramework" />
    <Reference Include="WindowsBase" />
    <Reference Include="System.Xaml" />
  </ItemGroup>
  <ItemGroup>
    <AddInContent Include="Config.daml" />
    <AddInContent Include="Images\AddInDesktop16.png" />
    <AddInContent Include="Images\AddInDesktop32.png" />
    <AddInContent Include="DarkImages\AddInDesktop16.png" />
    <AddInContent Include="DarkImages\AddInDesktop32.png" />
  </ItemGroup>
  <ItemGroup>
    <Compile Include="Layers\LayerUtils.cs" />
    <Compile Include="LoggerUI\LogMessage.cs" />
    <Compile Include="LoggerUI\ProSuiteLogPane.xaml.cs">
      <DependentUpon>ProSuiteLogPane.xaml</DependentUpon>
    </Compile>
    <Compile Include="LoggerUI\ProSuiteLogPaneViewModel.cs" />
    <Compile Include="PickerUI\DialogCloser.cs" />
    <Compile Include="PickerUI\Picker.cs" />
    <Compile Include="PickerUI\PickerViewModel.cs" />
    <Compile Include="PickerUI\PickerWindow.xaml.cs">
      <DependentUpon>PickerWindow.xaml</DependentUpon>
    </Compile>
    <Compile Include="PickerUI\VisibleIfFalseConverter.cs" />
    <Compile Include="ProSuiteQAProjectItem.cs" />
    <Compile Include="ProSuiteToolsModule.cs" />
    <Compile Include="Properties\AssemblyInfo.cs" />
  </ItemGroup>
  <ItemGroup>
    <Page Include="LoggerUI\ProSuiteLogPane.xaml">
      <SubType>Designer</SubType>
      <Generator>MSBuild:Compile</Generator>
    </Page>
    <Page Include="PickerUI\PickerWindow.xaml">
      <Generator>MSBuild:Compile</Generator>
      <SubType>Designer</SubType>
    </Page>
  </ItemGroup>
  <ItemGroup>
    <AddInContent Include="Images\GenericButtonPurple16.png" />
  </ItemGroup>
  <ItemGroup>
    <AddInContent Include="Images\GenericButtonPurple32.png" />
  </ItemGroup>
  <ItemGroup>
    <AddInContent Include="DarkImages\GenericButtonPurple16.png" />
  </ItemGroup>
  <ItemGroup>
    <AddInContent Include="DarkImages\GenericButtonPurple32.png" />
  </ItemGroup>
  <ItemGroup>
    <Resource Include="Images\ConfigXDesktop16.png" />
    <Resource Include="Images\ConfigXDesktop32.png" />
    <Resource Include="Images\ItemInformation16.png" />
    <Resource Include="Images\ItemInformation32.png" />
  </ItemGroup>
  <ItemGroup>
    <Resource Include="DarkImages\ConfigXDesktop16.png" />
    <Resource Include="DarkImages\ConfigXDesktop32.png" />
    <Resource Include="DarkImages\ItemInformation16.png" />
    <Resource Include="DarkImages\ItemInformation32.png" />
  </ItemGroup>
  <ItemGroup>
    <Resource Include="Images\DataReviewerSession16.png" />
    <Resource Include="Images\DataReviewerSession32.png" />
  </ItemGroup>
  <ItemGroup>
    <Resource Include="DarkImages\DataReviewerSession16.png" />
    <Resource Include="DarkImages\DataReviewerSession32.png" />
  </ItemGroup>
  <ItemGroup>
    <Resource Include="DarkImages\DataReviewerConnection16.png" />
    <Resource Include="DarkImages\DataReviewerConnection32.png" />
    <Resource Include="DarkImages\FolderWithGISData16.png" />
    <Resource Include="DarkImages\FolderWithGISData32.png" />
  </ItemGroup>
  <ItemGroup>
    <Resource Include="Images\DataReviewerConnection16.png" />
    <Resource Include="Images\DataReviewerConnection32.png" />
    <Resource Include="Images\FolderWithGISData16.png" />
    <Resource Include="Images\FolderWithGISData32.png" />
  </ItemGroup>
  <ItemGroup>
    <Resource Include="DarkImages\DataReviewerBatchJobFile16.png" />
    <Resource Include="DarkImages\DataReviewerBatchJobFile32.png" />
  </ItemGroup>
  <ItemGroup>
    <Resource Include="Images\DataReviewerBatchJobFile16.png" />
    <Resource Include="Images\DataReviewerBatchJobFile32.png" />
  </ItemGroup>
  <ItemGroup>
    <Resource Include="Images\GeodatabaseFeatureDataset16.png" />
    <Resource Include="Images\GeodatabaseFeatureDataset32.png" />
  </ItemGroup>
  <ItemGroup>
    <Resource Include="DarkImages\GeodatabaseFeatureDataset16.png" />
    <Resource Include="DarkImages\GeodatabaseFeatureDataset32.png" />
  </ItemGroup>
  <ItemGroup>
<<<<<<< HEAD
    <ProjectReference Include="..\..\..\ProSuite.Commons.Logging\ProSuite.Commons.Logging.csproj">
      <Project>{A227D52C-0536-498F-ACF2-2A5A67C3D9FF}</Project>
      <Name>ProSuite.Commons.Logging</Name>
=======
    <ProjectReference Include="..\..\..\ProSuite.AGP.Picker\ProSuite.AGP.Picker.csproj">
      <Project>{a0664bcb-3a91-4a7e-b303-d9a55b8e6cc8}</Project>
      <Name>ProSuite.AGP.Picker</Name>
>>>>>>> fd6984be
    </ProjectReference>
    <ProjectReference Include="..\..\..\ProSuite.Commons.QA\QAServiceManager\QAServiceManager.csproj">
      <Project>{7FD1D803-F43F-4530-82F5-44D6F705959F}</Project>
      <Name>QAServiceManager</Name>
    </ProjectReference>
    <ProjectReference Include="..\..\..\QAConfigurator\QAConfigurator.csproj">
      <Project>{28148B16-138E-4056-8EF3-0288AC8A58C7}</Project>
      <Name>QAConfigurator</Name>
    </ProjectReference>
  </ItemGroup>
  <ItemGroup>
    <PackageReference Include="Esri.ArcGISPro.Extensions">
      <Version>2.5.0.22081</Version>
    </PackageReference>
    <PackageReference Include="JetBrains.Annotations">
      <Version>2020.1.0</Version>
    </PackageReference>
    <PackageReference Include="Microsoft.Xaml.Behaviors.Wpf">
      <Version>1.1.19</Version>
    </PackageReference>
  </ItemGroup>
  <ItemGroup />
  <Import Project="$(MSBuildToolsPath)\Microsoft.CSharp.targets" />
  <!--
  PackageAction can be:
  BuildDefault: ArcGIS Pro is required. An esriAddinX package is created and copied to ArcGIS Pro add-in folder.
  BuildZipPostProcess: ArcGIS Pro install is NOT required to build the add-in.  An esriAddinX package is created in your output folder.
  BuildNoPostProcess:  ArcGIS Pro install is NOT required to build the add-in.  An esriAddinX package is NOT created.
  -->
  <PropertyGroup Condition=" '$(Configuration)|$(Platform)' == 'Debug|AnyCPU' ">
    <PackageAction>BuildDefault</PackageAction>
  </PropertyGroup>
  <PropertyGroup Condition=" '$(Configuration)|$(Platform)' == 'Release|AnyCPU' ">
    <PackageAction>BuildDefault</PackageAction>
  </PropertyGroup>
  <UsingTask AssemblyFile="C:\Program Files\ArcGIS\Pro\bin\proapp-sdk-MSBuild.dll" TaskName="proapp_sdk_MSBuild.PackageAddIn" />
  <UsingTask AssemblyFile="C:\Program Files\ArcGIS\Pro\bin\proapp-sdk-MSBuild.dll" TaskName="proapp_sdk_MSBuild.CleanAddIn" />
  <UsingTask AssemblyFile="C:\Program Files\ArcGIS\Pro\bin\proapp-sdk-MSBuild.dll" TaskName="proapp_sdk_MSBuild.ConvertToRelativePath" />
  <!--<Import Project="Esri.ArcGISPro.Extensions.targets" Condition="Exists('Esri.ArcGISPro.Extensions.targets')" />-->
  <Import Project="C:\Program Files\ArcGIS\Pro\bin\Esri.ProApp.SDK.Desktop.targets" Condition="Exists('C:\Program Files\ArcGIS\Pro\bin\Esri.ProApp.SDK.Desktop.targets') AND !Exists('Esri.ArcGISPro.Extensions.targets')" />
  <!-- To modify your build process, add your task inside one of the targets below and uncomment it. 
       Other similar extension points exist, see Microsoft.Common.targets.
  <Target Name="BeforeBuild">
  </Target>
  <Target Name="AfterBuild">
  </Target>
  -->
  <!--<Target Name="BeforeBuild">
    <Error Text="C:\Program Files\ArcGIS\Pro\bin\Esri.ProApp.SDK.Desktop.targets not found." Condition="!Exists('C:\Program Files\ArcGIS\Pro\bin\Esri.ProApp.SDK.Desktop.targets') AND !Exists('Esri.ArcGISPro.Extensions.targets')" />
  </Target>-->
</Project><|MERGE_RESOLUTION|>--- conflicted
+++ resolved
@@ -156,15 +156,10 @@
     <Resource Include="DarkImages\GeodatabaseFeatureDataset32.png" />
   </ItemGroup>
   <ItemGroup>
-<<<<<<< HEAD
-    <ProjectReference Include="..\..\..\ProSuite.Commons.Logging\ProSuite.Commons.Logging.csproj">
-      <Project>{A227D52C-0536-498F-ACF2-2A5A67C3D9FF}</Project>
-      <Name>ProSuite.Commons.Logging</Name>
-=======
+  
     <ProjectReference Include="..\..\..\ProSuite.AGP.Picker\ProSuite.AGP.Picker.csproj">
       <Project>{a0664bcb-3a91-4a7e-b303-d9a55b8e6cc8}</Project>
-      <Name>ProSuite.AGP.Picker</Name>
->>>>>>> fd6984be
+      <Name>ProSuite.AGP.Picker</Name>      
     </ProjectReference>
     <ProjectReference Include="..\..\..\ProSuite.Commons.QA\QAServiceManager\QAServiceManager.csproj">
       <Project>{7FD1D803-F43F-4530-82F5-44D6F705959F}</Project>
