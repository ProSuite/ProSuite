﻿<?xml version="1.0" encoding="utf-8"?>
<Project ToolsVersion="15.0" DefaultTargets="Build" xmlns="http://schemas.microsoft.com/developer/msbuild/2003">
  <PropertyGroup>
    <Configuration Condition=" '$(Configuration)' == '' ">Debug</Configuration>
    <Platform Condition=" '$(Platform)' == '' ">AnyCPU</Platform>
    <ProductVersion>8.0.30703</ProductVersion>
    <SchemaVersion>2.0</SchemaVersion>
    <ProjectGuid>{ACA43C2A-8357-4476-8660-E8BC28BDF848}</ProjectGuid>
    <OutputType>Library</OutputType>
    <AppDesignerFolder>Properties</AppDesignerFolder>
    <RootNamespace>Clients.AGP.ProSuiteSolution</RootNamespace>
    <AssemblyName>ProSuiteSolution</AssemblyName>
    <TargetFrameworkVersion>v4.8</TargetFrameworkVersion>
    <FileAlignment>512</FileAlignment>
    <ProjectTypeGuids>{60dc8134-eba5-43b8-bcc9-bb4bc16c2548};{FAE04EC0-301F-11D3-BF4B-00C04F79EFBC}</ProjectTypeGuids>
    <NuGetPackageImportStamp>
    </NuGetPackageImportStamp>
  </PropertyGroup>
  <PropertyGroup Condition=" '$(Configuration)|$(Platform)' == 'Debug|AnyCPU' ">
    <DebugSymbols>true</DebugSymbols>
    <DebugType>full</DebugType>
    <Optimize>false</Optimize>
    <OutputPath>bin\Debug\</OutputPath>
    <DefineConstants>DEBUG;TRACE</DefineConstants>
    <ErrorReport>prompt</ErrorReport>
    <WarningLevel>4</WarningLevel>
    <StartAction>Program</StartAction>
    <StartProgram>C:\Program Files\ArcGIS\Pro\bin\ArcGISPro.exe</StartProgram>
    <PlatformTarget>AnyCPU</PlatformTarget>
  </PropertyGroup>
  <PropertyGroup Condition=" '$(Configuration)|$(Platform)' == 'Release|AnyCPU' ">
    <DebugType>pdbonly</DebugType>
    <Optimize>true</Optimize>
    <OutputPath>bin\Release\</OutputPath>
    <DefineConstants>TRACE</DefineConstants>
    <ErrorReport>prompt</ErrorReport>
    <WarningLevel>4</WarningLevel>
    <StartAction>Program</StartAction>
    <StartProgram>C:\Program Files\ArcGIS\Pro\bin\ArcGISPro.exe</StartProgram>
    <PlatformTarget>AnyCPU</PlatformTarget>
  </PropertyGroup>
  <PropertyGroup>
    <ArcGISFolder>$([MSBuild]::GetRegistryValueFromView('HKEY_LOCAL_MACHINE\SOFTWARE\ESRI\ArcGISPro', 'InstallDir', null, RegistryView.Registry64))</ArcGISFolder>
    <ArcGISFolder Condition="'$(ArcGISFolder)' == ''">$(registry:HKEY_CURRENT_USER\SOFTWARE\ESRI\ArcGISPro@InstallDir)</ArcGISFolder>
  </PropertyGroup>
  <ItemGroup>
    <Reference Include="System" />
    <Reference Include="System.Core" />
    <Reference Include="System.IO.Compression" />
    <Reference Include="System.IO.Compression.FileSystem" />
    <Reference Include="System.Xml" />
    <Reference Include="PresentationCore" />
    <Reference Include="PresentationFramework" />
    <Reference Include="WindowsBase" />
    <Reference Include="System.Xaml" />
  </ItemGroup>
  <ItemGroup>
    <AddInContent Include="Config.daml" />
    <AddInContent Include="Images\AddInDesktop16.png" />
    <AddInContent Include="Images\AddInDesktop32.png" />
    <AddInContent Include="DarkImages\AddInDesktop16.png" />
    <AddInContent Include="DarkImages\AddInDesktop32.png" />
  </ItemGroup>
  <ItemGroup>
    <Compile Include="..\..\..\SharedAssemblyInfo.cs">
      <Link>Properties\SharedAssemblyInfo.cs</Link>
    </Compile>
    <Compile Include="ConfigurationUtils.cs" />
    <Compile Include="WorkLists\CreateSelectionWorkListButton.cs" />
    <Compile Include="Layers\LayerUtils.cs" />
    <Compile Include="LoggerUI\LogMessageImageConverter.cs" />
    <Compile Include="LoggerUI\LogMessageLinkConverter.cs" />
    <Compile Include="LoggerUI\ProSuiteLogPane.xaml.cs">
      <DependentUpon>ProSuiteLogPane.xaml</DependentUpon>
    </Compile>
    <Compile Include="LoggerUI\ProSuiteLogPaneViewModel.cs" />
    <Compile Include="PickerUI\DialogCloser.cs" />
    <Compile Include="PickerUI\Picker.cs" />
    <Compile Include="PickerUI\PickerViewModel.cs" />
    <Compile Include="PickerUI\PickerWindow.xaml.cs">
      <DependentUpon>PickerWindow.xaml</DependentUpon>
    </Compile>
    <Compile Include="PickerUI\VisibleIfFalseConverter.cs" />
    <Compile Include="ProSuiteQAProjectItem.cs" />
    <Compile Include="ProSuiteToolsModule.cs" />
    <Compile Include="Properties\AssemblyInfo.cs" />
    <Compile Include="ProSuiteConfigurationDirectorySearcher.cs" />
    <Compile Include="WorkLists\DatabaseWorkEnvironment.cs" />
    <Compile Include="WorkLists\GoFirstButton.cs" />
    <Compile Include="WorkLists\GoNextButton.cs" />
    <Compile Include="WorkLists\WorkListsModule.cs" />
    <Compile Include="WorkListUI\StatusEnumBooleanConverter.cs" />
    <Compile Include="WorkListUI\WorkList.xaml.cs">
      <DependentUpon>WorkList.xaml</DependentUpon>
    </Compile>
    <Compile Include="WorkListTrials\WorkListTrialsControls.cs" />
    <Compile Include="WorkListTrials\WorkListTrialsModule.cs" />
    <Compile Include="WorkListUI\WorkListViewModel.cs" />
    <Compile Include="WorkLists\InMemoryWorkEnvironment.cs" />
  </ItemGroup>
  <ItemGroup>
    <Page Include="LoggerUI\ProSuiteLogPane.xaml">
      <SubType>Designer</SubType>
      <Generator>MSBuild:Compile</Generator>
    </Page>
    <Page Include="PickerUI\PickerWindow.xaml">
      <Generator>MSBuild:Compile</Generator>
      <SubType>Designer</SubType>
    </Page>
    <Page Include="WorkListUI\WorkList.xaml">
      <SubType>Designer</SubType>
      <Generator>MSBuild:Compile</Generator>
    </Page>
  </ItemGroup>
  <ItemGroup>
    <AddInContent Include="Images\GenericButtonPurple16.png" />
  </ItemGroup>
  <ItemGroup>
    <AddInContent Include="Images\GenericButtonPurple32.png" />
  </ItemGroup>
  <ItemGroup>
    <AddInContent Include="DarkImages\GenericButtonPurple16.png" />
  </ItemGroup>
  <ItemGroup>
    <AddInContent Include="DarkImages\GenericButtonPurple32.png" />
  </ItemGroup>
  <ItemGroup>
    <Resource Include="Images\ConfigXDesktop16.png" />
    <Resource Include="Images\ConfigXDesktop32.png" />
    <Resource Include="WorkListUI\Images\ItemInformation16.png" />
    <Resource Include="WorkListUI\Images\ItemInformation32.png" />
  </ItemGroup>
  <ItemGroup>
    <Resource Include="DarkImages\ConfigXDesktop16.png" />
    <Resource Include="DarkImages\ConfigXDesktop32.png" />
    <Resource Include="DarkImages\ItemInformation16.png" />
    <Resource Include="DarkImages\ItemInformation32.png" />
  </ItemGroup>
  <ItemGroup>
    <Resource Include="Images\DataReviewerSession16.png" />
    <Resource Include="Images\DataReviewerSession32.png" />
  </ItemGroup>
  <ItemGroup>
    <Resource Include="DarkImages\DataReviewerSession16.png" />
    <Resource Include="DarkImages\DataReviewerSession32.png" />
  </ItemGroup>
  <ItemGroup>
    <Resource Include="DarkImages\DataReviewerConnection16.png" />
    <Resource Include="DarkImages\DataReviewerConnection32.png" />
    <Resource Include="DarkImages\FolderWithGISData16.png" />
    <Resource Include="DarkImages\FolderWithGISData32.png" />
  </ItemGroup>
  <ItemGroup>
    <Resource Include="Images\DataReviewerConnection16.png" />
    <Resource Include="Images\DataReviewerConnection32.png" />
    <Resource Include="Images\FolderWithGISData16.png" />
    <Resource Include="Images\FolderWithGISData32.png" />
  </ItemGroup>
  <ItemGroup>
    <Resource Include="DarkImages\DataReviewerBatchJobFile16.png" />
    <Resource Include="DarkImages\DataReviewerBatchJobFile32.png" />
  </ItemGroup>
  <ItemGroup>
    <Resource Include="Images\DataReviewerBatchJobFile16.png" />
    <Resource Include="Images\DataReviewerBatchJobFile32.png" />
  </ItemGroup>
  <ItemGroup>
    <Resource Include="Images\GeodatabaseFeatureDataset16.png" />
    <Resource Include="Images\GeodatabaseFeatureDataset32.png" />
  </ItemGroup>
  <ItemGroup>
    <Resource Include="DarkImages\GeodatabaseFeatureDataset16.png" />
    <Resource Include="DarkImages\GeodatabaseFeatureDataset32.png" />
  </ItemGroup>
  <ItemGroup>
    <ProjectReference Include="..\..\..\ProSuite.AGP.Picker\ProSuite.AGP.Picker.csproj">
      <Project>{a0664bcb-3a91-4a7e-b303-d9a55b8e6cc8}</Project>
      <Name>ProSuite.AGP.Picker</Name>
    </ProjectReference>
    <ProjectReference Include="..\..\..\ProSuite.AGP.WorkList.Contracts\ProSuite.AGP.WorkList.Contracts.csproj">
      <Project>{47e134c6-b803-451e-8c33-7c71b158b2ac}</Project>
      <Name>ProSuite.AGP.WorkList.Contracts</Name>
    </ProjectReference>
    <ProjectReference Include="..\..\..\ProSuite.AGP.WorkList\ProSuite.AGP.WorkList.csproj">
      <Project>{2efe37c6-29a4-4e51-8c9f-d7b895f9ce6d}</Project>
      <Name>ProSuite.AGP.WorkList</Name>
    </ProjectReference>
    <ProjectReference Include="..\..\..\ProSuite.Commons.AGP\ProSuite.Commons.AGP.csproj">
      <Project>{89F2C583-3022-43F8-9B69-27123836625F}</Project>
      <Name>ProSuite.Commons.AGP</Name>
    </ProjectReference>
    <ProjectReference Include="..\..\..\ProSuite.Commons.Essentials\ProSuite.Commons.Essentials.csproj">
      <Project>{384763d9-f7a1-4aa2-9abd-ee338cd8d4c1}</Project>
      <Name>ProSuite.Commons.Essentials</Name>
    </ProjectReference>
    <ProjectReference Include="..\..\..\ProSuite.Commons.Logging\ProSuite.Commons.Logging.csproj">
      <Project>{a227d52c-0536-498f-acf2-2a5a67c3d9ff}</Project>
      <Name>ProSuite.Commons.Logging</Name>
    </ProjectReference>
    <ProjectReference Include="..\..\..\ProSuite.Commons.QA\QAServiceManager\QAServiceManager.csproj">
      <Project>{7FD1D803-F43F-4530-82F5-44D6F705959F}</Project>
      <Name>QAServiceManager</Name>
    </ProjectReference>
    <ProjectReference Include="..\..\..\ProSuite.Commons\ProSuite.Commons.csproj">
      <Project>{66E5D99B-26AB-4FFF-834D-D96347DF4FA4}</Project>
      <Name>ProSuite.Commons</Name>
    </ProjectReference>
    <ProjectReference Include="..\..\..\ProSuite.DomainModel\ProSuite.DomainModel.csproj">
      <Project>{824DDBE3-EDAF-460B-B513-386A4260C1FF}</Project>
      <Name>ProSuite.DomainModel</Name>
    </ProjectReference>
    <ProjectReference Include="..\..\..\QAConfigurator\QAConfigurator.csproj">
      <Project>{28148B16-138E-4056-8EF3-0288AC8A58C7}</Project>
      <Name>QAConfigurator</Name>
    </ProjectReference>
  </ItemGroup>
  <ItemGroup>
    <PackageReference Include="Esri.ArcGISPro.Extensions">
      <Version>2.5.0.22081</Version>
    </PackageReference>
    <PackageReference Include="JetBrains.Annotations">
      <Version>2020.1.0</Version>
    </PackageReference>
    <PackageReference Include="Microsoft.Xaml.Behaviors.Wpf">
      <Version>1.1.19</Version>
    </PackageReference>
  </ItemGroup>
  <ItemGroup>
    <Resource Include="WorkListUI\Images\GoBack.gif" />
    <Resource Include="WorkListUI\Images\GoFirst.bmp" />
    <Resource Include="WorkListUI\Images\GoNearest.bmp" />
    <Resource Include="WorkListUI\Images\GoNext.gif" />
  </ItemGroup>
  <ItemGroup>
    <Resource Include="WorkListUI\Images\GoBack.png" />
  </ItemGroup>
  <ItemGroup>
    <AddInContent Include="DarkImages\GenericButtonBlue32.png" />
  </ItemGroup>
  <ItemGroup>
    <Resource Include="WorkListUI\Images\GoNext.png" />
  </ItemGroup>
  <ItemGroup>
<<<<<<< HEAD
    <AddInContent Include="Install\Selection Work List.lyrx" />
=======
    <Resource Include="Images\StatusCriticalError_12x_16x.png" />
    <Resource Include="Images\StatusInformation_12x_16x.png" />
    <Resource Include="Images\StatusOK_16x.png" />
    <Resource Include="Images\StatusWarning_12x_16x.png" />
>>>>>>> b00da3a9
  </ItemGroup>
  <Import Project="$(MSBuildToolsPath)\Microsoft.CSharp.targets" />
  <!--
  PackageAction can be:
  BuildDefault: ArcGIS Pro is required. An esriAddinX package is created and copied to ArcGIS Pro add-in folder.
  BuildZipPostProcess: ArcGIS Pro install is NOT required to build the add-in.  An esriAddinX package is created in your output folder.
  BuildNoPostProcess:  ArcGIS Pro install is NOT required to build the add-in.  An esriAddinX package is NOT created.
  -->
  <PropertyGroup Condition=" '$(Configuration)|$(Platform)' == 'Debug|AnyCPU' ">
    <PackageAction>BuildDefault</PackageAction>
  </PropertyGroup>
  <PropertyGroup Condition=" '$(Configuration)|$(Platform)' == 'Release|AnyCPU' ">
    <PackageAction>BuildDefault</PackageAction>
  </PropertyGroup>
  <UsingTask AssemblyFile="C:\Program Files\ArcGIS\Pro\bin\proapp-sdk-MSBuild.dll" TaskName="proapp_sdk_MSBuild.PackageAddIn" />
  <UsingTask AssemblyFile="C:\Program Files\ArcGIS\Pro\bin\proapp-sdk-MSBuild.dll" TaskName="proapp_sdk_MSBuild.CleanAddIn" />
  <UsingTask AssemblyFile="C:\Program Files\ArcGIS\Pro\bin\proapp-sdk-MSBuild.dll" TaskName="proapp_sdk_MSBuild.ConvertToRelativePath" />
  <!--<Import Project="Esri.ArcGISPro.Extensions.targets" Condition="Exists('Esri.ArcGISPro.Extensions.targets')" />-->
  <Import Project="C:\Program Files\ArcGIS\Pro\bin\Esri.ProApp.SDK.Desktop.targets" Condition="Exists('C:\Program Files\ArcGIS\Pro\bin\Esri.ProApp.SDK.Desktop.targets') AND !Exists('Esri.ArcGISPro.Extensions.targets')" />
  <!-- To modify your build process, add your task inside one of the targets below and uncomment it. 
       Other similar extension points exist, see Microsoft.Common.targets.
  <Target Name="BeforeBuild">
  </Target>
  <Target Name="AfterBuild">
  </Target>
  -->
  <!--<Target Name="BeforeBuild">
    <Error Text="C:\Program Files\ArcGIS\Pro\bin\Esri.ProApp.SDK.Desktop.targets not found." Condition="!Exists('C:\Program Files\ArcGIS\Pro\bin\Esri.ProApp.SDK.Desktop.targets') AND !Exists('Esri.ArcGISPro.Extensions.targets')" />
  </Target>-->
</Project><|MERGE_RESOLUTION|>--- conflicted
+++ resolved
@@ -241,14 +241,10 @@
     <Resource Include="WorkListUI\Images\GoNext.png" />
   </ItemGroup>
   <ItemGroup>
-<<<<<<< HEAD
-    <AddInContent Include="Install\Selection Work List.lyrx" />
-=======
     <Resource Include="Images\StatusCriticalError_12x_16x.png" />
     <Resource Include="Images\StatusInformation_12x_16x.png" />
     <Resource Include="Images\StatusOK_16x.png" />
     <Resource Include="Images\StatusWarning_12x_16x.png" />
->>>>>>> b00da3a9
   </ItemGroup>
   <Import Project="$(MSBuildToolsPath)\Microsoft.CSharp.targets" />
   <!--
