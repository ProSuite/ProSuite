<ArcGIS defaultAssembly="ProSuiteSolution.dll" defaultNamespace="Clients.AGP.ProSuiteSolution" xmlns="http://schemas.esri.com/DADF/Registry" xmlns:xsi="http://www.w3.org/2001/XMLSchema-instance" xsi:schemaLocation="http://schemas.esri.com/DADF/Registry file:///C:/Program%20Files/ArcGIS/Pro/bin/ArcGIS.Desktop.Framework.xsd">
  <AddInInfo id="{aca43c2a-8357-4476-8660-e8bc28bdf848}" version="1.0" desktopVersion="2.5.22081">
    <Name>ProSuiteTools</Name>
    <Description>ProSuiteTools description</Description>
    <Image>Images\AddinDesktop32.png</Image>
    <Author>The ProSuite Authors</Author>
    <Company></Company>
    <Date>2020-04-19</Date>
    <Subject>Framework</Subject>
    <!-- Note subject can be one or more of these topics:
         Content, Framework, Editing, Geodatabase, Geometry, Geoprocessing, Layouts, Map Authoring, Map Exploration -->
  </AddInInfo>
  <modules>
    <insertModule id="ProSuiteSolution_Module" className="ProSuiteToolsModule" autoLoad="false" caption="ProSuiteToolsModule">
      <tabs>
        <tab id="ProSuiteTools_Tab" caption="ProSuite Tools">
          <group refID="ProSuiteTools_Commons" />
          <group refID="ProSuiteTools_QA" />
        </tab>
      </tabs>
      <groups>
        <group id="ProSuiteTools_Commons" caption="Commons" keytip="G1">
          <button refID="ProSuiteTools_Commons_ShowLog" size="large" />
          <button refID="ProSuiteTools_Logger_ProSuiteLogPane_ShowButton" size="large" />
        </group>
        <group id="ProSuiteTools_QA" caption="QA" keytip="G1">
          <button refID="ProSuiteTools_QA_StartErrorsDockPane" size="large" />
          <button refID="ProSuiteTools_QA_StartGPServer" size="middle" />
          <button refID="ProSuiteTools_QA_StartExtent" size="middle" />
          <comboBox refID="ProSuiteTools_QA_SpecsComboBox" size="middle" />
<<<<<<< HEAD
          <button refID="Clients_AGP_ProSuiteSolution_WorkList" size="large" />
=======
>>>>>>> fce0731a
        </group>
      </groups>
      <controls>
        <button id="ProSuiteTools_Commons_ShowLog" caption="Configuration" className="ShowLogWindow" loadOnClick="true" smallImage="pack://application:,,,/ArcGIS.Desktop.Resources;component/Images/GeodatabaseFeatureDataset16.png" largeImage="pack://application:,,,/ArcGIS.Desktop.Resources;component/Images/GeodatabaseFeatureDataset32.png" keytip="B1">
          <tooltip heading="Show Config">ProSuite Configuration<disabledText /></tooltip>
        </button>
        <button id="ProSuiteTools_QA_StartErrorsDockPane" caption="QA Error Processing" className="StartQAErrorsDockPane" loadOnClick="true" smallImage="pack://application:,,,/ArcGIS.Desktop.Resources;component/Images/DataReviewerSession16.png" largeImage="pack://application:,,,/ArcGIS.Desktop.Resources;component/Images/DataReviewerSession32.png" keytip="B1">
          <tooltip heading="QA GP Tool">Show QA error worklist<disabledText /></tooltip>
        </button>
        <button id="ProSuiteTools_QA_StartGPServer" caption="Start QA GPService" className="StartQAGPTool" loadOnClick="true" smallImage="pack://application:,,,/ArcGIS.Desktop.Resources;component/Images/DataReviewerConnection16.png" largeImage="pack://application:,,,/ArcGIS.Desktop.Resources;component/Images/DataReviewerConnection32.png" keytip="B1">
          <tooltip heading="QA GP Tool">Execute QA GP Tool on Server with XML<disabledText /></tooltip>
        </button>
        <button id="ProSuiteTools_QA_StartExtent" caption="Start QA" className="StartQAGPExtent" loadOnClick="true" smallImage="pack://application:,,,/ArcGIS.Desktop.Resources;component/Images/DataReviewerBatchJobFile16.png" largeImage="pack://application:,,,/ArcGIS.Desktop.Resources;component/Images/DataReviewerBatchJobFile32.png" keytip="B1">
          <tooltip heading="QA GP Tool">Check QA for local selection<disabledText /></tooltip>
        </button>
        <comboBox id="ProSuiteTools_QA_SpecsComboBox" caption=" Specification" className="QASpecListComboBox" itemWidth="90" extendedCaption="Extended Caption" isEditable="false" isReadOnly="true" resizable="true">
          <tooltip heading="Tooltip Heading">QA specifications<disabledText /></tooltip>
        </comboBox>
        <button id="ProSuiteTools_Logger_ProSuiteLogPane_ShowButton" caption="Logs" className="Clients.AGP.ProSuiteSolution.LoggerUI.ProSuiteLogPane_ShowButton" loadOnClick="true" smallImage="pack://application:,,,/ArcGIS.Desktop.Resources;component/Images/ItemInformation16.png" largeImage="pack://application:,,,/ArcGIS.Desktop.Resources;component/Images/ItemInformation32.png">
          <tooltip heading="Show Logs Window">Show Logs Window<disabledText /></tooltip>
        </button>
        <button id="Clients_AGP_ProSuiteSolution_WorkList" caption="WorkList" className="ShowWorkListWindow" loadOnClick="true" smallImage="pack://application:,,,/ArcGIS.Desktop.Resources;component/Images/GenericButtonPurple16.png" largeImage="pack://application:,,,/ArcGIS.Desktop.Resources;component/Images/GenericButtonPurple32.png">
          <tooltip heading="Tooltip Heading">Tooltip text<disabledText /></tooltip>
        </button>
      </controls>
      <dockPanes>
        <dockPane id="ProSuiteTools_Logger_ProSuiteLogPane" caption="ProSuite Logs" className="Clients.AGP.ProSuiteSolution.LoggerUI.ProSuiteLogPaneViewModel" dock="group" dockWith="esri_core_contentsDockPane">
          <content className="Clients.AGP.ProSuiteSolution.LoggerUI.ProSuiteLogPaneView" />
        </dockPane>
      </dockPanes>
    </insertModule>
<<<<<<< HEAD
    <insertModule id="ProSuiteSolution_WorkListTrialsModule" className="WorkListTrials.WorkListTrialsModule" autoLoad="false" caption="WorkList Trials Module">
=======

	  <insertModule id="ProSuiteSolution_WorkListTrialsModule" className="WorkListTrials.WorkListTrialsModule" autoLoad="true" caption="WorkList Trials Module">
>>>>>>> fce0731a
      <tabs></tabs>
      <groups>
        <group id="ProSuiteSolution_WorkListTrials" caption="WorkList Trials" appearsOnAddInTab="true">
          <button refID="ProSuite_AGP_MainSolution_ButtonCreateTestList" size="large" />
          <button refID="ProSuite_AGP_MainSolution_ButtonTestItemDone" size="large" />
          <splitButton refID="ProSuite_AGP_MainSolution_SplitButtonTestListNav" />
          <button refID="Clients_AGP_ProSuiteSolution_CreateErrorWorkList" size="large" />
          <comboBox refID="Clients_AGP_ProSuiteSolution_WorkListVisibilityComboBox" />
        </group>
      </groups>
      <controls>
        <button id="ProSuite_AGP_MainSolution_ButtonCreateTestList" caption="Create Test List" className="WorkListTrials.ButtonCreateTestList" loadOnClick="true" smallImage="pack://application:,,,/ArcGIS.Desktop.Resources;component/Images/GenericButtonBlue16.png" largeImage="pack://application:,,,/ArcGIS.Desktop.Resources;component/Images/GenericButtonBlue32.png">
          <tooltip heading="Create Test List">Create a Work List for testing<disabledText /></tooltip>
        </button>
        <button id="ProSuite_AGP_MainSolution_ButtonTestItemDone" caption="Set Done" className="WorkListTrials.ButtonTestItemDone" loadOnClick="true" smallImage="pack://application:,,,/ArcGIS.Desktop.Resources;component/Images/GenericButtonBlue16.png" largeImage="pack://application:,,,/ArcGIS.Desktop.Resources;component/Images/GenericButtonBlue32.png">
          <tooltip heading="Set Done">Set current item on Test work list to done<disabledText /></tooltip>
        </button>
	      <comboBox id="Clients_AGP_ProSuiteSolution_WorkListVisibilityComboBox" caption="Visibility" className="WorkListTrials.WorkListVisibilityComboBox" itemWidth="140" extendedCaption="Extended Caption" isEditable="false" isReadOnly="true" resizable="true">
		      <tooltip heading="Tooltip Heading">Tooltip text<disabledText /></tooltip>
	      </comboBox>
        <button id="ProSuite_AGP_MainSolution_SplitButtonTestListNav_Items_ButtonNext" caption="Go Next" className="WorkListTrials.SplitButtonTestListNav_GoNext" loadOnClick="true" smallImage="pack://application:,,,/ArcGIS.Desktop.Resources;component/Images/GenericButtonBlack16.png" largeImage="pack://application:,,,/ArcGIS.Desktop.Resources;component/Images/GenericButtonBlack32.png">
          <tooltip heading="Next Item">Go to next item on Test work list<disabledText /></tooltip>
        </button>
        <button id="ProSuite_AGP_MainSolution_SplitButtonTestListNav_Items_ButtonPrev" caption="Go Previous" className="WorkListTrials.SplitButtonTestListNav_GoPrevious" loadOnClick="true" smallImage="pack://application:,,,/ArcGIS.Desktop.Resources;component/Images/GenericButtonBlack16.png" largeImage="pack://application:,,,/ArcGIS.Desktop.Resources;component/Images/GenericButtonBlack32.png">
          <tooltip heading="Prev Item">Go to previous item on Test work list<disabledText /></tooltip>
        </button>
        <button id="ProSuite_AGP_MainSolution_SplitButtonTestListNav_Items_ButtonFirst" caption="Go First" className="WorkListTrials.SplitButtonTestListNav_GoFirst" loadOnClick="true" smallImage="pack://application:,,,/ArcGIS.Desktop.Resources;component/Images/GenericButtonBlack16.png" largeImage="pack://application:,,,/ArcGIS.Desktop.Resources;component/Images/GenericButtonBlack32.png">
          <tooltip heading="First Item">Rewind to first item on Test work list<disabledText /></tooltip>
        </button>
        <button id="Clients_AGP_ProSuiteSolution_CreateErrorWorkList" caption="Create Error WorkList" className="CreateErrorWorkList" loadOnClick="true" smallImage="pack://application:,,,/ArcGIS.Desktop.Resources;component/Images/GenericButtonBlue16.png" largeImage="pack://application:,,,/ArcGIS.Desktop.Resources;component/Images/GenericButtonBlue32.png">
          <tooltip heading="Tooltip Heading">Tooltip text<disabledText /></tooltip>
        </button>
      </controls>
      <splitButtons>
        <splitButton id="ProSuite_AGP_MainSolution_SplitButtonTestListNav">
          <button refID="ProSuite_AGP_MainSolution_SplitButtonTestListNav_Items_ButtonNext" />
          <button refID="ProSuite_AGP_MainSolution_SplitButtonTestListNav_Items_ButtonPrev" />
          <button refID="ProSuite_AGP_MainSolution_SplitButtonTestListNav_Items_ButtonFirst" />
        </splitButton>
      </splitButtons>
    </insertModule>
  </modules>
</ArcGIS><|MERGE_RESOLUTION|>--- conflicted
+++ resolved
@@ -28,10 +28,7 @@
           <button refID="ProSuiteTools_QA_StartGPServer" size="middle" />
           <button refID="ProSuiteTools_QA_StartExtent" size="middle" />
           <comboBox refID="ProSuiteTools_QA_SpecsComboBox" size="middle" />
-<<<<<<< HEAD
           <button refID="Clients_AGP_ProSuiteSolution_WorkList" size="large" />
-=======
->>>>>>> fce0731a
         </group>
       </groups>
       <controls>
@@ -63,12 +60,7 @@
         </dockPane>
       </dockPanes>
     </insertModule>
-<<<<<<< HEAD
-    <insertModule id="ProSuiteSolution_WorkListTrialsModule" className="WorkListTrials.WorkListTrialsModule" autoLoad="false" caption="WorkList Trials Module">
-=======
-
 	  <insertModule id="ProSuiteSolution_WorkListTrialsModule" className="WorkListTrials.WorkListTrialsModule" autoLoad="true" caption="WorkList Trials Module">
->>>>>>> fce0731a
       <tabs></tabs>
       <groups>
         <group id="ProSuiteSolution_WorkListTrials" caption="WorkList Trials" appearsOnAddInTab="true">
