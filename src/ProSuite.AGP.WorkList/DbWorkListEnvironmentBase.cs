using System;
using System.Collections.Generic;
using System.Linq;
using System.Threading;
using System.Threading.Tasks;
using ArcGIS.Core.CIM;
using ArcGIS.Core.Data;
using ArcGIS.Desktop.Framework.Threading.Tasks;
using ArcGIS.Desktop.Mapping;
using ProSuite.AGP.WorkList.Contracts;
using ProSuite.Commons.AGP.Carto;
using ProSuite.Commons.AGP.Core.Geodatabase;
using ProSuite.Commons.Essentials.Assertions;
using ProSuite.Commons.Essentials.CodeAnnotations;
using ProSuite.Commons.Logging;

namespace ProSuite.AGP.WorkList;

public abstract class DbWorkListEnvironmentBase : WorkEnvironmentBase
{
	private static readonly IMsg _msg = Msg.ForCurrentClass();

	[NotNull]
	protected IWorkListItemDatastore WorkListItemDatastore { get; }

	protected DbWorkListEnvironmentBase(
		[NotNull] IWorkListItemDatastore workListItemDatastore)
	{
		Assert.ArgumentNotNull(workListItemDatastore, nameof(workListItemDatastore));

		// TODO: Separate hierarchies for db-worklists vs memory-worklists
		WorkListItemDatastore = workListItemDatastore;

		// TODO: Flag? Explicit environment validation method? 
		if (QueuedTask.OnWorker)
		{
			if (! WorkListItemDatastore.Validate(out string message))
			{
				throw new ArgumentException($"Invalid issue datastore: {message}");
			}
		}
	}

	protected async Task<IList<Table>> PrepareReferencedTables()
	{
		IList<Table> dbTables = GetTablesCore().ToList();

		if (dbTables.Count > 0)
		{
			dbTables = await WorkListItemDatastore.PrepareTableSchema(dbTables);
		}

		return dbTables;
	}

	protected override async Task<bool> TryPrepareSchemaCoreAsync()
	{
		return await WorkListItemDatastore.TryPrepareSchema();
	}

	public override void LoadAssociatedLayers(MapView mapView, IWorkList worklist)
	{
		AddToMapCore(mapView, GetTablesCore(), worklist);
	}

<<<<<<< HEAD
	// TODO: (daro) move to subclass because of IssueWorkList specific code: Attributes.IssueDescription
	protected virtual void AddToMapCore(IEnumerable<Table> tables, IWorkList worklist)
=======
	protected virtual void AddToMapCore([NotNull] MapView mapView,
	                                    [NotNull] IEnumerable<Table> tables,
	                                    [NotNull] IWorkList worklist)
>>>>>>> cc1eecba
	{
		ILayerContainerEdit layerContainer = GetLayerContainerCore<ILayerContainerEdit>(mapView);

		foreach (var table in tables)
		{
			_msg.DebugFormat("Adding table {0} to map...", table.GetName());

			if (table is FeatureClass fc)
			{
				FeatureLayer featureLayer =
					LayerFactory.Instance.CreateLayer<FeatureLayer>(
						new FeatureLayerCreationParams(fc), layerContainer);

				if (featureLayer == null)
				{
					_msg.DebugFormat("Created layer is null! Trying again...");
					Thread.Sleep(500);
					featureLayer =
						LayerFactory.Instance.CreateLayer<FeatureLayer>(
							new FeatureLayerCreationParams(fc), layerContainer);
				}

				// See DPS/#80: Sometimes a non-reproducible null layer results from the previous method.
				Assert.NotNull(featureLayer,
				               $"The feature layer for {table.GetName()} could not be created. Please try again.");

				featureLayer.SetExpanded(false);
				featureLayer.SetVisibility(false);
				string defaultDefinitionQuery = GetDefaultDefinitionQuery(table);

				if (! string.IsNullOrEmpty(defaultDefinitionQuery))
				{
					featureLayer.SetDefinitionQuery(defaultDefinitionQuery);
				}

#if ARCGISPRO_GREATER_3_2
				featureLayer.SetShowLayerAtAllScales(true);
#endif
				// TODO: Support lyrx files as symbol layers.
				// So far, just make the symbols red:
				CIMSimpleRenderer renderer =
					featureLayer.GetRenderer() as CIMSimpleRenderer;

				if (renderer != null)
				{
					CIMSymbolReference symbol = renderer.Symbol;
					symbol.Symbol.SetColor(new CIMRGBColor() { R = 250 });
					featureLayer.SetRenderer(renderer);
				}

				// NOTE: Currently the tables are supposed to all reside in the same
				//       workspace (which is certainly the case for Issue Worklists).
				//       Therefore, we can use the table ID as a unique identifier.
				IAttributeReader attributeReader = worklist.GetAttributeReader(table.GetID());

				// NOTE: SetDisplyField is slow. In future the pr-prepared layers are stored and used.
				//       They are not going to be created by code.
				string name = attributeReader.GetName(Attributes.IssueDescription);
				LayerUtils.SetDisplayExpression(featureLayer, Assert.NotNull(name));

				continue;
			}

			IStandaloneTableContainerEdit tableContainer =
				layerContainer as IStandaloneTableContainerEdit ?? MapView.Active.Map;

			StandaloneTableFactory.Instance.CreateStandaloneTable(
				new StandaloneTableCreationParams(table), tableContainer);
		}
	}

	protected virtual string GetDefaultDefinitionQuery(Table table)
	{
		return null;
	}

	protected void RemoveFromMapCore(MapView mapView, IEnumerable<Table> tables)
	{
		// Search inside the QA group layer for the tables to remove (to allow for renaming)
		ILayerContainerEdit layerContainer = GetLayerContainerCore<ILayerContainerEdit>(mapView);

		var tableList = tables.ToList();

		var layersToRemove = new List<MapMember>();
		foreach (MapMember basicFeatureLayer in GetAssociatedLayers(layerContainer, tableList))
		{
			layersToRemove.Add(basicFeatureLayer);
		}

		QueuedTask.Run(() =>
		{
			Map activeMap = MapUtils.GetActiveMap();

			activeMap.RemoveLayers(layersToRemove
			                       .Where(mm => mm is Layer)
			                       .Cast<Layer>());

			activeMap.RemoveStandaloneTables(layersToRemove
			                                 .Where(mm => mm is StandaloneTable)
			                                 .Cast<StandaloneTable>());
		});
	}

	private static IEnumerable<MapMember> GetAssociatedLayers(
		[NotNull] ILayerContainer layerContainer,
		[NotNull] List<Table> associatedTables)
	{
		foreach (Layer layer in layerContainer.GetLayersAsFlattenedList())
		{
			if (layer is not BasicFeatureLayer featureLayer)
			{
				continue;
			}

			FeatureClass layerClass = featureLayer.GetFeatureClass();

			foreach (Table table in associatedTables)
			{
				if (DatasetUtils.IsSameTable(table, layerClass))
				{
					yield return featureLayer;
				}
			}
		}

		IStandaloneTableContainerEdit tableContainer =
			layerContainer as IStandaloneTableContainerEdit ?? MapView.Active.Map;

		foreach (StandaloneTable standaloneTable in tableContainer.StandaloneTables)
		{
			Table table = standaloneTable.GetTable();

			if (associatedTables.Any(t => DatasetUtils.IsSameTable(t, table)))
			{
				yield return standaloneTable;
			}
		}
	}

	protected virtual IEnumerable<Table> GetTablesCore()
	{
		return WorkListItemDatastore.GetTables();
	}
}<|MERGE_RESOLUTION|>--- conflicted
+++ resolved
@@ -63,14 +63,10 @@
 		AddToMapCore(mapView, GetTablesCore(), worklist);
 	}
 
-<<<<<<< HEAD
 	// TODO: (daro) move to subclass because of IssueWorkList specific code: Attributes.IssueDescription
-	protected virtual void AddToMapCore(IEnumerable<Table> tables, IWorkList worklist)
-=======
 	protected virtual void AddToMapCore([NotNull] MapView mapView,
 	                                    [NotNull] IEnumerable<Table> tables,
 	                                    [NotNull] IWorkList worklist)
->>>>>>> cc1eecba
 	{
 		ILayerContainerEdit layerContainer = GetLayerContainerCore<ILayerContainerEdit>(mapView);
 
