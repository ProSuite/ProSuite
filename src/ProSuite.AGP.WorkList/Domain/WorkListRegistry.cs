--- conflicted
+++ resolved
@@ -128,14 +128,10 @@
 
 		public bool TryAdd(IWorkListFactory factory)
 		{
-<<<<<<< HEAD
 			if (factory == null)
 				throw new ArgumentNullException(nameof(factory));
 
-			lock (_registryLock)
-=======
 			if (_map.ContainsKey(factory.Name))
->>>>>>> a38b47ec
 			{
 				return false;
 			}
@@ -164,26 +160,15 @@
 
 		public bool AddOrReplace(IWorkList worklist)
 		{
-			if (_map.ContainsKey(worklist.Name))
-			{
-<<<<<<< HEAD
 				if (_map.TryGetValue(worklist.Name, out IWorkListFactory factory))
-				{
+			{
 					factory.UnWire();
 
-					_map[worklist.Name] = new WorkListFactory(worklist);
-				}
-				else
-				{
-					_map.Add(worklist.Name, new WorkListFactory(worklist));
-				}
-=======
 				_map[worklist.Name] = new WorkListFactory(worklist);
 			}
 			else
 			{
 				_map.Add(worklist.Name, new WorkListFactory(worklist));
->>>>>>> a38b47ec
 			}
 
 			return true;
@@ -202,45 +187,27 @@
 			if (string.IsNullOrEmpty(name))
 				throw new ArgumentNullException(nameof(name));
 
-<<<<<<< HEAD
-			lock (_registryLock)
-			{
 				UnWire(name);
 
-				return _map.Remove(name);
-			}
-=======
 			return _map.Remove(name);
->>>>>>> a38b47ec
 		}
 
 		public void UnWire(IWorkList workList)
 		{
-<<<<<<< HEAD
 			if (workList == null)
 				throw new ArgumentNullException(nameof(workList));
 
 			UnWire(workList.Name);
-=======
-			return _map.Keys.ToList();
->>>>>>> a38b47ec
 		}
 
 		public void UnWire(string name)
 		{
-<<<<<<< HEAD
 			if (string.IsNullOrEmpty(name))
 				throw new ArgumentNullException(nameof(name));
 
-			lock (_registryLock)
-			{
 				_map.TryGetValue(name, out IWorkListFactory factory);
 
 				factory?.UnWire();
-			}
-=======
-			return ! string.IsNullOrEmpty(name) && _map.ContainsKey(name);
->>>>>>> a38b47ec
 		}
 
 		public override string ToString()
