--- conflicted
+++ resolved
@@ -317,22 +317,12 @@
 					}
 				}
 
-<<<<<<< HEAD
-		private static IWorkItemRepository EmptyWorkItemRepository([NotNull] Type type,
-		                                                           [NotNull] IWorkItemStateRepository itemStateRepository)
-		{
-			if (type == typeof(IssueWorkList))
-			{
-				throw new NotImplementedException();
-			}
-=======
 				if (result.TryGetValue(table, out List<long> oids))
 				{
 					if (oids.Contains(item.Row.OID))
 					{
 						continue;
 					}
->>>>>>> da71793c
 
 					oids.Add(item.Row.OID);
 				}
@@ -342,13 +332,8 @@
 				}
 			}
 
-<<<<<<< HEAD
-			// TODO (EMA):
-			_msg.Warn($"Unknown work list type: {type.Name}. Using Issue work list");
-=======
 			return result;
 		}
->>>>>>> da71793c
 
 		public static void Save(XmlWorkListDefinition definition, string workListDefinitionFilePath)
 		{
