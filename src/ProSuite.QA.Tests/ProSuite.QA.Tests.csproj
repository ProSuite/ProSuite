﻿<?xml version="1.0" encoding="utf-8"?>
<Project DefaultTargets="Build" xmlns="http://schemas.microsoft.com/developer/msbuild/2003" ToolsVersion="12.0">
  <PropertyGroup>
    <Configuration Condition=" '$(Configuration)' == '' ">Debug</Configuration>
    <Platform Condition=" '$(Platform)' == '' ">AnyCPU</Platform>
    <ProjectGuid>{7A1D3AB3-A9A8-45B0-9452-A0DDEA004E2B}</ProjectGuid>
    <OutputType>Library</OutputType>
    <AppDesignerFolder>Properties</AppDesignerFolder>
    <RootNamespace>ProSuite.QA.Tests</RootNamespace>
    <AssemblyName>ProSuite.QA.Tests</AssemblyName>
    <SignAssembly>true</SignAssembly>
    <ProSuiteKeyFile Condition=" '$(ProSuiteKeyFile)' == '' ">..\ProSuite.Key.snk</ProSuiteKeyFile>
    <AssemblyOriginatorKeyFile>$(ProSuiteKeyFile)</AssemblyOriginatorKeyFile>
    <TargetFrameworkVersion Condition=" '$(TargetFrameworkVersion)' == '' ">v4.6.1</TargetFrameworkVersion>
    <VSArcGISProduct Condition=" '$(VSArcGISProduct)' == ''">ArcGIS</VSArcGISProduct>
    <ArcGISAssemblyPath Condition=" '$(ArcGISAssemblyPath)' == '' ">C:\Program Files (x86)\ArcGIS\DeveloperKit10.6\DotNet</ArcGISAssemblyPath>
    <ProAssemblyPath Condition=" '$(ProAssemblyPath)' == '' ">C:\Program Files\ArcGIS\Pro</ProAssemblyPath>
    <OutputDirectory Condition=" '$(OutputDirectory)' == '' ">..\..\bin</OutputDirectory>
  </PropertyGroup>
  <PropertyGroup Condition=" '$(Configuration)|$(Platform)' == 'Debug|AnyCPU' ">
    <DebugSymbols>true</DebugSymbols>
    <DebugType>full</DebugType>
    <Optimize>false</Optimize>
    <OutputPath>$(OutputDirectory)\Debug\</OutputPath>
    <DefineConstants>DEBUG;TRACE;$(VSArcGISProduct)</DefineConstants>
    <ErrorReport>prompt</ErrorReport>
    <WarningLevel>4</WarningLevel>
    <NoWarn>1591</NoWarn>
  </PropertyGroup>
  <PropertyGroup Condition=" '$(Configuration)|$(Platform)' == 'Release|AnyCPU' ">
    <DebugType>pdbonly</DebugType>
    <Optimize>true</Optimize>
    <OutputPath>$(OutputDirectory)\Release\</OutputPath>
    <DefineConstants>TRACE;$(VSArcGISProduct)</DefineConstants>
    <ErrorReport>prompt</ErrorReport>
    <WarningLevel>4</WarningLevel>
    <DocumentationFile>$(OutputDirectory)\Release\ProSuite.QA.Tests.xml</DocumentationFile>
    <NoWarn>1591</NoWarn>
  </PropertyGroup>
  <ItemGroup>
    <Reference Include="ESRI.ArcGIS.DataSourcesGDB, Culture=neutral, PublicKeyToken=8fc3cc631e44ad86, processorArchitecture=MSIL">
      <SpecificVersion>False</SpecificVersion>
      <HintPath>$(ArcGISAssemblyPath)\$(VSArcGISVersion)ESRI.$(VSArcGISProduct).DataSourcesGDB.dll</HintPath>
    </Reference>
    <Reference Include="ESRI.ArcGIS.DataSourcesRaster, Culture=neutral, PublicKeyToken=8fc3cc631e44ad86, processorArchitecture=MSIL">
      <SpecificVersion>False</SpecificVersion>
      <HintPath>$(ArcGISAssemblyPath)\$(VSArcGISVersion)ESRI.$(VSArcGISProduct).DataSourcesRaster.dll</HintPath>
    </Reference>
    <Reference Include="ESRI.ArcGIS.Geodatabase, Culture=neutral, PublicKeyToken=8fc3cc631e44ad86, processorArchitecture=MSIL">
      <SpecificVersion>False</SpecificVersion>
      <HintPath>$(ArcGISAssemblyPath)\$(VSArcGISVersion)ESRI.$(VSArcGISProduct).Geodatabase.dll</HintPath>
    </Reference>
    <Reference Include="ESRI.ArcGIS.GeoDatabaseExtensions, Culture=neutral, PublicKeyToken=8fc3cc631e44ad86, processorArchitecture=MSIL">
      <SpecificVersion>False</SpecificVersion>
      <HintPath>$(ArcGISAssemblyPath)\$(VSArcGISVersion)ESRI.$(VSArcGISProduct).GeoDatabaseExtensions.dll</HintPath>
    </Reference>
    <Reference Include="ESRI.ArcGIS.Geometry, Culture=neutral, PublicKeyToken=8fc3cc631e44ad86, processorArchitecture=MSIL">
      <SpecificVersion>False</SpecificVersion>
      <HintPath>$(ArcGISAssemblyPath)\$(VSArcGISVersion)ESRI.$(VSArcGISProduct).Geometry.dll</HintPath>
    </Reference>
    <Reference Include="ESRI.ArcGIS.System, Culture=neutral, PublicKeyToken=8fc3cc631e44ad86, processorArchitecture=MSIL">
      <SpecificVersion>False</SpecificVersion>
      <HintPath>$(ArcGISAssemblyPath)\$(VSArcGISVersion)ESRI.$(VSArcGISProduct).System.dll</HintPath>
    </Reference>
    <Reference Include="System" />
    <Reference Include="System.Core">
      <RequiredTargetFramework>3.5</RequiredTargetFramework>
    </Reference>
    <Reference Include="System.Data" />
    <Reference Include="System.Xml" />
  </ItemGroup>
  <ItemGroup>
    <Compile Include="..\SharedAssemblyInfo.cs">
      <Link>Properties\SharedAssemblyInfo.cs</Link>
    </Compile>
    <Compile Include="AllowedEndpointInteriorIntersections.cs" />
    <Compile Include="AllowedLineInteriorIntersections.cs" />
    <Compile Include="AzimuthSegment.cs" />
    <Compile Include="BoundaryLoopAreaRelation.cs" />
    <Compile Include="BoundaryLoopErrorGeometry.cs" />
    <Compile Include="Coincidence\ConnectionMode.cs" />
    <Compile Include="Coincidence\IndexedSegmentUtils.cs" />
    <Compile Include="Coincidence\LineCapStyle.cs" />
    <Compile Include="Coincidence\QaFullCoincidenceBase.cs" />
    <Compile Include="Coincidence\QaNearCoincidenceBase.cs" />
    <Compile Include="Coincidence\QaNearTopoBase.cs" />
    <Compile Include="Coincidence\QaPolycurveCoincidenceBase.cs" />
    <Compile Include="Coincidence\QaTopoNotNear.CoincidentPartsAdapter.cs" />
    <Compile Include="Coincidence\QaTopoNotNear.cs" />
    <Compile Include="Coincidence\QaTopoNotNear.ErrorCleanup.cs" />
    <Compile Include="Coincidence\QaTopoNotNear.Junctions.cs" />
    <Compile Include="Coincidence\QaTopoNotNear.NestedClasses.cs" />
    <Compile Include="Coincidence\QaTopoNotNear.UnconnectedEndsAdapter.cs" />
    <Compile Include="Coincidence\SegmentSearcher.cs" />
    <Compile Include="Constraints\ConstraintNode.cs" />
    <Compile Include="Constraints\GdbConstraintUtils.cs" />
    <Compile Include="CrossTileFeatureState.cs" />
    <Compile Include="CurveMeasureRange.cs" />
    <Compile Include="Documentation\DocAttribute.cs" />
    <Compile Include="Documentation\DocStrings.Designer.cs">
      <AutoGen>True</AutoGen>
      <DesignTime>True</DesignTime>
      <DependentUpon>DocStrings.resx</DependentUpon>
    </Compile>
    <Compile Include="Documentation\RenamedAttribute.cs" />
    <Compile Include="EdgeMatch\AttributeConstraintViolation.cs" />
    <Compile Include="EdgeMatch\ConstraintError.cs" />
    <Compile Include="EdgeMatch\ConstraintErrorCache.cs" />
    <Compile Include="EdgeMatch\EdgeMatchBorderConnection.cs" />
    <Compile Include="EdgeMatch\EdgeMatchBorderConnectionCache.cs" />
    <Compile Include="EdgeMatch\EdgeMatchBorderConnectionUnion.cs" />
    <Compile Include="EdgeMatch\EdgeMatchNeighborConnection.cs" />
    <Compile Include="EdgeMatch\EdgeMatchNeighbors.cs" />
    <Compile Include="EdgeMatch\EdgeMatchSingleBorderConnection.cs" />
    <Compile Include="EdgeMatch\EdgeMatchUtils.cs" />
    <Compile Include="EdgeMatch\FeatureKey.cs" />
    <Compile Include="EdgeMatch\FeatureKeyComparer.cs" />
    <Compile Include="EqualFieldValuesCondition.cs" />
    <Compile Include="ExpectedCase.cs" />
    <Compile Include="ExpectedStringDifference.cs" />
    <Compile Include="FieldListType.cs" />
    <Compile Include="FieldValueUtils.cs" />
    <Compile Include="GeometryComponent.cs" />
    <Compile Include="GeometryComponentUtils.cs" />
    <Compile Include="GeometryMathUtils.cs" />
    <Compile Include="InnerRingHandling.cs" />
    <Compile Include="IPoints.cs" />
    <Compile Include="ISegmentPair.cs" />
    <Compile Include="IssueCodes\CrossesIssueCodes.cs" />
    <Compile Include="IssueCodes\FieldPropertiesIssueCodes.cs" />
    <Compile Include="IssueCodes\GdbConstraintIssueCodes.cs" />
    <Compile Include="IssueCodes\IFieldSpecificationIssueCodes.cs" />
    <Compile Include="IssueCodes\IFieldSpecificationsIssueCodes.cs" />
    <Compile Include="IssueCodes\InteriorIntersectsIssueCodes.cs" />
    <Compile Include="IssueCodes\IntersectionMatrixIssueCodes.cs" />
    <Compile Include="IssueCodes\IntersectsIssueCodes.cs" />
    <Compile Include="IssueCodes\IssueCodeDescriptions.de-CH.Designer.cs">
      <DependentUpon>IssueCodeDescriptions.de-CH.resx</DependentUpon>
      <AutoGen>True</AutoGen>
      <DesignTime>True</DesignTime>
    </Compile>
    <Compile Include="IssueCodes\IssueCodeDescriptions.de.Designer.cs">
      <DependentUpon>IssueCodeDescriptions.de.resx</DependentUpon>
      <AutoGen>True</AutoGen>
      <DesignTime>True</DesignTime>
    </Compile>
    <Compile Include="IssueCodes\IssueCodeDescriptions.Designer.cs">
      <AutoGen>True</AutoGen>
      <DesignTime>True</DesignTime>
      <DependentUpon>IssueCodeDescriptions.resx</DependentUpon>
    </Compile>
    <Compile Include="IssueCodes\LocalTestIssueCodes.cs" />
    <Compile Include="IssueCodes\MustIntersectIssueCodes.cs" />
    <Compile Include="IssueCodes\MustTouchIssueCodes.cs" />
    <Compile Include="IssueCodes\OverlapsIssueCodes.cs" />
    <Compile Include="IssueCodes\TouchesIssueCodes.cs" />
    <Compile Include="IssueFilters\IfInvolvedRows.cs" />
    <Compile Include="IValueTransformation.cs" />
    <Compile Include="KeySets\GuidKeySet.cs" />
    <Compile Include="KeySets\IKeySet.cs" />
    <Compile Include="KeySets\ITupleKeySet.cs" />
    <Compile Include="KeySets\KeySet.cs" />
    <Compile Include="KeySets\KeySetUtils.cs" />
    <Compile Include="KeySets\Tuple.cs" />
    <Compile Include="KeySets\TupleKeySet.cs" />
    <Compile Include="KnownGaps.cs" />
    <Compile Include="LineFieldValuesConstraint.cs" />
    <Compile Include="LineIntersection.cs" />
    <Compile Include="LineIntersectionUtils.cs" />
    <Compile Include="LineMSource.cs" />
    <Compile Include="MeasureUtils.cs" />
    <Compile Include="MMonotonicitySequence.cs" />
    <Compile Include="MonotonicityDirection.cs" />
    <Compile Include="MonotonicitySequence.cs" />
    <Compile Include="MultiPatchUtils.cs" />
    <Compile Include="Network\NetworkBuilder.cs" />
    <Compile Include="Network\QaConnectionCountRule.cs" />
    <Compile Include="Network\QaConnectionRule.cs" />
    <Compile Include="Network\QaConnectionRuleHelper.cs" />
    <Compile Include="Network\QaGroupNetworkBase.cs" />
    <Compile Include="Network\QaNetworkBase.cs" />
    <Compile Include="NonLinearSegmentType.cs" />
    <Compile Include="OffsetSpecification.cs" />
    <Compile Include="OrphanErrorType.cs" />
    <Compile Include="OverlappingMeasures.cs" />
    <Compile Include="PendingFeature.cs" />
    <Compile Include="PointEnumerators\IndexedSegmentsFeaturePointEnumerator.cs" />
    <Compile Include="PointEnumerators\IPointsEnumerator.cs" />
    <Compile Include="PointEnumerators\PointCollectionFeaturePointEnumerator.cs" />
    <Compile Include="PointEnumerators\PointFeaturePointEnumerator.cs" />
    <Compile Include="PointEnumerators\PointsEnumerator.cs" />
    <Compile Include="PointEnumerators\PointsEnumeratorFactory.cs" />
    <Compile Include="PointEnumerators\SegmentsPlane.cs" />
    <Compile Include="PointEnumerators\SegmentsPlaneProvider.cs" />
    <Compile Include="PointFieldValuesConstraint.cs" />
    <Compile Include="PolylineUsage.cs" />
    <Compile Include="Properties\LocalizableStrings.Designer.cs">
      <AutoGen>True</AutoGen>
      <DesignTime>True</DesignTime>
      <DependentUpon>LocalizableStrings.resx</DependentUpon>
    </Compile>
    <Compile Include="Properties\AssemblyInfo.cs" />
    <Compile Include="Qa3dConstantZ.cs" />
<<<<<<< HEAD
    <Compile Include="QaExportTables.cs" />
    <Compile Include="QaExternalGraphicConflict.cs" />
    <Compile Include="QaExternalServiceBase.cs" />
=======
>>>>>>> 5d272cf0
    <Compile Include="QaGdbConstraint.cs" />
    <Compile Include="QaSurfaceOffset.cs" />
    <Compile Include="QaSurfacePipe.cs" />
    <Compile Include="QaAreaBase.cs" />
    <Compile Include="QaBorderSense.cs" />
    <Compile Include="QaCentroids.cs" />
    <Compile Include="QaConnections.cs" />
    <Compile Include="QaConstraint.cs" />
    <Compile Include="QaContainedPointsCount.cs" />
    <Compile Include="QaContainsOther.cs" />
    <Compile Include="QaCoplanarRings.cs" />
    <Compile Include="QaCrossesOther.cs" />
    <Compile Include="QaCrossesSelf.cs" />
    <Compile Include="QaCurve.cs" />
    <Compile Include="QaDangleCount.cs" />
    <Compile Include="QaDateFieldsWithoutTime.cs" />
    <Compile Include="QaDuplicateGeometrySelf.cs" />
    <Compile Include="QaEdgeMatchBorderingLines.cs" />
    <Compile Include="QaEdgeMatchBorderingPoints.cs" />
    <Compile Include="QaEdgeMatchCrossingAreas.cs" />
    <Compile Include="QaEdgeMatchCrossingLines.cs" />
    <Compile Include="QaEmptyNotNullTextFields.cs" />
    <Compile Include="QaExtent.cs" />
    <Compile Include="QaFlowLogic.cs" />
    <Compile Include="QaForeignKey.cs" />
    <Compile Include="QaFullCoincidence.cs" />
    <Compile Include="QaGdbRelease.cs" />
    <Compile Include="QaGeometryConstraint.cs" />
    <Compile Include="QaGroupConnected.cs" />
    <Compile Include="QaGroupConstraints.cs" />
    <Compile Include="QaHorizontalSegments.cs" />
    <Compile Include="QaInteriorIntersectsOther.cs" />
    <Compile Include="QaInteriorIntersectsSelf.cs" />
    <Compile Include="QaInteriorRings.cs" />
    <Compile Include="QaIntersectionMatrixOther.cs" />
    <Compile Include="QaIntersectionMatrixSelf.cs" />
    <Compile Include="QaIntersectsOther.cs" />
    <Compile Include="QaIntersectsSelf.cs" />
    <Compile Include="QaIsCoveredByOther.cs" />
    <Compile Include="QaLengthBase.cs" />
    <Compile Include="QaLineConnectionFieldValues.cs" />
    <Compile Include="QaLineGroupConstraints.cs" />
    <Compile Include="QaLineIntersect.cs" />
    <Compile Include="QaLineIntersectAngle.cs" />
    <Compile Include="QaLineIntersectZ.cs" />
    <Compile Include="QaMaxArea.cs" />
    <Compile Include="QaMaxLength.cs" />
    <Compile Include="QaMaxSlope.cs" />
    <Compile Include="QaMaxVertexCount.cs" />
    <Compile Include="QaMeasures.cs" />
    <Compile Include="QaMeasuresAtPoints.cs" />
    <Compile Include="QaMinAngle.cs" />
    <Compile Include="QaMinArea.cs" />
    <Compile Include="QaMinIntersect.cs" />
    <Compile Include="QaMinLength.cs" />
    <Compile Include="QaMinMeanSegmentLength.cs" />
    <Compile Include="QaMinNodeDistance.cs" />
    <Compile Include="QaMinSegAngle.cs" />
    <Compile Include="QaMonotonicMeasures.cs" />
    <Compile Include="QaMonotonicZ.cs" />
    <Compile Include="QaMpAllowedPartTypes.cs" />
    <Compile Include="QaMpConstantPointIdsPerRing.cs" />
    <Compile Include="QaMpFootprintHoles.cs" />
    <Compile Include="QaMpHorizontalAzimuths.cs" />
    <Compile Include="QaMpHorizontalHeights.cs" />
    <Compile Include="QaMpHorizontalPerpendicular.cs" />
    <Compile Include="QaMpNonIntersectingRingFootprints.cs" />
    <Compile Include="QaMpSinglePartFootprint.cs" />
    <Compile Include="QaMpVertexNotNearFace.cs" />
    <Compile Include="QaMpVerticalFaces.cs" />
    <Compile Include="QaMultipart.cs" />
    <Compile Include="QaMustBeNearOther.cs" />
    <Compile Include="QaMustIntersectMatrixOther.cs" />
    <Compile Include="QaMustIntersectOther.cs" />
    <Compile Include="QaMustTouchOther.cs" />
    <Compile Include="QaMustTouchSelf.cs" />
    <Compile Include="QaNeighbourAreas.cs" />
    <Compile Include="QaNoBoundaryLoops.cs" />
    <Compile Include="QaNoClosedPaths.cs" />
    <Compile Include="QaNodeLineCoincidence.cs" />
    <Compile Include="QaNoGaps.cs" />
    <Compile Include="QaNonEmptyGeometry.cs" />
    <Compile Include="QaNotNear.cs" />
    <Compile Include="QaNoTouchingParts.cs" />
    <Compile Include="QaOrphanNode.cs" />
    <Compile Include="QaOverlapsOther.cs" />
    <Compile Include="QaOverlapsSelf.cs" />
    <Compile Include="QaPartCoincidenceOther.cs" />
    <Compile Include="QaPartCoincidenceSelf.cs" />
    <Compile Include="QaPointNotNear.cs" />
    <Compile Include="QaPointOnLine.cs" />
    <Compile Include="QaPseudoNodes.cs" />
    <Compile Include="QaRegularExpression.cs" />
    <Compile Include="QaRelationConstraint.cs" />
    <Compile Include="QaRequiredFields.cs" />
    <Compile Include="QaRequiredSpatialRelationOther.cs" />
    <Compile Include="QaRouteMeasuresContinuous.cs" />
    <Compile Include="QaRouteMeasuresUnique.cs" />
    <Compile Include="QaRowCount.cs" />
    <Compile Include="QaSchemaFieldAliases.cs" />
    <Compile Include="QaSchemaFieldDomainCodedValues.cs" />
    <Compile Include="QaSchemaFieldDomainDescriptions.cs" />
    <Compile Include="QaSchemaFieldDomainNameRegex.cs" />
    <Compile Include="QaSchemaFieldDomainNames.cs" />
    <Compile Include="QaSchemaFieldDomains.cs" />
    <Compile Include="QaSchemaFieldNameRegex.cs" />
    <Compile Include="QaSchemaFieldNames.cs" />
    <Compile Include="QaSchemaFieldProperties.cs" />
    <Compile Include="QaSchemaReservedFieldNames.cs" />
    <Compile Include="QaSchemaSpatialReference.cs" />
    <Compile Include="QaSegmentLength.cs" />
    <Compile Include="QaSimpleGeometry.cs" />
    <Compile Include="QaSliverPolygon.cs" />
    <Compile Include="QaSmooth.cs" />
    <Compile Include="QaSurfaceSpikes.cs" />
    <Compile Include="QaSurfaceVertex.cs" />
    <Compile Include="QaTouchesOther.cs" />
    <Compile Include="QaTouchesSelf.cs" />
    <Compile Include="QaTrimmedTextFields.cs" />
    <Compile Include="QaUnique.cs" />
    <Compile Include="QaUnreferencedRows.cs" />
    <Compile Include="QaValidCoordinateFields.cs" />
    <Compile Include="QaValidDateValues.cs" />
    <Compile Include="QaValidNonLinearSegments.cs" />
    <Compile Include="QaValidUrls.cs" />
    <Compile Include="QaValue.cs" />
    <Compile Include="QaVertexCoincidence.cs" />
    <Compile Include="QaVertexCoincidenceOther.cs" />
    <Compile Include="QaVertexCoincidenceSelf.cs" />
    <Compile Include="QaWithinBox.cs" />
    <Compile Include="QaWithinZRange.cs" />
    <Compile Include="QaZDifferenceOther.cs" />
    <Compile Include="QaZDifferenceSelf.cs" />
    <Compile Include="RouteMeasures.cs" />
    <Compile Include="RowFilters\RfExecuteArea.cs" />
    <Compile Include="Schema\DomainUsage.cs" />
    <Compile Include="Schema\FieldSpecification.cs" />
    <Compile Include="Schema\FieldSpecifications.cs" />
    <Compile Include="Schema\QaSchemaFieldPropertiesBase.cs" />
    <Compile Include="Schema\QaSchemaReservedFieldNamesBase.cs" />
    <Compile Include="Schema\QaSchemaTestBase.cs" />
    <Compile Include="Schema\SchemaTestUtils.cs" />
    <Compile Include="SegmentPairUtils.cs" />
    <Compile Include="SimpleCrossTileFeatureState.cs" />
    <Compile Include="SpatialRelations\QaSpatialRelationBase.cs" />
    <Compile Include="SpatialRelations\QaSpatialRelationOtherBase.cs" />
    <Compile Include="SpatialRelations\QaSpatialRelationSelfBase.cs" />
    <Compile Include="SpatialRelations\QaSpatialRelationUtils.cs" />
    <Compile Include="Surface\MosaicRasterReference.cs" />
    <Compile Include="Surface\RasterDatasetReference.cs" />
    <Compile Include="Surface\SurfaceUtils.cs" />
    <Compile Include="TestRowReference.cs" />
    <Compile Include="Transformers\FieldInfo.cs" />
    <Compile Include="Transformers\IContainerTransformer.cs" />
    <Compile Include="Transformers\IGeometryTransformer.cs" />
    <Compile Include="Transformers\TransformedFeatureClass.cs" />
    <Compile Include="Transformers\TransformerWorkspace.cs" />
    <Compile Include="Transformers\TrDissolve.cs" />
    <Compile Include="Transformers\TrFootprint.cs" />
    <Compile Include="Transformers\TrPolyToLine.cs" />
    <Compile Include="Transformers\TrMultilineToLine.cs" />
    <Compile Include="Transformers\TrGeometryTransform.cs" />
    <Compile Include="Transformers\TrGeometryToPoints.cs" />
    <Compile Include="Transformers\TrLineToPoly.cs" />
    <Compile Include="Transformers\TrSpatialJoin.cs" />
    <Compile Include="Transformers\TrIntersect.cs" />
    <Compile Include="Transformers\TrTableAppend.cs" />
    <Compile Include="Transformers\TrTableJoin.cs" />
    <Compile Include="Transformers\TrMultipolygonToPolygon.cs" />
    <Compile Include="UnequalField.cs" />
    <Compile Include="UniqueStringsConstraint.cs" />
    <Compile Include="VersionSpecification.cs" />
    <Compile Include="VertexCoincidenceChecker.cs" />
    <Compile Include="WksPointVas.cs" />
    <Compile Include="ZComparisonMethod.cs" />
    <Compile Include="ZDifferenceStrategy.cs" />
    <Compile Include="ZDifferenceStrategyBoundingBox.cs" />
    <Compile Include="ZDifferenceStrategyFactory.cs" />
    <Compile Include="ZDifferenceStrategyIntersectionPoints.cs" />
    <Compile Include="ZMonotonicitySequence.cs" />
    <Compile Include="ZOffsetConstraint.cs" />
    <Compile Include="ZRangeErrorSegments.cs" />
    <Compile Include="ZRangeRelation.cs" />
    <Compile Include="ZRangeUtils.cs" />
  </ItemGroup>
  <ItemGroup>
    <EmbeddedResource Include="Documentation\DocStrings.resx">
      <Generator>PublicResXFileCodeGenerator</Generator>
      <LastGenOutput>DocStrings.Designer.cs</LastGenOutput>
      <SubType>Designer</SubType>
    </EmbeddedResource>
    <EmbeddedResource Include="IssueCodes\IssueCodeDescriptions.de-CH.resx">
      <Generator>ResXFileCodeGenerator</Generator>
      <LastGenOutput>IssueCodeDescriptions.de-CH.Designer.cs</LastGenOutput>
    </EmbeddedResource>
    <EmbeddedResource Include="IssueCodes\IssueCodeDescriptions.de.resx">
      <Generator>ResXFileCodeGenerator</Generator>
      <LastGenOutput>IssueCodeDescriptions.de.Designer.cs</LastGenOutput>
      <SubType>Designer</SubType>
    </EmbeddedResource>
    <EmbeddedResource Include="IssueCodes\IssueCodeDescriptions.resx">
      <Generator>ResXFileCodeGenerator</Generator>
      <LastGenOutput>IssueCodeDescriptions.Designer.cs</LastGenOutput>
      <SubType>Designer</SubType>
    </EmbeddedResource>
    <EmbeddedResource Include="Properties\LocalizableStrings.de.resx" />
    <EmbeddedResource Include="Properties\LocalizableStrings.resx">
      <Generator>ResXFileCodeGenerator</Generator>
      <LastGenOutput>LocalizableStrings.Designer.cs</LastGenOutput>
      <SubType>Designer</SubType>
    </EmbeddedResource>
  </ItemGroup>
  <ItemGroup>
    <ProjectReference Include="..\..\..\ProSuite\src\ProSuite.Commons.AO\ProSuite.Commons.AO.csproj">
      <Project>{7E4B0861-83ED-4D12-BE27-93C9053C88CA}</Project>
      <Name>ProSuite.Commons.AO</Name>
    </ProjectReference>
    <ProjectReference Include="..\..\..\ProSuite\src\ProSuite.Commons.Logging\ProSuite.Commons.Logging.csproj">
      <Project>{A227D52C-0536-498F-ACF2-2A5A67C3D9FF}</Project>
      <Name>ProSuite.Commons.Logging</Name>
    </ProjectReference>
    <ProjectReference Include="..\..\..\ProSuite\src\ProSuite.Commons\ProSuite.Commons.csproj">
      <Project>{66E5D99B-26AB-4FFF-834D-D96347DF4FA4}</Project>
      <Name>ProSuite.Commons</Name>
    </ProjectReference>
    <ProjectReference Include="..\..\..\ProSuite\src\ProSuite.Commons.Essentials\ProSuite.Commons.Essentials.csproj">
      <Project>{384763D9-F7A1-4AA2-9ABD-EE338CD8D4C1}</Project>
      <Name>ProSuite.Commons.Essentials</Name>
    </ProjectReference>
    <ProjectReference Include="..\..\..\ProSuite\src\ProSuite.QA.Core\ProSuite.QA.Core.csproj">
      <Project>{01CBBA9E-0D4D-439F-9147-6A5685884A65}</Project>
      <Name>ProSuite.QA.Core</Name>
    </ProjectReference>
    <ProjectReference Include="..\..\..\ProSuite\src\ProSuite.QA.Container\ProSuite.QA.Container.csproj">
      <Project>{D51693C1-F9F6-425D-8CD6-8DFBF5A52F6F}</Project>
      <Name>ProSuite.QA.Container</Name>
    </ProjectReference>
  </ItemGroup>
  <ItemGroup>
    <None Include="Documentation\de\EsriCH.QA.Tests.QuickReference_de.pdf" />
    <None Include="Documentation\en\EsriCH.QA.Tests.QuickReference_en.pdf" />
    <None Include="Documentation\en\SQLSyntax_en.docx" />
    <None Include="Documentation\en\SQLSyntax_en.pdf" />
    <None Include="Documentation\Extended\de\QaFactoryPseudoNodes.docx" />
    <None Include="Documentation\Extended\de\QaFactoryPseudoNodes.pdf" />
    <None Include="Documentation\Extended\de\QaFlowLogic.docx" />
    <None Include="Documentation\Extended\de\QaFlowLogic.pdf" />
    <None Include="Documentation\Extended\de\QaLineConnection.docx" />
    <None Include="Documentation\Extended\de\QaLineConnection.pdf" />
    <None Include="Documentation\Extended\de\QaMinNodeDistance.docx" />
    <None Include="Documentation\Extended\de\QaMinNodeDistance.pdf" />
    <None Include="Documentation\Extended\de\QaNodeLineCoincidence.docx" />
    <None Include="Documentation\Extended\de\QaNodeLineCoincidence.pdf" />
  </ItemGroup>
  <ItemGroup />
  <Import Project="$(MSBuildBinPath)\Microsoft.CSharp.targets" />
</Project><|MERGE_RESOLUTION|>--- conflicted
+++ resolved
@@ -201,12 +201,9 @@
     </Compile>
     <Compile Include="Properties\AssemblyInfo.cs" />
     <Compile Include="Qa3dConstantZ.cs" />
-<<<<<<< HEAD
     <Compile Include="QaExportTables.cs" />
     <Compile Include="QaExternalGraphicConflict.cs" />
     <Compile Include="QaExternalServiceBase.cs" />
-=======
->>>>>>> 5d272cf0
     <Compile Include="QaGdbConstraint.cs" />
     <Compile Include="QaSurfaceOffset.cs" />
     <Compile Include="QaSurfacePipe.cs" />
