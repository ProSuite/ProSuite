using System;
using System.Collections.Generic;
using ESRI.ArcGIS.Geodatabase;
using ESRI.ArcGIS.Geometry;
using ProSuite.Commons.AO.Geodatabase;
using ProSuite.Commons.AO.Geodatabase.GdbSchema;
using ProSuite.Commons.Essentials.CodeAnnotations;
using ProSuite.Commons.GeoDb;
using ProSuite.QA.Container;
using ProSuite.QA.Core.TestCategories;
using ProSuite.QA.Tests.Documentation;

namespace ProSuite.QA.Tests.Transformers
{
	[UsedImplicitly]
	[GeometryTransformer]
	public class TrIntersect : TableTransformer<TransformedFeatureClass>
	{
		private readonly IReadOnlyFeatureClass _intersected;
		private readonly IReadOnlyFeatureClass _intersecting;

		[DocTr(nameof(DocTrStrings.TrIntersect_0))]
		public TrIntersect(
			[NotNull, DocTr(nameof(DocTrStrings.TrIntersect_intersected))]
			IReadOnlyFeatureClass intersected,
			[NotNull, DocTr(nameof(DocTrStrings.TrIntersect_intersecting))]
			IReadOnlyFeatureClass intersecting)
			: base(new List<IReadOnlyTable> { intersected, intersecting })
		{
			_intersected = intersected;
			_intersecting = intersecting;
		}

		[InternallyUsedTest]
		public TrIntersect(
			[NotNull] TrIntersectDefinition definition)
			: this((IReadOnlyFeatureClass) definition.Intersected,
			       (IReadOnlyFeatureClass) definition.Intersecting) { }

		protected override TransformedFeatureClass GetTransformedCore(string name)
		{
			TransformedFc transformedFc = new TransformedFc(_intersected, _intersecting, name);
			return transformedFc;
		}

		private class TransformedFc : TransformedFeatureClass, IDataContainerAware
		{
			public TransformedFc(IReadOnlyFeatureClass intersected,
			                     IReadOnlyFeatureClass intersecting,
			                     string name = null)
				: base(null, ! string.IsNullOrWhiteSpace(name) ? name : "intersectResult",
				       intersected.ShapeType,
				       createBackingDataset: (t) =>
					       new TransformedDataset((TransformedFc) t, intersected, intersecting),
				       workspace: new GdbWorkspace(new TransformerWorkspace()))
			{
				InvolvedTables = new List<IReadOnlyTable> { intersected, intersecting };
			}

			public IList<IReadOnlyTable> InvolvedTables { get; }

			public IDataContainer DataContainer
			{
				get => BackingDs.DataContainer;
				set => BackingDs.DataContainer = value;
			}

			private TransformedDataset BackingDs => (TransformedDataset) BackingDataset;
		}

		private class TransformedDataset : TransformedBackingDataset
		{
			private const string PartIntersectedField = "PartIntersected";
			private readonly IReadOnlyFeatureClass _intersected;
			private readonly IReadOnlyFeatureClass _intersecting;

			public TransformedDataset(
				[NotNull] TransformedFc gdbTable,
				[NotNull] IReadOnlyFeatureClass intersected,
				[NotNull] IReadOnlyFeatureClass intersecting)
				: base(gdbTable, CastToTables(intersected, intersecting))
			{
				_intersected = intersected;
				_intersecting = intersecting;

				IntersectedFields = new TransformedTableFields(_intersected);
				IntersectingFields = new TransformedTableFields(_intersecting);

				IntersectedFields.AddOIDField(gdbTable, "OBJECTID", true);
				IntersectedFields.AddShapeField(gdbTable, "SHAPE", true);

				IntersectedFields.AddAllFields(gdbTable);
				IntersectingFields.AddAllFields(gdbTable);

				PartIntersectedFieldIndex =
					gdbTable.AddFieldT(FieldUtils.CreateDoubleField(PartIntersectedField));

				Resulting.SpatialReference = intersected.SpatialReference;
			}

			private TransformedTableFields IntersectedFields { get; }
			private TransformedTableFields IntersectingFields { get; }

			private int PartIntersectedFieldIndex { get; }

			public override IEnvelope Extent => _intersected.Extent;

			public override VirtualRow GetUncachedRow(long id)
			{
				throw new NotImplementedException();
			}

			public override long GetRowCount(ITableFilter queryFilter)
			{
				// TODO
				return _intersected.RowCount(queryFilter);
			}

			public override IEnumerable<VirtualRow> Search(ITableFilter filter, bool recycling)
			{
				filter = filter ?? new AoTableFilter();

<<<<<<< HEAD
				IFeatureClassFilter intersectingFilter = new AoFeatureClassFilter();
=======
				// Important: Include the TileExtent in the filter to avoid searching in empty areas of the main tile cache!
				IFeatureClassFilter intersectingFilter = (IFeatureClassFilter) filter.Clone();
>>>>>>> b4f24f25
				intersectingFilter.SpatialRelationship =
					esriSpatialRelEnum.esriSpatialRelEnvelopeIntersects;

				bool sameFeatureClass = _intersected.Equals(_intersecting);
				foreach (var toIntersect in DataContainer.Search(
					         _intersected, filter, QueryHelpers[0]))
				{
					intersectingFilter.FilterGeometry = ((IReadOnlyFeature) toIntersect).Extent;
					foreach (var intersecting in DataContainer.Search(
						         _intersecting, intersectingFilter, QueryHelpers[1]))
					{
						if (sameFeatureClass && intersecting.OID >= toIntersect.OID)
						{
							continue;
						}

						IGeometry intersectingGeom = ((IReadOnlyFeature) intersecting).Shape;
						IGeometry toIntersectGeom = ((IReadOnlyFeature) toIntersect).Shape;
						var op = (ITopologicalOperator) toIntersectGeom;
						if (((IRelationalOperator) op).Disjoint(intersectingGeom))
						{
							continue;
						}

						IGeometry intersected = op.Intersect(
							intersectingGeom,
							toIntersectGeom.Dimension);

						if (intersected.IsEmpty)
						{
							continue;
						}

						yield return CreateFeature((IReadOnlyFeature) toIntersect,
						                           (IReadOnlyFeature) intersecting, intersected);
					}
				}
			}

			private GdbFeature CreateFeature([NotNull] IReadOnlyFeature intersectedFeature,
			                                 [NotNull] IReadOnlyFeature intersectingFeature,
			                                 [NotNull] IGeometry intersectionGeometry)
			{
				// Build an aggregate value list consisting of the intersected, the intersecting and
				// the extra calculated values.
				var rowValues = new MultiListValues();

				List<IReadOnlyRow> baseRows = new List<IReadOnlyRow>
				                              { intersectedFeature, intersectingFeature };

				List<CalculatedValue> extraValues = new List<CalculatedValue>();

				// 1. The intersected row, wrapped in a value list:
				var intersectedValues = new ReadOnlyRowBasedValues(intersectedFeature);
				rowValues.AddList(intersectedValues, IntersectedFields.FieldIndexMapping);

				// 2. The intersecting row, wrapped in a value list:
				var intersectingValues = new ReadOnlyRowBasedValues(intersectingFeature);
				rowValues.AddList(intersectingValues, IntersectingFields.FieldIndexMapping);

				extraValues.Add(
					new CalculatedValue(Resulting.ShapeFieldIndex, intersectionGeometry));
				extraValues.Add(
					new CalculatedValue(BaseRowsFieldIndex, baseRows));

				double partIntersected =
					GetPartIntersected(intersectedFeature.Shape, intersectionGeometry);

				extraValues.Add(
					new CalculatedValue(PartIntersectedFieldIndex, partIntersected));

				extraValues.Add(new CalculatedValue(Resulting.OidFieldIndex, null));

				// Add all the collected extra values with their own copy-matrix:
				IValueList simpleList =
					TransformedAttributeUtils.ToSimpleValueList(
						extraValues, out IDictionary<int, int> extraCopyMatrix);

				rowValues.AddList(simpleList, extraCopyMatrix);

				return (GdbFeature) Resulting.CreateObject(rowValues);
			}

			private static double GetPartIntersected(IGeometry toIntersectGeom,
			                                         IGeometry intersected)
			{
				double partIntersected = 1;
				if (toIntersectGeom is IPolyline l)
				{
					double fullLength = l.Length;
					double partLength = ((IPolyline) intersected).Length;
					partIntersected = partLength / fullLength;
				}
				else if (toIntersectGeom is IArea pg)
				{
					double fullArea = pg.Area;
					double partArea = ((IArea) intersected).Area;
					partIntersected = partArea / fullArea;
				}
				else if (toIntersectGeom is IPointCollection mp)
				{
					double fullCount = mp.PointCount;
					double partCount = ((IPointCollection) intersected).PointCount;
					partIntersected = partCount / fullCount;
				}

				return partIntersected;
			}
		}
	}
}<|MERGE_RESOLUTION|>--- conflicted
+++ resolved
@@ -120,12 +120,8 @@
 			{
 				filter = filter ?? new AoTableFilter();
 
-<<<<<<< HEAD
-				IFeatureClassFilter intersectingFilter = new AoFeatureClassFilter();
-=======
 				// Important: Include the TileExtent in the filter to avoid searching in empty areas of the main tile cache!
 				IFeatureClassFilter intersectingFilter = (IFeatureClassFilter) filter.Clone();
->>>>>>> b4f24f25
 				intersectingFilter.SpatialRelationship =
 					esriSpatialRelEnum.esriSpatialRelEnvelopeIntersects;
 
