--- conflicted
+++ resolved
@@ -30,13 +30,7 @@
 			[NotNull] [DocTr(nameof(DocTrStrings.TrMakeTable_viewOrTableName))]
 			string viewOrTableName)
 		{
-<<<<<<< HEAD
 			InitializeViewOrTableName(baseTable, viewOrTableName);
-=======
-			_baseTable = baseTable;
-			_viewOrTableName = viewOrTableName;
-			_involvedTables = new List<IReadOnlyTable> { baseTable };
->>>>>>> a71677a3
 		}
 
 		[DocTr(nameof(DocTrStrings.TrMakeTable_1))]
