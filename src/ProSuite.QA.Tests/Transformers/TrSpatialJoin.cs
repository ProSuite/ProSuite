--- conflicted
+++ resolved
@@ -224,19 +224,8 @@
 					         _t0, filter ?? new AoTableFilter(), QueryHelpers[0]))
 				{
 					IGeometry joinFilterGeometry = ((IReadOnlyFeature) toJoin).Extent;
-<<<<<<< HEAD
-					if (joinFilter == null)
-					{
-						joinFilter = new AoFeatureClassFilter(joinFilterGeometry);
-					}
-					else
-					{
-						joinFilter.FilterGeometry = joinFilterGeometry;
-					}
-=======
 
 					joinFilter.FilterGeometry = joinFilterGeometry;
->>>>>>> b4f24f25
 
 					var op = (IRelationalOperator) ((IReadOnlyFeature) toJoin).Shape;
 
