--- conflicted
+++ resolved
@@ -45,19 +45,10 @@
 			return Task.FromResult(true);
 		}
 
-<<<<<<< HEAD
-		protected override Task AfterSelectionAsync(IList<Feature> selectedFeatures,
-		                                       CancelableProgressor progressor)
-		{
-			StartSelectionPhaseAsync();
-
-			return Task.CompletedTask;
-=======
 		protected override async Task AfterSelectionAsync(IList<Feature> selectedFeatures,
 		                                                  CancelableProgressor progressor)
 		{
 			await StartSelectionPhaseAsync();
->>>>>>> 39e36ac1
 		}
 
 		protected override async Task HandleEscapeAsync()
@@ -66,11 +57,7 @@
 				{
 					ClearSelection();
 
-<<<<<<< HEAD
-					StartSelectionPhaseAsync();
-=======
 					await StartSelectionPhaseAsync();
->>>>>>> 39e36ac1
 				});
 
 			await ViewUtils.TryAsync(task, _msg);
