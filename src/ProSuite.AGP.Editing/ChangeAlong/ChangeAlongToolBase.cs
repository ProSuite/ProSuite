--- conflicted
+++ resolved
@@ -162,8 +162,6 @@
 
 		protected abstract Cursor GetTargetSelectionCursorPolygonShift();
 
-<<<<<<< HEAD
-=======
 		protected abstract void InitializeOptions();
 
 		public void OptionsPropertyChanged(object sender, PropertyChangedEventArgs args)
@@ -242,7 +240,6 @@
 			return base.OnEditCompletedAsyncCore(args);
 		}
 
->>>>>>> a3500084
 		protected override void AfterSelection(IList<Feature> selectedFeatures,
 		                                       CancelableProgressor progressor)
 		{
