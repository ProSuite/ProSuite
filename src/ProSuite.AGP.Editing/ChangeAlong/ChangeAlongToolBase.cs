using System;
using System.Collections.Generic;
using System.ComponentModel;
using System.Linq;
using System.Threading;
using System.Threading.Tasks;
using System.Windows.Input;
using ArcGIS.Core.CIM;
using ArcGIS.Core.Data;
using ArcGIS.Core.Geometry;
using ArcGIS.Desktop.Editing;
using ArcGIS.Desktop.Editing.Events;
using ArcGIS.Desktop.Framework.Threading.Tasks;
using ArcGIS.Desktop.Mapping;
using ArcGIS.Desktop.Mapping.Events;
using ProSuite.AGP.Editing.OneClick;
using ProSuite.Commons;
using ProSuite.Commons.AGP.Carto;
using ProSuite.Commons.AGP.Core.Geodatabase;
using ProSuite.Commons.AGP.Core.GeometryProcessing;
using ProSuite.Commons.AGP.Core.GeometryProcessing.ChangeAlong;
using ProSuite.Commons.AGP.Core.Spatial;
using ProSuite.Commons.AGP.Framework;
using ProSuite.Commons.AGP.Picker;
using ProSuite.Commons.AGP.Selection;
using ProSuite.Commons.Essentials.Assertions;
using ProSuite.Commons.Essentials.CodeAnnotations;
using ProSuite.Commons.Exceptions;
using ProSuite.Commons.Logging;
using ProSuite.Commons.UI;
using ProSuite.Commons.UI.Input;

namespace ProSuite.AGP.Editing.ChangeAlong
{
	public abstract class ChangeAlongToolBase : OneClickToolBase
	{
		private static readonly IMsg _msg = Msg.ForCurrentClass();

		protected ChangeAlongCurves ChangeAlongCurves { get; private set; }

		private ChangeAlongFeedback _feedback;
<<<<<<< HEAD

		private SelectionCursors _laterPhaseCursors;
=======
		private SketchAndCursorSetter _targetSketchCursor;
		private Geometry _lastDrawnExtent;
>>>>>>> efdc6c2b

		protected ChangeAlongToolBase()
		{
			IsSketchTool = true;

			GeomIsSimpleAsFeature = false;
		}

		[CanBeNull]
		protected virtual string CentralConfigDir => null;

		/// <summary>
		/// By default, the local configuration directory shall be in
		/// %APPDATA%\Roaming\ORGANIZATION\PRODUCT>\ToolDefaults.
		/// </summary>
		protected virtual string LocalConfigDir
			=> EnvironmentUtils.ConfigurationDirectoryProvider.GetDirectory(
				AppDataFolder.Roaming, "ToolDefaults");

		protected bool DisplayTargetLines { get; set; }

		protected abstract bool RefreshSubcurvesOnRedraw { get; }

		protected abstract string EditOperationDescription { get; }

		protected abstract IChangeAlongService MicroserviceClient { get; }

		protected abstract TargetFeatureSelection TargetFeatureSelection { get; }

		protected override SketchGeometryType GetSelectionSketchGeometryType()
		{
			return SketchGeometryType.Rectangle;
		}

		protected override async Task<bool> FinishSketchOnDoubleClick()
		{
			if (await IsInSelectionPhaseAsync())
			{
				return await base.FinishSketchOnDoubleClick();
			}

			if (! IsInSubcurveSelectionPhase())
			{
				// 2. Phase: target selection:
				return SketchType == SketchGeometryType.Polygon;
			}

			// 3. Phase: works already, Shift is not supported.
			return false;
		}

		protected override void OnUpdateCore()
		{
			Enabled = MicroserviceClient != null;

			if (MicroserviceClient == null)
				DisabledTooltip = ToolUtils.GetDisabledReasonNoGeometryMicroservice();
		}

		protected override async Task HandleEscapeAsync()
		{
			// Do not reset feedback in polygon sketch mode: Esc
			// should only clear sketch not the feedback.
			if (await NonEmptyPolygonSketchAsync())
			{
				await ClearSketchAsync();
				return;
			}

			Task task = QueuedTask.Run(async () =>
			{
				if (IsInSubcurveSelectionPhase())
				{
					ResetDerivedGeometries();
				}
				else
				{
					ClearSelection();
					await StartSelectionPhaseAsync();
				}
			});

			await ViewUtils.TryAsync(task, _msg);
		}

		protected override void OnToolActivatingCore()
		{
			base.OnToolActivatingCore();

			InitializeOptions();

			_laterPhaseCursors = GetTargetSelectionCursors();
		}

		protected override Task OnToolActivatingCoreAsync()
		{
			_feedback = new ChangeAlongFeedback()
			            {
				            ShowTargetLines = DisplayTargetLines
			            };

			return base.OnToolActivatingCoreAsync();
		}

		protected abstract void InitializeOptions();

		public void OptionsPropertyChanged(object sender, PropertyChangedEventArgs args)
		{
			try
			{
				QueuedTaskUtils.Run(() =>
				{
					var selectedFeatures =
						GetApplicableSelectedFeatures(ActiveMapView).ToList();

					using var source = GetProgressorSource();
					var progressor = source?.Progressor;

					RefreshExistingChangeAlongCurves(selectedFeatures, progressor);
				});
			}
			catch (Exception e)
			{
				_msg.Error($"Error re-calculating reshape lines : {e.Message}", e);
			}
		}

		#region Overrides of OneClickToolBase

		protected override bool OnToolActivatedCore(bool hasMapViewChanged)
		{
			DrawCompleteEvent.Subscribe(OnDrawCompleted);

			return base.OnToolActivatedCore(hasMapViewChanged);
		}

		#endregion

		protected override void OnToolDeactivateCore(bool hasMapViewChanged)
		{
			DrawCompleteEvent.Unsubscribe(OnDrawCompleted);
			ResetDerivedGeometries();
			_feedback = null;
		}

		protected override async Task<bool> OnMapSelectionChangedCoreAsync(
			MapSelectionChangedEventArgs args)
		{
			if (args.Selection.Count == 0)
			{
				ResetDerivedGeometries();
				await StartSelectionPhaseAsync();
			}
			else
			{
				// E.g. a part of the selection has been removed (e.g. using 'clear selection' on a layer)
				Dictionary<MapMember, List<long>> selectionByLayer = args.Selection.ToDictionary();
				IList<Feature> applicableSelection =
					GetApplicableSelectedFeatures(selectionByLayer, true).ToList();

				using var source = GetProgressorSource();
				var progressor = source?.Progressor;
				RefreshExistingChangeAlongCurves(applicableSelection, progressor);
			}

			return true;
		}

		protected override Task OnEditCompletedAsyncCore(EditCompletedEventArgs args)
		{
			bool requiresRecalculate = args.CompletedType == EditCompletedType.Discard ||
			                           args.CompletedType == EditCompletedType.Reconcile ||
			                           args.CompletedType == EditCompletedType.Redo ||
			                           args.CompletedType == EditCompletedType.Undo;

			if (requiresRecalculate)
			{
				return QueuedTask.Run(
					() =>
					{
						try
						{
							var selectedFeatures =
								GetApplicableSelectedFeatures(ActiveMapView).ToList();

							using var source = GetProgressorSource();
							var progressor = source?.Progressor;

							RefreshExistingChangeAlongCurves(selectedFeatures, progressor);

							return true;
						}
						catch (Exception e)
						{
							// Do not re-throw or the application could crash (e.g. in undo)
							_msg.Error($"Error calculating reshape curves: {e.Message}", e);
							return false;
						}
					});
			}

			return base.OnEditCompletedAsyncCore(args);
		}

		protected override async Task AfterSelectionAsync(IList<Feature> selectedFeatures,
		                                                  CancelableProgressor progressor)
		{
			await StartTargetSelectionPhaseAsync();
		}

		protected override async Task<bool> OnSketchCompleteCoreAsync(
			Geometry sketchGeometry,
			CancelableProgressor progressor)
		{
			try
			{
				List<Feature> selection =
					await QueuedTask.Run(
						() => GetApplicableSelectedFeatures(ActiveMapView).ToList());

				Geometry simpleGeometry = GeometryUtils.Simplify(sketchGeometry);
				Assert.NotNull(simpleGeometry, "Geometry is null");

				if (! IsInSubcurveSelectionPhase())
				{
					// 2. Phase: target selection:
					return await SelectTargetsAsync(selection, simpleGeometry, progressor);
				}

				// 3. Phase: reshape/cut line selection:
				List<CutSubcurve> cutSubcurves =
					await QueuedTask.Run(() => GetSelectedCutSubcurves(simpleGeometry));

				if (cutSubcurves.Count == 0)
				{
					// No subcurve hit, try target selection instead
					return await SelectTargetsAsync(selection, simpleGeometry, progressor);
				}

				if (selection.Count == 0)
				{
					_msg.Warn("No usable selected features.");
					return false;
				}

				return await QueuedTask.Run(
					       () => UpdateFeatures(selection, cutSubcurves, progressor));
			}
			finally
			{
				// reset after 2. phase
				await ResetSelectionSketchType(_laterPhaseCursors);
			}
		}

		protected override async Task ShiftPressedCoreAsync()
		{
			if (await IsInSelectionPhaseAsync())
			{
				// Handled by base class
				return;
			}

			if (! IsInSubcurveSelectionPhase())
			{
				// 2. Phase: target selection:
				Cursor cursor = _laterPhaseCursors.GetCursor(GetSketchType(), shiftDown: true);
				SetToolCursor(cursor);
			}

			// 3. Phase: Shift is not supported.
		}

		protected override async Task ShiftReleasedCoreAsync()
		{
			if (await IsInSelectionPhaseAsync())
			{
				await base.ShiftReleasedCoreAsync();
			}
			else
			{
				Cursor cursor = _laterPhaseCursors.GetCursor(GetSketchType(), shiftDown: false);
				SetToolCursor(cursor);
			}
		}

		protected override async Task ToggleSelectionSketchGeometryType(
			SketchGeometryType toggleSketchType,
			SelectionCursors selectionCursors = null)
		{
			if (await IsInSelectionPhaseCoreAsync(KeyboardUtils.IsShiftDown()))
			{
				// Use base implementation
				await base.ToggleSelectionSketchGeometryType(
					toggleSketchType, selectionCursors);
			}
			else
			{
				// Second and third phase: use the _secondPhaseCursors
				await base.ToggleSelectionSketchGeometryType(
					toggleSketchType, _laterPhaseCursors);
			}
		}

		protected override async Task<bool> IsInSelectionPhaseCoreAsync(bool shiftDown)
		{
			if (HasReshapeCurves())
			{
				return false;
			}

			// First or second phase:
			if (shiftDown)
			{
				// With reshape curves and shift it would mean we're in the target selection phase
				return ! HasReshapeCurves();
			}

			Task<bool> task = QueuedTask.Run(() => ! CanUseSelection(ActiveMapView));
			bool result = await ViewUtils.TryAsync(task, _msg);
			return result;
		}

		private bool HasReshapeCurves()
		{
			// Test for target features because in cut along the curves are not provided until
			// there is a cut (but the targets get symbolized).
			return ChangeAlongCurves != null && ChangeAlongCurves.TargetFeatures?.Count > 0;
		}

		protected bool IsInSubcurveSelectionPhase()
		{
			bool shiftDown = KeyboardUtils.IsModifierDown(Key.LeftShift, exclusive: true) ||
			                 KeyboardUtils.IsModifierDown(Key.RightShift, exclusive: true);

			return HasReshapeCurves() && ! shiftDown;
		}

		protected virtual bool CanUseAsTargetLayer(Layer layer)
		{
			if (layer is FeatureLayer featureLayer)
			{
				return featureLayer.ShapeType == esriGeometryType.esriGeometryPolyline ||
				       featureLayer.ShapeType == esriGeometryType.esriGeometryPolygon;
			}

			return false;
		}

		protected virtual Predicate<FeatureClass> GetTargetFeatureClassPredicate()
		{
			return null;
		}

		protected virtual bool CanUseAsTargetFeature([NotNull] IList<Feature> selection,
		                                             [NotNull] Feature testFeature)
		{
			foreach (Feature selectedFeature in selection)
			{
				if (selectedFeature.GetObjectID() == testFeature.GetObjectID() &&
				    selectedFeature.GetTable().Handle == testFeature.GetTable().Handle)
				{
					// already selected
					return false;
				}
			}

			return true;
		}

		protected abstract SelectionCursors GetTargetSelectionCursors();

		protected abstract void LogAfterPickTarget(
			ReshapeAlongCurveUsability reshapeCurveUsability);

		protected abstract ChangeAlongCurves CalculateChangeAlongCurves(
			[NotNull] IList<Feature> selectedFeatures,
			[NotNull] IList<Feature> targetFeatures,
			CancellationToken cancellationToken);

		protected abstract List<ResultFeature> ChangeFeaturesAlong(
			List<Feature> selectedFeatures, [NotNull] IList<Feature> targetFeatures,
			[NotNull] List<CutSubcurve> cutSubcurves,
			CancellationToken cancellationToken,
			out ChangeAlongCurves newChangeAlongCurves);

		private async Task StartTargetSelectionPhaseAsync()
		{
			SetupSketch();

			await ResetSelectionSketchType(_laterPhaseCursors);
		}

		protected ZSettingsModel GetZSettingsModel()
		{
			Map map = ActiveMapView.Map;

			var elevationSurface = GetElevationSurface(map);

			ZMode zMode = ZMode.Interpolate;
			if (elevationSurface != null)
			{
				_msg.DebugFormat("Using DTM from elevation surface for Z-values");
				zMode = ZMode.Dtm;
			}

			var zSettingsModel = new ZSettingsModel(zMode, map, elevationSurface);
			return zSettingsModel;
		}

		protected virtual ElevationSurfaceLayer GetElevationSurface(Map map)
		{
			return null;
		}

		private async Task<bool> SelectTargetsAsync(
			[NotNull] List<Feature> selectedFeatures,
			[NotNull] Geometry sketchGeometry,
			[CanBeNull] CancelableProgressor progressor)
		{
			TargetFeatureSelection targetFeatureSelection = TargetFeatureSelection;

			var pickerPrecedence =
				new PickerPrecedence(sketchGeometry, GetSelectionTolerancePixels(),
				                     ActiveMapView.ClientToScreen(CurrentMousePosition));

			Task<IEnumerable<Feature>> task = QueuedTaskUtils.Run(async () =>
			{
				List<FeatureSelectionBase> candidates =
					FindTargetFeatureCandidates(pickerPrecedence.GetSelectionGeometry(),
					                            targetFeatureSelection, selectedFeatures,
					                            progressor);

				if (progressor != null && progressor.CancellationToken.IsCancellationRequested)
				{
					_msg.Warn("Calculation of reshape lines was cancelled.");
					return new List<Feature>();
				}

				if (pickerPrecedence.IsPointClick && candidates.Count > 1)
				{
					List<IPickableFeatureItem> items =
						await PickerUtils.GetItemsAsync<IPickableFeatureItem>(
							candidates, pickerPrecedence, PickerMode.ShowPicker);

					IPickableFeatureItem item = items.FirstOrDefault();

					return item == null
						       ? Enumerable.Empty<Feature>()
						       : new List<Feature> { item.Feature };
				}

				return candidates.SelectMany(c => c.GetFeatures());
			}, progressor);

			IEnumerable<Feature> targetFeatures = await ViewUtils.TryAsync(task, _msg);

			if (targetFeatures == null)
			{
				// Likely an exception or cancellation
				return false;
			}

			ChangeAlongCurves =
				await QueuedTaskUtils.Run(
					() => RefreshChangeAlongCurves(selectedFeatures, targetFeatures, progressor));

			return true;
		}

		private List<FeatureSelectionBase> FindTargetFeatureCandidates(
			[NotNull] Geometry sketch,
			TargetFeatureSelection targetFeatureSelection,
			[NotNull] List<Feature> selectedFeatures,
			CancelableProgressor progressor)
		{
			Predicate<Feature> canUseAsTargetFeature =
				t => CanUseAsTargetFeature(selectedFeatures, t);

			SpatialRelationship spatialRel =
				SketchType == SketchGeometryType.Polygon ||
				SketchType == SketchGeometryType.Lasso
					? SpatialRelationship.Contains
					: SpatialRelationship.Intersects;

			FeatureFinder featureFinder = new FeatureFinder(ActiveMapView, targetFeatureSelection)
			                              {
				                              SelectedFeatures = selectedFeatures,
				                              SpatialRelationship = spatialRel,
				                              ReturnUnJoinedFeatures = true,
				                              FeatureClassPredicate =
					                              GetTargetFeatureClassPredicate()
			                              };

			var selectionByClass =
				featureFinder.FindFeaturesByFeatureClass(sketch, CanUseAsTargetLayer,
				                                         canUseAsTargetFeature, progressor)
				             .ToList();

			return selectionByClass;
		}

		private ChangeAlongCurves RefreshChangeAlongCurves(
			[NotNull] IList<Feature> selectedFeatures,
			[NotNull] IEnumerable<Feature> targetFeatures,
			[CanBeNull] CancelableProgressor progressor)
		{
			bool shiftDown = KeyboardUtils.IsShiftDown();

			IList<Feature> actualTargetFeatures = GetDistinctTargetFeatures(
				targetFeatures, ChangeAlongCurves?.TargetFeatures, shiftDown);

			if (actualTargetFeatures.Count == 0)
			{
				ChangeAlongCurves = new ChangeAlongCurves(new List<CutSubcurve>(),
				                                          ReshapeAlongCurveUsability.NoTarget);
			}
			else
			{
				ChangeAlongCurves =
					RefreshChangeAlongCurves(selectedFeatures, actualTargetFeatures, progressor);

				ChangeAlongCurves.LogTargetSelection();
			}

			LogAfterPickTarget(ChangeAlongCurves.CurveUsability);

			_feedback.Update(ChangeAlongCurves);

			return ChangeAlongCurves;
		}

		private static IList<Feature> GetDistinctTargetFeatures(
			[NotNull] IEnumerable<Feature> foundFeatures,
			[CanBeNull] IList<Feature> existingTargetSelection,
			bool xor)
		{
			var resultDictionary = new Dictionary<GdbObjectReference, Feature>();

			if (xor && existingTargetSelection != null)
			{
				AddRange(existingTargetSelection, resultDictionary);
			}

			if (xor)
			{
				foreach (Feature selected in foundFeatures)
				{
					var selectedObjRef = new GdbObjectReference(
						selected.GetTable().Handle.ToInt64(),
						selected.GetObjectID());

					if (resultDictionary.ContainsKey(selectedObjRef))
					{
						resultDictionary.Remove(selectedObjRef);
					}
					else
					{
						resultDictionary.Add(selectedObjRef, selected);
					}
				}
			}
			else
			{
				AddRange(foundFeatures, resultDictionary);
			}

			IList<Feature> allTargetFeatures = resultDictionary.Values.ToList();

			return allTargetFeatures;
		}

		private static void AddRange(
			[NotNull] IEnumerable<Feature> features,
			[NotNull] IDictionary<GdbObjectReference, Feature> resultDictionary)
		{
			foreach (Feature target in features)
			{
				var objRef = new GdbObjectReference(target.GetTable().Handle.ToInt64(),
				                                    target.GetObjectID());

				if (! resultDictionary.ContainsKey(objRef))
				{
					resultDictionary.Add(objRef, target);
				}
			}
		}

		private List<CutSubcurve> GetSelectedCutSubcurves([NotNull] Geometry sketch)
		{
			sketch = ToolUtils.SketchToSearchGeometry(sketch, GetSelectionTolerancePixels(),
			                                          out bool singlePick);

			Predicate<CutSubcurve> canReshapePredicate =
				cutSubcurve => ToolUtils.IsSelected(sketch, cutSubcurve.Path, singlePick);

			ChangeAlongCurves.PreSelectCurves(canReshapePredicate);

			var cutSubcurves =
				ChangeAlongCurves.GetSelectedReshapeCurves(canReshapePredicate, true);

			return cutSubcurves;
		}

		protected void ResetDerivedGeometries()
		{
			_feedback?.DisposeOverlays();
			ChangeAlongCurves = null;
		}

		private ChangeAlongCurves RefreshChangeAlongCurves(
			[NotNull] IList<Feature> selectedFeatures,
			[NotNull] IList<Feature> targetFeatures,
			[CanBeNull] CancelableProgressor progressor)
		{
			ChangeAlongCurves result;

			CancellationToken cancellationToken;

			if (progressor != null)
			{
				cancellationToken = progressor.CancellationToken;
			}
			else
			{
				// TODO Why not CancellationToken.None?
				var cancellationTokenSource = new CancellationTokenSource();
				cancellationToken = cancellationTokenSource.Token;
			}

			if (MicroserviceClient != null)
			{
				result = CalculateChangeAlongCurves(selectedFeatures, targetFeatures,
				                                    cancellationToken);

				result.TargetFeatures = targetFeatures;
			}
			else
			{
				throw new InvalidConfigurationException("Microservice has not been started.");
			}

			return result;
		}

		private void RefreshExistingChangeAlongCurves(
			[NotNull] IList<Feature> selectedFeatures,
			[CanBeNull] CancelableProgressor progressor = null)
		{
			if (ChangeAlongCurves == null ||
			    ChangeAlongCurves.TargetFeatures == null ||
			    ChangeAlongCurves.TargetFeatures.Count == 0)
			{
				return;
			}

			SpatialReference mapSr = MapView.Active.Map.SpatialReference;

			// After undo/redo the shape's spatial reference could have been changed.
			ChangeAlongCurves.TargetFeatures =
				ReRead(ChangeAlongCurves.TargetFeatures, mapSr).ToList();

			ChangeAlongCurves newState =
				RefreshChangeAlongCurves(selectedFeatures, ChangeAlongCurves.TargetFeatures,
				                         progressor);

			ChangeAlongCurves.Update(newState);

			_feedback.Update(ChangeAlongCurves);
		}

		private async Task<bool> UpdateFeatures(List<Feature> selectedFeatures,
		                                        List<CutSubcurve> cutSubcurves,
		                                        CancelableProgressor progressor)
		{
			CancellationToken cancellationToken =
				progressor?.CancellationToken ?? new CancellationTokenSource().Token;

			MapView activeMap = MapView.Active;

			IList<Feature> targetFeatures = Assert.NotNull(ChangeAlongCurves.TargetFeatures);

			List<ResultFeature> updatedFeatures = ChangeFeaturesAlong(
				selectedFeatures, targetFeatures, cutSubcurves, cancellationToken,
				out ChangeAlongCurves newChangeAlongCurves);

			if (updatedFeatures.Count > 0)
			{
				// This also clears the PreSelected reshape curves
				ChangeAlongCurves = newChangeAlongCurves;
			}

			_feedback.Update(ChangeAlongCurves);

			if (updatedFeatures.Count == 0)
			{
				// Probably an additional yellow line needs to be selected
				return false;
			}

			HashSet<long> editableClassHandles = ToolUtils.GetEditableClassHandles(activeMap);

			// Updates:
			Dictionary<Feature, Geometry> resultFeatures =
				updatedFeatures
					.Where(f => IsStoreRequired(
						       f, editableClassHandles, RowChangeType.Update))
					.ToDictionary(r => r.OriginalFeature, r => r.NewGeometry);

			// Inserts (in case of cut), grouped by original feature:
			var inserts = updatedFeatures
			              .Where(
				              f => IsStoreRequired(f, editableClassHandles, RowChangeType.Insert))
			              .ToList();

			if (resultFeatures.Count == 0 && inserts.Count == 0)
			{
				_msg.Warn("No feature to store probably because nothing has changed not editable.");
				return false;
			}

			List<Feature> newFeatures = new List<Feature>();

			bool success = await GdbPersistenceUtils.ExecuteInTransactionAsync(
				               delegate(EditOperation.IEditContext editContext)
				               {
					               GdbPersistenceUtils.UpdateTx(editContext, resultFeatures);

					               newFeatures.AddRange(
						               GdbPersistenceUtils.InsertTx(editContext, inserts));

					               return true;
				               },
				               EditOperationDescription,
				               GdbPersistenceUtils.GetDatasetsNonEmpty(resultFeatures.Keys));

			LogReshapeResults(updatedFeatures, resultFeatures);

			ToolUtils.SelectNewFeatures(newFeatures, activeMap);

			SpatialReference outputSpatialReference = activeMap.Map.SpatialReference;

			if (ChangeAlongCurves.TargetFeatures != null)
			{
				ChangeAlongCurves.TargetFeatures =
					ReRead(ChangeAlongCurves.TargetFeatures, outputSpatialReference).ToList();
			}

			return success;
		}

		private static IEnumerable<Feature> ReRead([NotNull] IList<Feature> features,
		                                           [CanBeNull]
		                                           SpatialReference outputSpatialReference)
		{
			var groupedByClass = features.GroupBy(f => f.GetTable().GetID());

			foreach (IGrouping<long, Feature> grouping in groupedByClass)
			{
				FeatureClass featureClass = grouping.FirstOrDefault()?.GetTable();

				if (featureClass == null)
				{
					continue;
				}

				foreach (Feature feature in GdbQueryUtils.GetFeatures(
					         featureClass, grouping.Select(f => f.GetObjectID()),
					         outputSpatialReference, false))
				{
					yield return feature;
				}
			}
		}

		private void OnDrawCompleted(MapViewEventArgs obj)
		{
			if (! RefreshSubcurvesOnRedraw || !  IsInSubcurveSelectionPhase())
			{
				return;
			}

			Envelope extent = Assert.NotNull(obj.MapView.Extent);

			if (_lastDrawnExtent != null && GeometryEngine.Instance.Equals(_lastDrawnExtent, extent))
			{
				// This event is called repeatedly without anything changing
				return;
			}

			_lastDrawnExtent = extent;

			QueuedTask.Run(() =>
			{
				var selectedFeatures =
					GetApplicableSelectedFeatures(ActiveMapView).ToList();

				using var source = GetProgressorSource();
				var progressor = source?.Progressor;

				RefreshExistingChangeAlongCurves(selectedFeatures, progressor);
			});
		}

		private static bool IsStoreRequired([NotNull] ResultFeature resultFeature,
		                                    [NotNull] HashSet<long> editableClassHandles,
		                                    RowChangeType changeType)
		{
			if (! GdbPersistenceUtils.CanChange(resultFeature, editableClassHandles, changeType))
			{
				return false;
			}

			Feature feature = resultFeature.OriginalFeature;

			Geometry originalGeometry = feature.GetShape();

			if (changeType == RowChangeType.Update &&
			    originalGeometry != null &&
			    originalGeometry.IsEqual(resultFeature.NewGeometry))
			{
				_msg.DebugFormat("The geometry of feature {0} is unchanged. It will not be stored",
				                 GdbObjectUtils.ToString(feature));

				return false;
			}

			return true;
		}

		private void LogReshapeResults(List<ResultFeature> updatedFeatures,
		                               Dictionary<Feature, Geometry> savedUpdates)
		{
			foreach (ResultFeature resultFeature in updatedFeatures)
			{
				if (savedUpdates.ContainsKey(resultFeature.OriginalFeature) &&
				    resultFeature.Messages.Count == 1)
				{
					_msg.Info(resultFeature.Messages[0]);
				}
			}
		}
	}
}<|MERGE_RESOLUTION|>--- conflicted
+++ resolved
@@ -39,13 +39,9 @@
 		protected ChangeAlongCurves ChangeAlongCurves { get; private set; }
 
 		private ChangeAlongFeedback _feedback;
-<<<<<<< HEAD
+		private Geometry _lastDrawnExtent;
 
 		private SelectionCursors _laterPhaseCursors;
-=======
-		private SketchAndCursorSetter _targetSketchCursor;
-		private Geometry _lastDrawnExtent;
->>>>>>> efdc6c2b
 
 		protected ChangeAlongToolBase()
 		{
