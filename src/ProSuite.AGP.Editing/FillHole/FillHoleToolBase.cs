using System;
using System.Collections.Generic;
using System.ComponentModel;
using System.Diagnostics;
using System.Linq;
using System.Runtime.InteropServices;
using System.Threading;
using System.Threading.Tasks;
using ArcGIS.Core.CIM;
using ArcGIS.Core.Data;
using ArcGIS.Core.Geometry;
using ArcGIS.Desktop.Editing.Templates;
using ArcGIS.Desktop.Framework;
using ArcGIS.Desktop.Framework.Threading.Tasks;
using ArcGIS.Desktop.Mapping;
using ProSuite.AGP.Editing.OneClick;
using ProSuite.AGP.Editing.Properties;
using ProSuite.Commons;
using ProSuite.Commons.AGP.Carto;
using ProSuite.Commons.AGP.Core.Geodatabase;
using ProSuite.Commons.AGP.Core.GeometryProcessing.Holes;
using ProSuite.Commons.AGP.Core.Spatial;
using ProSuite.Commons.AGP.Framework;
using ProSuite.Commons.AGP.Selection;
using ProSuite.Commons.Essentials.Assertions;
using ProSuite.Commons.Essentials.CodeAnnotations;
using ProSuite.Commons.Logging;
using ProSuite.Commons.ManagedOptions;

namespace ProSuite.AGP.Editing.FillHole
{
	// TODO: Merge base class for both HoleTools -> HoleToolBase
	// TODO: Extent clipping support
	// TODO: Try understand duplicate execution (but only sometimes) of queued tasks
	public abstract class FillHoleToolBase : TwoPhaseEditToolBase
	{
		protected static readonly IMsg _msg = Msg.ForCurrentClass();

		protected HoleToolOptions _fillHoleToolOptions;

		private OverridableSettingsProvider<PartialHoleOptions> _settingsProvider;

		protected IList<Holes> _holes;

		private HoleFeedback _feedback;

		protected Envelope _calculationExtent;

		protected FillHoleToolBase()
		{
			GeomIsSimpleAsFeature = false;
		}

		protected abstract ICalculateHolesService MicroserviceClient { get; }

		protected virtual string OptionsFileName => "FillHoleToolOptions.xml";

		[CanBeNull]
		protected virtual string OptionsDockPaneID => null;

		[CanBeNull]
		protected virtual string CentralConfigDir => null;

		/// <summary>
		/// By default, the local configuration directory shall be in
		/// %APPDATA%\Roaming\<organization>\<product>\ToolDefaults.
		/// </summary>
		protected virtual string LocalConfigDir
			=> EnvironmentUtils.ConfigurationDirectoryProvider.GetDirectory(
				AppDataFolder.Roaming, "ToolDefaults");

		protected override void OnUpdateCore()
		{
			Enabled = MicroserviceClient != null;

			if (MicroserviceClient == null)
				DisabledTooltip = ToolUtils.GetDisabledReasonNoGeometryMicroservice();
		}

		protected override SelectionCursors GetSelectionCursors()
		{
			return SelectionCursors.CreateArrowCursors(Resources.FillHoleOverlay);
		}

		protected override SelectionCursors GetSecondPhaseCursors()
		{
			return SelectionCursors.CreateCrossCursors(Resources.FillHoleOverlay);
		}

		protected override Task OnToolActivatingCoreAsync()
		{
			_fillHoleToolOptions = InitializeOptions();

			_feedback = new HoleFeedback(_fillHoleToolOptions);

			if (EditingTemplate.Current == null)
			{
				_msg.Warn(
					"No polygon feature template has been selected. Please select a polygon template " +
					"in the 'Create Feature' Pane. This will determine the type of new features created to fill holes.");
			}
			else if (EditingTemplate.Current.Layer is BasicFeatureLayer fl &&
			         fl.ShapeType != esriGeometryType.esriGeometryPolygon)
			{
				_msg.WarnFormat(
					"The current feature template ({0}) is not a polygon feature type. Please select a polygon " +
					"template in the 'Create Feature' Pane. This will determine the type of new features created to fill holes.",
					EditingTemplate.Current.Name);
			}

			return base.OnToolActivatingCoreAsync();
		}

		protected override void OnToolDeactivateCore(bool hasMapViewChanged)
		{
			_settingsProvider?.StoreLocalConfiguration(_fillHoleToolOptions.LocalOptions);
			_feedback?.DisposeOverlays();
			_feedback = null;

			HideOptionsPane();
		}

		protected override void LogPromptForSelection()
		{
			_msg.Info(LocalizableStrings.FillHoleTool_LogPromptForSelection);
		}

		protected override bool CanSelectGeometryType(GeometryType geometryType)
		{
			// TODO: Multipatches
			return geometryType == GeometryType.Polygon;
		}

		public HoleToolOptions InitializeOptions()
		{
			Stopwatch watch = _msg.DebugStartTiming();

			// NOTE: by only reading the file locations we can save a couple of 100ms
			string currentCentralConfigDir = CentralConfigDir;
			string currentLocalConfigDir = LocalConfigDir;

			// For the time being, we always reload the options because they could have been updated in ArcMap
			_settingsProvider =
				new OverridableSettingsProvider<PartialHoleOptions>(
					currentCentralConfigDir, currentLocalConfigDir, OptionsFileName);

			PartialHoleOptions localConfiguration, centralConfiguration;

			_settingsProvider.GetConfigurations(out localConfiguration,
			                                    out centralConfiguration);

			var result =
				new HoleToolOptions(centralConfiguration, localConfiguration);

			result.PropertyChanged -= _fillHoleToolOptions_PropertyChanged;
			result.PropertyChanged += _fillHoleToolOptions_PropertyChanged;

			_msg.DebugStopTiming(watch, "Fill Hole Tool Options validated / initialized");

			string optionsMessage = result.GetLocalOverridesMessage();

			if (! string.IsNullOrEmpty(optionsMessage))
			{
				_msg.Info(optionsMessage);
			}

			return result;
		}

		private void _fillHoleToolOptions_PropertyChanged(object sender,
		                                                  PropertyChangedEventArgs args)
		{
			try
			{
				QueuedTaskUtils.Run(() =>
				{
					var selectedFeatures =
						GetApplicableSelectedFeatures(ActiveMapView).ToList();

					using var source = GetProgressorSource();
					var progressor = source?.Progressor;

					CalculateDerivedGeometries(selectedFeatures, progressor);
					LogDerivedGeometriesCalculated(progressor);
				});
			}
			catch (Exception e)
			{
				_msg.Error($"Error re-calculating fillable holes : {e.Message}", e);
			}
		}

		protected override void CalculateDerivedGeometries(IList<Feature> selectedFeatures,
		                                                   CancelableProgressor progressor)
		{
			_calculationExtent = ActiveMapView.Extent;

			_msg.DebugFormat("Calculating fillable holes for {0} selected features",
			                 selectedFeatures.Count);

			CancellationToken cancellationToken;

			if (progressor != null)
			{
				cancellationToken = progressor.CancellationToken;
			}
			else
			{
				// TODO Why not CancellationToken.None?
				var cancellationTokenSource = new CancellationTokenSource();
				cancellationToken = cancellationTokenSource.Token;
			}

			if (CalculateHoles(selectedFeatures, progressor, cancellationToken))
			{
				return;
			}

			////Note: This is a intermediate solution to get the right amount of calculated holes,
			////when changing the options, but sometimes it leads to double logging of the calculated holes
			//LogDerivedGeometriesCalculated(progressor);

			_feedback.Update(_holes);

			_feedback.UpdateExtent(_calculationExtent);
		}

		protected override bool CanUseDerivedGeometries()
		{
			return _holes?.Any(h => h.HasHoles()) == true;
		}

		protected override async Task<bool> SelectAndProcessDerivedGeometry(
			Dictionary<MapMember, List<long>> selection,
			Geometry sketch,
			CancelableProgressor progressor)
		{
			Assert.NotNull(_holes);

			IList<Polygon> holesToFill = SelectHoles(_holes, sketch);

			_msg.DebugFormat("Selected {0} out of {1} holes to fill",
			                 holesToFill.Count, _holes.Count);

			if (holesToFill.Count == 0)
			{
				return false;
			}

			MapView activeMapView = MapView.Active;

			FeatureClass currentTargetClass = GetCurrentTargetClass(out Subtype targetSubtype);

			var datasets = new List<Dataset> { currentTargetClass };

			IList<Feature> newFeatures = new List<Feature>();

			bool saved = await GdbPersistenceUtils.ExecuteInTransactionAsync(
				             editContext =>
				             {
					             _msg.DebugFormat("Inserting {0} new features...",
					                              holesToFill.Count);

					             newFeatures = GdbPersistenceUtils.InsertTx(
						             editContext, currentTargetClass, targetSubtype,
						             holesToFill, GetFieldValue);

					             _msg.InfoFormat("Successfully created {0} new {1} feature(s).",
					                             newFeatures.Count, currentTargetClass.GetName());

					             return true;
				             },
				             "Fill hole(s)", datasets);

			foreach (IDisplayTable displayTable in MapUtils
				         .GetFeatureLayersForSelection<FeatureLayer>(
					         MapView.Active.Map, currentTargetClass))
			{
				if (displayTable is FeatureLayer featureLayer)
				{
					var objectIds = newFeatures.Select(f => f.GetObjectID()).ToList();

					SelectionUtils.SelectRows(featureLayer, SelectionCombinationMethod.Add,
					                          objectIds);
				}
			}

			var currentSelection = GetApplicableSelectedFeatures(activeMapView).ToList();

			CalculateDerivedGeometries(currentSelection, progressor);

			return saved;
		}

		protected virtual FeatureClass GetCurrentTargetClass(out Subtype subtype)
		{
			return ToolUtils.GetCurrentTargetFeatureClass(true, out subtype);
		}

		protected virtual object GetFieldValue([NotNull] Field field,
		                                       [NotNull] FeatureClassDefinition featureClassDef,
		                                       [CanBeNull] Subtype subtype)
		{
			// If there is an active template, use it:
			if (GdbPersistenceUtils.TryGetFieldValueFromTemplate(
				    field.Name, EditingTemplate.Current, out object result))
			{
				return result;
			}

			// Otherwise: Geodatabase default value:
			return field.GetDefaultValue(subtype);
		}

		protected override void ResetDerivedGeometries()
		{
			_holes = null;

			_calculationExtent = null;

			_feedback.DisposeOverlays();
		}

		protected override void LogDerivedGeometriesCalculated(CancelableProgressor progressor)
		{
			int holeCount = _holes?.Sum(h => h.HoleCount) ?? 0;

			if (holeCount == 0)
			{
				_msg.InfoFormat(
					"The current selection does not contain a hole or gap. Select one or more different features.");
			}
			else
			{
				string holeCountMsg =
					holeCount == 1
						? "Found one hole{0}. "
						: $"Found {holeCount} holes{{0}}. ";

				holeCountMsg = string.Format(holeCountMsg,
				                             _fillHoleToolOptions.LimitPreviewToExtent
					                             ? " in current extent (shown in green)"
					                             : string.Empty);

				EditingTemplate editTemplate = EditingTemplate.Current;

				string templateName = editTemplate?.Name ?? "<no template selected>";

				string clickHoleMsg =
					$"Click on a hole to fill with a new '{templateName}' feature. " +
					"Holes selected by dragging a box must be completely within the area.";

				// TODO: Implement polygon sketch
				//"Holes selected by dragging a box or by drawing a polygon (while holding [P]) must be completely within the area.";

				_msg.InfoFormat("{0}{1}" +
				                Environment.NewLine +
				                "Press [ESC] to select different features.",
				                holeCountMsg, clickHoleMsg);
			}
		}

		protected abstract bool CalculateHoles(IList<Feature> selectedFeatures,
		                                       CancelableProgressor progressor,
		                                       CancellationToken cancellationToken);

		protected abstract IList<Polygon> SelectHoles([CanBeNull] IList<Holes> holes,
		                                              [NotNull] Geometry sketch);

		private static bool IsStoreRequired(Feature originalFeature, Geometry updatedGeometry,
		                                    HashSet<long> editableClassHandles)
		{
			if (! GdbPersistenceUtils.CanChange(originalFeature,
			                                    editableClassHandles, out string warning))
			{
				_msg.DebugFormat("{0}: {1}",
				                 GdbObjectUtils.ToString(originalFeature),
				                 warning);
				return false;
			}

			Geometry originalGeometry = originalFeature.GetShape();

			if (originalGeometry != null &&
			    originalGeometry.IsEqual(updatedGeometry))
			{
				_msg.DebugFormat("The geometry of feature {0} is unchanged. It will not be stored",
				                 GdbObjectUtils.ToString(originalFeature));

				return false;
			}

			return true;
		}

		private static List<Polygon> GetSourcePolygons(
			[NotNull] ICollection<Feature> selectedFeatures,
			[CanBeNull] Envelope clipEnvelope)
		{
			var selectedShapes = new List<Polygon>(selectedFeatures.Count);
			var shapesToClip = new List<Polygon>(selectedFeatures.Count);

			foreach (Feature selectedFeature in selectedFeatures)
			{
				var selectedPoly = (Polygon) selectedFeature.GetShape();

				if (clipEnvelope == null)
				{
					selectedShapes.Add(selectedPoly);
					continue;
				}

				throw new NotImplementedException();

				if (GeometryUtils.Disjoint(selectedPoly, clipEnvelope))
				{
					continue;
				}

				if (GeometryUtils.Contains(clipEnvelope, selectedPoly))
				{
					selectedShapes.Add(selectedPoly);
				}
				else
				{
					shapesToClip.Add(selectedPoly);
					// TODO:

					// Expand the clip envelope to ensure that the partially visible holes also appear as holes
					//_calculationPerimeter = HoleUtils.ExpandExtentToContainRelevantRings(
					//	clipEnvelope, Assert.NotNull(_calculationPerimeter), selectedPoly);
				}
			}

			foreach (Polygon polygonToClip in shapesToClip)
			{
				selectedShapes.Add(GeometryUtils.GetClippedPolygon(polygonToClip,
					                   Assert.NotNull(clipEnvelope)));
				Marshal.ReleaseComObject(polygonToClip);
			}

			return selectedShapes;
		}

		#region Tool Options Dockpane

		[CanBeNull]
		private DockPaneFillHoleViewModelBase GetFillHoleViewModel()
		{
			if (OptionsDockPaneID == null)
			{
				return null;
			}

			var viewModel =
				FrameworkApplication.DockPaneManager.Find(OptionsDockPaneID) as
					DockPaneFillHoleViewModelBase;

			return Assert.NotNull(viewModel, "Options DockPane with ID '{0}' not found",
			                      OptionsDockPaneID);
		}

		protected override void ShowOptionsPane()
		{
			var viewModel = GetFillHoleViewModel();

			if (viewModel == null)
			{
				return;
			}

			viewModel.Options = _fillHoleToolOptions;

			viewModel.Activate(true);
		}

		protected override void HideOptionsPane()
		{
			var viewModel = GetFillHoleViewModel();

			viewModel?.Hide();
		}

		#endregion
<<<<<<< HEAD
=======

		#region selection cursors

		protected override Cursor GetSelectionCursor()
		{
			return ToolUtils.CreateCursor(Resources.Arrow,
			                              Resources.FillHoleOverlay, null);
		}

		protected override Cursor GetSelectionCursorShift()
		{
			return ToolUtils.CreateCursor(Resources.Arrow,
			                              Resources.FillHoleOverlay,
			                              Resources.Shift);
		}

		protected override Cursor GetSelectionCursorLasso()
		{
			return ToolUtils.CreateCursor(Resources.Arrow,
			                              Resources.FillHoleOverlay,
			                              Resources.Lasso);
		}

		protected override Cursor GetSelectionCursorLassoShift()
		{
			return ToolUtils.CreateCursor(Resources.Arrow,
			                              Resources.FillHoleOverlay,
			                              Resources.Lasso,
			                              Resources.Shift);
		}

		protected override Cursor GetSelectionCursorPolygon()
		{
			return ToolUtils.CreateCursor(Resources.Arrow,
			                              Resources.FillHoleOverlay,
			                              Resources.Polygon);
		}

		protected override Cursor GetSelectionCursorPolygonShift()
		{
			return ToolUtils.CreateCursor(Resources.Arrow,
			                              Resources.FillHoleOverlay,
			                              Resources.Polygon,
			                              Resources.Shift);
		}

		#endregion

		#region second phase cursors

		protected override Cursor GetSecondPhaseCursor()
		{
			return ToolUtils.CreateCursor(Resources.Cross, Resources.FillHoleOverlay, 10, 10);
		}

		protected override Cursor GetSecondPhaseCursorLasso()
		{
			return ToolUtils.CreateCursor(Resources.Cross, Resources.FillHoleOverlay,
			                              Resources.Lasso, null, 10, 10);
		}

		protected override Cursor GetSecondPhaseCursorPolygon()
		{
			return ToolUtils.CreateCursor(Resources.Cross, Resources.FillHoleOverlay,
			                              Resources.Polygon, null, 10, 10);
		}

		#endregion
>>>>>>> efdc6c2b
	}
}<|MERGE_RESOLUTION|>--- conflicted
+++ resolved
@@ -482,76 +482,5 @@
 		}
 
 		#endregion
-<<<<<<< HEAD
-=======
-
-		#region selection cursors
-
-		protected override Cursor GetSelectionCursor()
-		{
-			return ToolUtils.CreateCursor(Resources.Arrow,
-			                              Resources.FillHoleOverlay, null);
-		}
-
-		protected override Cursor GetSelectionCursorShift()
-		{
-			return ToolUtils.CreateCursor(Resources.Arrow,
-			                              Resources.FillHoleOverlay,
-			                              Resources.Shift);
-		}
-
-		protected override Cursor GetSelectionCursorLasso()
-		{
-			return ToolUtils.CreateCursor(Resources.Arrow,
-			                              Resources.FillHoleOverlay,
-			                              Resources.Lasso);
-		}
-
-		protected override Cursor GetSelectionCursorLassoShift()
-		{
-			return ToolUtils.CreateCursor(Resources.Arrow,
-			                              Resources.FillHoleOverlay,
-			                              Resources.Lasso,
-			                              Resources.Shift);
-		}
-
-		protected override Cursor GetSelectionCursorPolygon()
-		{
-			return ToolUtils.CreateCursor(Resources.Arrow,
-			                              Resources.FillHoleOverlay,
-			                              Resources.Polygon);
-		}
-
-		protected override Cursor GetSelectionCursorPolygonShift()
-		{
-			return ToolUtils.CreateCursor(Resources.Arrow,
-			                              Resources.FillHoleOverlay,
-			                              Resources.Polygon,
-			                              Resources.Shift);
-		}
-
-		#endregion
-
-		#region second phase cursors
-
-		protected override Cursor GetSecondPhaseCursor()
-		{
-			return ToolUtils.CreateCursor(Resources.Cross, Resources.FillHoleOverlay, 10, 10);
-		}
-
-		protected override Cursor GetSecondPhaseCursorLasso()
-		{
-			return ToolUtils.CreateCursor(Resources.Cross, Resources.FillHoleOverlay,
-			                              Resources.Lasso, null, 10, 10);
-		}
-
-		protected override Cursor GetSecondPhaseCursorPolygon()
-		{
-			return ToolUtils.CreateCursor(Resources.Cross, Resources.FillHoleOverlay,
-			                              Resources.Polygon, null, 10, 10);
-		}
-
-		#endregion
->>>>>>> efdc6c2b
 	}
 }