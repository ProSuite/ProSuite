using System;
using System.Collections.Generic;
using System.ComponentModel;
using System.Diagnostics;
using System.Linq;
using System.Threading;
using System.Threading.Tasks;
using ArcGIS.Core.Data;
using ArcGIS.Core.Geometry;
using ArcGIS.Desktop.Framework;
using ArcGIS.Desktop.Framework.Threading.Tasks;
using ArcGIS.Desktop.Mapping;
using ProSuite.AGP.Editing.OneClick;
using ProSuite.AGP.Editing.Properties;
using ProSuite.Commons;
using ProSuite.Commons.AGP.Carto;
using ProSuite.Commons.AGP.Core.Geodatabase;
using ProSuite.Commons.AGP.Core.GeometryProcessing;
using ProSuite.Commons.AGP.Core.GeometryProcessing.Holes;
using ProSuite.Commons.AGP.Core.Spatial;
using ProSuite.Commons.AGP.Framework;
using ProSuite.Commons.Essentials.Assertions;
using ProSuite.Commons.Essentials.CodeAnnotations;
using ProSuite.Commons.Logging;
using ProSuite.Commons.ManagedOptions;

namespace ProSuite.AGP.Editing.FillHole
{
	public abstract class RemoveHoleToolBase : TwoPhaseEditToolBase
	{
		protected static readonly IMsg _msg = Msg.ForCurrentClass();

		protected IList<Holes> _holes;

		private HoleFeedback _feedback;

		protected Envelope _calculationExtent;

		protected RemoveHoleToolBase()
		{
			GeomIsSimpleAsFeature = false;
		}

		protected HoleToolOptions _removeHoleToolOptions;

		private OverridableSettingsProvider<PartialHoleOptions> _settingsProvider;

		protected abstract ICalculateHolesService MicroserviceClient { get; }

		protected virtual string OptionsFileName => "RemoveHoleToolOptions.xml";

		[CanBeNull]
		protected virtual string OptionsDockPaneID => null;

		[CanBeNull]
		protected virtual string CentralConfigDir => null;

		/// <summary>
		/// By default, the local configuration directory shall be in
		/// %APPDATA%\Roaming\<organization>\<product>\ToolDefaults.
		/// </summary>
		protected virtual string LocalConfigDir
			=> EnvironmentUtils.ConfigurationDirectoryProvider.GetDirectory(
				AppDataFolder.Roaming, "ToolDefaults");

		protected override void OnUpdateCore()
		{
			Enabled = MicroserviceClient != null;

			if (MicroserviceClient == null)
				DisabledTooltip = ToolUtils.GetDisabledReasonNoGeometryMicroservice();
		}

		protected override SelectionCursors GetSelectionCursors()
		{
			return SelectionCursors.CreateArrowCursors(Resources.RemoveHoleOverlay);
		}

		protected override SelectionCursors GetSecondPhaseCursors()
		{
			return SelectionCursors.CreateCrossCursors(Resources.RemoveHoleOverlay);
		}

		protected override Task OnToolActivatingCoreAsync()
		{
			_removeHoleToolOptions = InitializeOptions();

			_feedback = new HoleFeedback(_removeHoleToolOptions);

			return base.OnToolActivatingCoreAsync();
		}

		protected override void OnToolDeactivateCore(bool hasMapViewChanged)
		{
			_settingsProvider?.StoreLocalConfiguration(_removeHoleToolOptions.LocalOptions);
			_feedback?.DisposeOverlays();
			_feedback = null;

			HideOptionsPane();
		}

		protected override void LogPromptForSelection()
		{
			_msg.Info(LocalizableStrings.RemoveHoleTool_LogPromptForSelection);
		}

		protected override bool CanSelectGeometryType(GeometryType geometryType)
		{
			// TODO: Multipatches
			return geometryType == GeometryType.Polygon;
		}

		public HoleToolOptions InitializeOptions()
		{
			Stopwatch watch = _msg.DebugStartTiming();

			// NOTE: by only reading the file locations we can save a couple of 100ms
			string currentCentralConfigDir = CentralConfigDir;
			string currentLocalConfigDir = LocalConfigDir;

			// For the time being, we always reload the options because they could have been updated in ArcMap
			_settingsProvider =
				new OverridableSettingsProvider<PartialHoleOptions>(
					currentCentralConfigDir, currentLocalConfigDir, OptionsFileName);

			PartialHoleOptions localConfiguration, centralConfiguration;

			_settingsProvider.GetConfigurations(out localConfiguration,
			                                    out centralConfiguration);

			var result =
				new HoleToolOptions(centralConfiguration, localConfiguration);

			result.PropertyChanged -= _removeHoleToolOptionsPropertyChanged;
			result.PropertyChanged += _removeHoleToolOptionsPropertyChanged;

			_msg.DebugStopTiming(watch, "Remove Hole Tool Options validated / initialized");

			string optionsMessage = result.GetLocalOverridesMessage();

			if (! string.IsNullOrEmpty(optionsMessage))
			{
				_msg.Info(optionsMessage);
			}

			return result;
		}

		private void _removeHoleToolOptionsPropertyChanged(object sender,
		                                                   PropertyChangedEventArgs args)
		{
			try
			{
				QueuedTaskUtils.Run(() =>
				{
					var selectedFeatures =
						GetApplicableSelectedFeatures(ActiveMapView).ToList();

					using var source = GetProgressorSource();
					var progressor = source?.Progressor;

					CalculateDerivedGeometries(selectedFeatures, progressor);

					LogDerivedGeometriesCalculated(progressor);
				});
			}
			catch (Exception e)
			{
				_msg.Error($"Error re-calculating removable holes : {e.Message}", e);
			}
		}

		protected override void CalculateDerivedGeometries(IList<Feature> selectedFeatures,
		                                                   CancelableProgressor progressor)
		{
			_calculationExtent = ActiveMapView.Extent;

			_msg.DebugFormat("Calculating removable holes for {0} selected features",
			                 selectedFeatures.Count);

			CancellationToken cancellationToken;

			if (progressor != null)
			{
				cancellationToken = progressor.CancellationToken;
			}
			else
			{
				var cancellationTokenSource = new CancellationTokenSource();
				cancellationToken = cancellationTokenSource.Token;
			}

			if (CalculateHoles(selectedFeatures, progressor, cancellationToken))
			{
				return;
			}

			_feedback.Update(_holes);

			_feedback.UpdateExtent(_calculationExtent);
		}

		protected override bool CanUseDerivedGeometries()
		{
			return _holes?.Any(h => h.HasHoles()) == true;
		}

		protected override async Task<bool> SelectAndProcessDerivedGeometry(
			Dictionary<MapMember, List<long>> selection,
			Geometry sketch,
			CancelableProgressor progressor)
		{
			Assert.NotNull(_holes);

			IList<Holes> featuresWithHoles = SelectHoles(_holes, sketch);

			_msg.DebugFormat("Selected {0} out of {1} hole features to remove holes",
			                 featuresWithHoles.Count, _holes.Count);

			if (featuresWithHoles.Count == 0)
			{
				return false;
			}

			MapView activeMapView = MapView.Active;

			var selectedFeatures = MapUtils.GetFeatures(
				selection, true, activeMapView.Map.SpatialReference).ToList();

			var updates = new Dictionary<Feature, Geometry>();

			foreach (Holes featuresWithHole in featuresWithHoles)
			{
				GdbObjectReference featureRef =
					Assert.NotNull(featuresWithHole.FeatureReference).Value;

				Feature feature = GetOriginalFeature(featureRef, selectedFeatures);
				//var feature = selectedFeatures.FirstOrDefault(f => featureRef.References(f));

				if (feature != null)
				{
					List<Geometry> shapeAndHoles = new List<Geometry> { feature.GetShape() };
					shapeAndHoles.AddRange(featuresWithHole.HoleGeometries);

					Geometry resultGeometry = GeometryUtils.Union(shapeAndHoles);

					updates.Add(feature, resultGeometry);
				}
			}

			IEnumerable<Dataset> datasets =
				GdbPersistenceUtils.GetDatasetsNonEmpty(updates.Keys);

			bool saved = await GdbPersistenceUtils.ExecuteInTransactionAsync(
				             editContext =>
				             {
					             _msg.DebugFormat("Saving {0} updates...", updates.Count);

					             GdbPersistenceUtils.UpdateTx(editContext, updates);

					             return true;
				             },
				             "Remove hole(s)", datasets);

			if (progressor == null || ! progressor.CancellationToken.IsCancellationRequested)
			{
				_msg.InfoFormat("Successfully removed {0} hole(s) from {1} feature(s).",
				                featuresWithHoles.Sum(h => h.HoleCount), featuresWithHoles.Count);
			}

			CalculateDerivedGeometries(selectedFeatures, progressor);

			return saved;
		}

		protected override void ResetDerivedGeometries()
		{
			_holes = null;
			_feedback.DisposeOverlays();
		}

		protected override void LogDerivedGeometriesCalculated(CancelableProgressor progressor)
		{
			int holeCount = _holes?.Sum(h => h.HoleCount) ?? 0;

			if (holeCount == 0)
			{
				_msg.InfoFormat(
					"The current selection neither contain holes nor boundary loops. Select one or more different features.");
			}
			else
			{
				string holeCountMsg =
					holeCount == 1
						? "Found one hole{0}. "
						: $"Found {holeCount} holes{{0}}. ";

				holeCountMsg = string.Format(holeCountMsg,
				                             _removeHoleToolOptions.LimitPreviewToExtent
					                             ? " in current extent (shown in green)"
					                             : string.Empty);

				string clickHoleMsg =
					"Click on a hole to remove. Holes selected by dragging a box must be completely within the area.";

				// TODO: Implement polygon sketch
				//"Holes selected by dragging a box or by drawing a polygon (while holding [P]) must be completely within the area.";

				_msg.InfoFormat("{0}{1}" +
				                Environment.NewLine +
				                "Press [ESC] to select different features.",
				                holeCountMsg, clickHoleMsg);
			}
		}

		#region Code duplicates

		// TODO: Consider upgrading ObjectClassId to long in microservice
		//       and potentially add it to IReadOnly
		//       and somehow add support for Shapefiles (OID service? Hash of full path?)
		private static Feature GetOriginalFeature(GdbObjectReference featureRef,
		                                          List<Feature> updateFeatures)
		{
			// consider using anything unique as an identifier, e.g. a GUID
			long classId = featureRef.ClassId;
			long objectId = featureRef.ObjectId;

			return GetOriginalFeature(objectId, classId, updateFeatures);
		}

		private static Feature GetOriginalFeature(long objectId, long classId,
		                                          List<Feature> updateFeatures)
		{
			return updateFeatures.First(f => f.GetObjectID() == objectId &&
			                                 GeometryProcessingUtils.GetUniqueClassId(f) ==
			                                 classId);
		}

		#endregion

		#region Tool Options Dockpane

		[CanBeNull]
		private DockPaneFillHoleViewModelBase GetRemoveHoleViewModel()
		{
			if (OptionsDockPaneID == null)
			{
				return null;
			}

			var viewModel =
				FrameworkApplication.DockPaneManager.Find(OptionsDockPaneID) as
					DockPaneFillHoleViewModelBase;

			return Assert.NotNull(viewModel, "Options DockPane with ID '{0}' not found",
			                      OptionsDockPaneID);
		}

		protected override void ShowOptionsPane()
		{
			var viewModel = GetRemoveHoleViewModel();

			if (viewModel == null)
			{
				return;
			}

			viewModel.Options = _removeHoleToolOptions;

			viewModel.Activate(true);
		}

		protected override void HideOptionsPane()
		{
			var viewModel = GetRemoveHoleViewModel();

			viewModel?.Hide();
		}

		#endregion

		protected abstract bool CalculateHoles(IList<Feature> selectedFeatures,
		                                       CancelableProgressor progressor,
		                                       CancellationToken cancellationToken);

		protected abstract IList<Holes> SelectHoles([CanBeNull] IList<Holes> holes,
		                                            [NotNull] Geometry sketch);
<<<<<<< HEAD
=======

		protected override Cursor GetSelectionCursor()
		{
			return ToolUtils.CreateCursor(Resources.Arrow,
			                              Resources.RemoveHoleOverlay, null);
		}

		protected override Cursor GetSelectionCursorShift()
		{
			return ToolUtils.CreateCursor(Resources.Arrow,
			                              Resources.RemoveHoleOverlay,
			                              Resources.Shift);
		}

		protected override Cursor GetSelectionCursorLasso()
		{
			return ToolUtils.CreateCursor(Resources.Arrow,
			                              Resources.RemoveHoleOverlay,
			                              Resources.Lasso);
		}

		protected override Cursor GetSelectionCursorLassoShift()
		{
			return ToolUtils.CreateCursor(Resources.Arrow,
			                              Resources.RemoveHoleOverlay,
			                              Resources.Lasso,
			                              Resources.Shift);
		}

		protected override Cursor GetSelectionCursorPolygon()
		{
			return ToolUtils.CreateCursor(Resources.Arrow,
			                              Resources.RemoveHoleOverlay,
			                              Resources.Polygon);
		}

		protected override Cursor GetSelectionCursorPolygonShift()
		{
			return ToolUtils.CreateCursor(Resources.Arrow,
			                              Resources.RemoveHoleOverlay,
			                              Resources.Polygon,
			                              Resources.Shift);
		}

		#region second phase cursors

		protected override Cursor GetSecondPhaseCursor()
		{
			return ToolUtils.CreateCursor(Resources.Cross, Resources.RemoveHoleOverlay, 10, 10);
		}

		protected override Cursor GetSecondPhaseCursorLasso()
		{
			return ToolUtils.CreateCursor(Resources.Cross, Resources.RemoveHoleOverlay,
			                              Resources.Lasso, null, 10, 10);
		}

		protected override Cursor GetSecondPhaseCursorPolygon()
		{
			return ToolUtils.CreateCursor(Resources.Cross, Resources.RemoveHoleOverlay,
			                              Resources.Polygon, null, 10, 10);
		}

		#endregion
>>>>>>> efdc6c2b
	}
}<|MERGE_RESOLUTION|>--- conflicted
+++ resolved
@@ -385,72 +385,5 @@
 
 		protected abstract IList<Holes> SelectHoles([CanBeNull] IList<Holes> holes,
 		                                            [NotNull] Geometry sketch);
-<<<<<<< HEAD
-=======
-
-		protected override Cursor GetSelectionCursor()
-		{
-			return ToolUtils.CreateCursor(Resources.Arrow,
-			                              Resources.RemoveHoleOverlay, null);
-		}
-
-		protected override Cursor GetSelectionCursorShift()
-		{
-			return ToolUtils.CreateCursor(Resources.Arrow,
-			                              Resources.RemoveHoleOverlay,
-			                              Resources.Shift);
-		}
-
-		protected override Cursor GetSelectionCursorLasso()
-		{
-			return ToolUtils.CreateCursor(Resources.Arrow,
-			                              Resources.RemoveHoleOverlay,
-			                              Resources.Lasso);
-		}
-
-		protected override Cursor GetSelectionCursorLassoShift()
-		{
-			return ToolUtils.CreateCursor(Resources.Arrow,
-			                              Resources.RemoveHoleOverlay,
-			                              Resources.Lasso,
-			                              Resources.Shift);
-		}
-
-		protected override Cursor GetSelectionCursorPolygon()
-		{
-			return ToolUtils.CreateCursor(Resources.Arrow,
-			                              Resources.RemoveHoleOverlay,
-			                              Resources.Polygon);
-		}
-
-		protected override Cursor GetSelectionCursorPolygonShift()
-		{
-			return ToolUtils.CreateCursor(Resources.Arrow,
-			                              Resources.RemoveHoleOverlay,
-			                              Resources.Polygon,
-			                              Resources.Shift);
-		}
-
-		#region second phase cursors
-
-		protected override Cursor GetSecondPhaseCursor()
-		{
-			return ToolUtils.CreateCursor(Resources.Cross, Resources.RemoveHoleOverlay, 10, 10);
-		}
-
-		protected override Cursor GetSecondPhaseCursorLasso()
-		{
-			return ToolUtils.CreateCursor(Resources.Cross, Resources.RemoveHoleOverlay,
-			                              Resources.Lasso, null, 10, 10);
-		}
-
-		protected override Cursor GetSecondPhaseCursorPolygon()
-		{
-			return ToolUtils.CreateCursor(Resources.Cross, Resources.RemoveHoleOverlay,
-			                              Resources.Polygon, null, 10, 10);
-		}
-
-		#endregion
->>>>>>> efdc6c2b
 	}
 }