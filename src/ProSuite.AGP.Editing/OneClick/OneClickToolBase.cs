--- conflicted
+++ resolved
@@ -197,13 +197,6 @@
 			if (DateTime.Now - _lastSketchFinishedTime < _sketchBlockingPeriod &&
 			    GeometryUtils.Engine.Equals(_lastSketch, sketchGeometry))
 			{
-<<<<<<< HEAD
-				// This happens if the OnSelectionSketchCompleteAsync() method below takes a long time
-				// and the user already creates several new sketches in the mean while.
-				// However, it has also been observed in other situations when seemingly randomly
-				// the method is sometimes called twice.
-				_msg.Debug("OnSketchCompleteAsync: Duplicate call is ignored!");
-=======
 				// In some situations, seemingly randomly, this method is called twice
 				// - On the same instance
 				// - Both times on the UI thread
@@ -213,7 +206,6 @@
 				_msg.Debug($"OnSketchCompleteAsync: Duplicate call is ignored for {Caption}.");
 #endif
 
->>>>>>> 7b3f17d6
 				return false;
 			}
 
