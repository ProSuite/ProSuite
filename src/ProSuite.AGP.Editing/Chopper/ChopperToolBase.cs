<<<<<<< HEAD
using System;
using System.Collections.Generic;
using System.ComponentModel;
using System.Diagnostics;
using System.Linq;
using System.Threading;
using System.Threading.Tasks;
using System.Windows.Input;
using ArcGIS.Core.Data;
using ArcGIS.Core.Geometry;
using ArcGIS.Desktop.Framework;
using ArcGIS.Desktop.Framework.Threading.Tasks;
using ArcGIS.Desktop.Mapping;
using ProSuite.AGP.Editing.Cracker;
using ProSuite.AGP.Editing.Properties;
using ProSuite.Commons;
using ProSuite.Commons.AGP.Carto;
using ProSuite.Commons.AGP.Core.Geodatabase;
using ProSuite.Commons.AGP.Core.GeometryProcessing;
using ProSuite.Commons.AGP.Core.GeometryProcessing.Cracker;
using ProSuite.Commons.AGP.Framework;
using ProSuite.Commons.Essentials.Assertions;
using ProSuite.Commons.Essentials.CodeAnnotations;
using ProSuite.Commons.Logging;
using ProSuite.Commons.ManagedOptions;

namespace ProSuite.AGP.Editing.Chopper

{
	public abstract class ChopperToolBase : TopologicalCrackingToolBase

	{
		private static readonly IMsg _msg = Msg.ForCurrentClass();

		private ChopperToolOptions _chopperToolOptions;

		private OverridableSettingsProvider<PartialChopperToolOptions> _settingsProvider;

		private CrackerResult _resultChopPoints;

		private CrackerFeedback _feedback;

		private Envelope _calculationExtent;

		protected ChopperToolBase()

		{
			GeomIsSimpleAsFeature = false;
		}

		protected string OptionsFileName => "ChopperToolOptions.xml";

		[CanBeNull]

		protected virtual string OptionsDockPaneID => null;

		[CanBeNull]

		protected virtual string CentralConfigDir => null;

		/// <summary>
		/// By default, the local configuration directory shall be in
		/// %APPDATA%\Roaming\<organization>\<product>\ToolDefaults.
		/// </summary>

		protected virtual string LocalConfigDir

			=> EnvironmentUtils.ConfigurationDirectoryProvider.GetDirectory(
				AppDataFolder.Roaming, "ToolDefaults");

		protected override void OnUpdateCore()

		{
			Enabled = MicroserviceClient != null;

			if (MicroserviceClient == null)

				DisabledTooltip = ToolUtils.GetDisabledReasonNoGeometryMicroservice();
		}

		protected override Task OnToolActivatingCoreAsync()

		{
			_chopperToolOptions = InitializeOptions();

			_feedback = new CrackerFeedback();

			return base.OnToolActivatingCoreAsync();
		}

		protected override void OnToolDeactivateCore(bool hasMapViewChanged)

		{
			_settingsProvider?.StoreLocalConfiguration(_chopperToolOptions.LocalOptions);

			_feedback?.DisposeOverlays();

			_feedback = null;
		}

		protected override void LogPromptForSelection()

		{
			_msg.Info(LocalizableStrings.ChopperTool_LogPromptForSelection);
		}

		protected override bool CanSelectGeometryType(GeometryType geometryType)

		{
			return geometryType == GeometryType.Polyline;
		}

		protected override void CalculateDerivedGeometries(IList<Feature> selectedFeatures,
		                                                   CancelableProgressor progressor)

		{
			// Store current map extent

			_calculationExtent = ActiveMapView.Extent;

			IList<Feature> intersectingFeatures =
				GetIntersectingFeatures(selectedFeatures, _chopperToolOptions, progressor);

			if (progressor != null && progressor.CancellationToken.IsCancellationRequested)

			{
				_msg.Warn("Calculation of chop points was cancelled.");

				return;
			}

			_resultChopPoints =
				CalculateCrackPoints(selectedFeatures, intersectingFeatures, _chopperToolOptions,
				                     IntersectionPointOptions.IncludeLinearIntersectionEndpoints,
				                     true, progressor);

			if (progressor != null && progressor.CancellationToken.IsCancellationRequested)

			{
				_msg.Warn("Calculation of chop points was cancelled.");

				return;
			}

			_feedback.Update(_resultChopPoints, selectedFeatures);

			_feedback.UpdateExtent(_calculationExtent);
		}

		protected override bool CanUseDerivedGeometries()

		{
			return _resultChopPoints != null && _resultChopPoints.ResultsByFeature.Count > 0;
		}

		protected override async Task<bool> SelectAndProcessDerivedGeometry(
			Dictionary<MapMember, List<long>> selection,
			Geometry sketch,
			CancelableProgressor progressor)

		{
			Assert.NotNull(_resultChopPoints);

			CrackerResult chopPointsToApply = SelectCrackPointsToApply(_resultChopPoints, sketch);

			if (! chopPointsToApply.HasCrackPoints)

			{
				return false;
			}

			MapView activeMapView = MapView.Active;

			var distinctSelectionByFeatureClass =
				MapUtils.GetDistinctSelectionByTable(selection)
				        .ToDictionary(kvp => (FeatureClass) kvp.Key,
				                      kvp => kvp.Value);

			var selectedFeatures = MapUtils.GetFeatures(
				distinctSelectionByFeatureClass, true, activeMapView.Map.SpatialReference).ToList();

			IList<Feature> intersectingFeatures =
				GetIntersectingFeatures(selectedFeatures, _chopperToolOptions, progressor);

			var result =
				MicroserviceClient.ChopLines(
					selectedFeatures, chopPointsToApply, intersectingFeatures,
					_chopperToolOptions,
					IntersectionPointOptions.IncludeLinearIntersectionEndpoints,
					true, progressor?.CancellationToken ?? new CancellationTokenSource().Token);

			var updates = new Dictionary<Feature, Geometry>();

			var inserts = new Dictionary<Feature, IList<Geometry>>();

			HashSet<long> editableClassHandles = ToolUtils.GetEditableClassHandles(activeMapView);

			foreach (ResultFeature resultFeature in result)

			{
				Feature originalFeature = resultFeature.OriginalFeature;

				Geometry newGeometry = resultFeature.NewGeometry;

				if (! IsStoreRequired(originalFeature, newGeometry, editableClassHandles))

				{
					continue;
				}

				if (resultFeature.ChangeType == RowChangeType.Update)

				{
					updates.Add(originalFeature, newGeometry);
				}

				else

				{
					IList<Geometry> newGeometries;

					if (! inserts.TryGetValue(originalFeature, out newGeometries))

					{
						newGeometries = new List<Geometry>();

						inserts.Add(originalFeature, newGeometries);
					}

					newGeometries.Add(newGeometry);
				}
			}

			IEnumerable<Dataset> datasets =
				GdbPersistenceUtils.GetDatasetsNonEmpty(updates.Keys, inserts.Keys);

			var newFeatures = new List<Feature>();

			bool saved = await GdbPersistenceUtils.ExecuteInTransactionAsync(
				             editContext =>

				             {
					             _msg.DebugFormat("Saving {0} updates and {1} inserts...",
					                              updates.Count,
					                              inserts.Count);

					             GdbPersistenceUtils.UpdateTx(editContext, updates);

					             newFeatures.AddRange(
						             GdbPersistenceUtils.InsertTx(editContext, inserts));

					             return true;
				             },
				             "Chop Lines", datasets);

			ToolUtils.SelectNewFeatures(newFeatures, activeMapView);

			var currentSelection = GetApplicableSelectedFeatures(activeMapView).ToList();

			CalculateDerivedGeometries(currentSelection, progressor);

			return saved;
		}

		protected override void ResetDerivedGeometries()

		{
			_resultChopPoints = null;

			_calculationExtent = null;

			_feedback.DisposeOverlays();
		}

		protected override void LogDerivedGeometriesCalculated(CancelableProgressor progressor)

		{
			if (_resultChopPoints == null || ! _resultChopPoints.HasCrackPoints)

			{
				_msg.Info(
					"No intersections with other geometries found. Please select several features to calculate chop points.");
			}

			if (_resultChopPoints != null && _resultChopPoints.HasCrackPoints)

			{
				string msg = _resultChopPoints.ResultsByFeature.Count == 1
					             ? "Select the chop points to apply."
					             : $"Chop points have been found in {_resultChopPoints.ResultsByFeature.Count} features. Select one or more chop points. Draw a box to select targets completely within the box.";

				_msg.InfoFormat(LocalizableStrings.RemoveOverlapsTool_AfterSelection, msg);
			}
		}

		private static bool IsStoreRequired(Feature originalFeature, Geometry updatedGeometry,
		                                    HashSet<long> editableClassHandles)

		{
			if (! GdbPersistenceUtils.CanChange(originalFeature,
			                                    editableClassHandles, out string warning))

			{
				_msg.DebugFormat("{0}: {1}",
				                 GdbObjectUtils.ToString(originalFeature),
				                 warning);

				return false;
			}

			Geometry originalGeometry = originalFeature.GetShape();

			if (originalGeometry != null &&
			    originalGeometry.IsEqual(updatedGeometry))

			{
				_msg.DebugFormat("The geometry of feature {0} is unchanged. It will not be stored",
				                 GdbObjectUtils.ToString(originalFeature));

				return false;
			}

			return true;
		}

		private ChopperToolOptions InitializeOptions()

		{
			Stopwatch watch = _msg.DebugStartTiming();

			// NOTE: by only reading the file locations we can save a couple of 100ms

			string currentCentralConfigDir = CentralConfigDir;

			string currentLocalConfigDir = LocalConfigDir;

			// Create a new instance only if it doesn't exist yet (New as of 0.1.0, since we don't need to care for a change through ArcMap)

			_settingsProvider ??= new OverridableSettingsProvider<PartialChopperToolOptions>(
				CentralConfigDir, LocalConfigDir, OptionsFileName);

			PartialChopperToolOptions localConfiguration, centralConfiguration;

			_settingsProvider.GetConfigurations(out localConfiguration,
			                                    out centralConfiguration);

			var result = new ChopperToolOptions(centralConfiguration,
			                                    localConfiguration);

			result.PropertyChanged -= _chopperToolOptions_PropertyChanged;

			result.PropertyChanged += _chopperToolOptions_PropertyChanged;

			_msg.DebugStopTiming(watch, "Chopper Tool Options validated / initialized");

			string optionsMessage = result.GetLocalOverridesMessage();

			if (! string.IsNullOrEmpty(optionsMessage))

			{
				_msg.Info(optionsMessage);
			}

			return result;
		}

		private async void _chopperToolOptions_PropertyChanged(object sender,
		                                                       PropertyChangedEventArgs eventArgs)

		{
			try

			{
				await QueuedTaskUtils.Run(() => ProcessSelectionAsync());
			}

			catch (Exception e)

			{
				_msg.Error($"Error re-calculating chop points: {e.Message}", e);
			}
		}

		#region Tool Options DockPane

		[CanBeNull]
		private DockPaneChopperViewModelBase GetChopperViewModel()

		{
			if (OptionsDockPaneID == null)

			{
				return null;
			}

			var viewModel =
				FrameworkApplication.DockPaneManager.Find(OptionsDockPaneID) as
					DockPaneChopperViewModelBase;

			return Assert.NotNull(viewModel, "Options DockPane with ID '{0}' not found",
			                      OptionsDockPaneID);
		}

		protected override void ShowOptionsPane()

		{
			var viewModel = GetChopperViewModel();

			if (viewModel == null)

			{
				return;
			}

			viewModel.Options = _chopperToolOptions;

			viewModel.Activate(true);
		}

		protected override void HideOptionsPane()

		{
			var viewModel = GetChopperViewModel();

			viewModel?.Hide();
		}

		#endregion

		protected override Cursor GetSelectionCursor()

		{
			return ToolUtils.CreateCursor(Resources.Arrow,
			                              Resources.ChopperOverlay, null);
		}

		protected override Cursor GetSelectionCursorShift()

		{
			return ToolUtils.CreateCursor(Resources.Arrow,
			                              Resources.ChopperOverlay,
			                              Resources.Shift);
		}

		protected override Cursor GetSelectionCursorLasso()

		{
			return ToolUtils.CreateCursor(Resources.Arrow,
			                              Resources.ChopperOverlay,
			                              Resources.Lasso);
		}

		protected override Cursor GetSelectionCursorLassoShift()

		{
			return ToolUtils.CreateCursor(Resources.Arrow,
			                              Resources.ChopperOverlay,
			                              Resources.Lasso,
			                              Resources.Shift);
		}

		protected override Cursor GetSelectionCursorPolygon()

		{
			return ToolUtils.CreateCursor(Resources.Arrow,
			                              Resources.ChopperOverlay,
			                              Resources.Polygon);
		}

		protected override Cursor GetSelectionCursorPolygonShift()

		{
			return ToolUtils.CreateCursor(Resources.Arrow,
			                              Resources.ChopperOverlay,
			                              Resources.Polygon,
			                              Resources.Shift);
		}

		#region second phase cursors

		protected override Cursor GetSecondPhaseCursor()

		{
			return ToolUtils.CreateCursor(Resources.Cross, Resources.ChopperOverlay, 10, 10);
		}

		protected override Cursor GetSecondPhaseCursorLasso()

		{
			return ToolUtils.CreateCursor(Resources.Cross, Resources.ChopperOverlay,
			                              Resources.Lasso, null, 10, 10);
		}

		protected override Cursor GetSecondPhaseCursorPolygon()

		{
			return ToolUtils.CreateCursor(Resources.Cross, Resources.ChopperOverlay,
			                              Resources.Polygon, null, 10, 10);
		}

		#endregion
	}
}
=======
using System;
using System.Collections.Generic;
using System.ComponentModel;
using System.Diagnostics;
using System.Linq;
using System.Threading;
using System.Threading.Tasks;
using System.Windows.Input;
using ArcGIS.Core.Data;
using ArcGIS.Core.Geometry;
using ArcGIS.Desktop.Framework;
using ArcGIS.Desktop.Framework.Threading.Tasks;
using ArcGIS.Desktop.Mapping;
using ProSuite.AGP.Editing.Cracker;
using ProSuite.AGP.Editing.Properties;
using ProSuite.Commons;
using ProSuite.Commons.AGP.Carto;
using ProSuite.Commons.AGP.Core.Geodatabase;
using ProSuite.Commons.AGP.Core.GeometryProcessing;
using ProSuite.Commons.AGP.Core.GeometryProcessing.Cracker;
using ProSuite.Commons.AGP.Framework;
using ProSuite.Commons.Essentials.Assertions;
using ProSuite.Commons.Essentials.CodeAnnotations;
using ProSuite.Commons.Logging;
using ProSuite.Commons.ManagedOptions;

namespace ProSuite.AGP.Editing.Chopper

{
	public abstract class ChopperToolBase : TopologicalCrackingToolBase

	{
		private static readonly IMsg _msg = Msg.ForCurrentClass();

		private ChopperToolOptions _chopperToolOptions;

		private OverridableSettingsProvider<PartialChopperOptions> _settingsProvider;

		private CrackerResult _resultChopPoints;

		private CrackerFeedback _feedback;

		private Envelope _calculationExtent;

		protected ChopperToolBase()

		{
			GeomIsSimpleAsFeature = false;
		}

		protected string OptionsFileName => "ChopperToolOptions.xml";

		[CanBeNull]

		protected virtual string OptionsDockPaneID => null;

		[CanBeNull]

		protected virtual string CentralConfigDir => null;

		/// <summary>
		/// By default, the local configuration directory shall be in
		/// %APPDATA%\Roaming\<organization>\<product>\ToolDefaults.
		/// </summary>

		protected virtual string LocalConfigDir

			=> EnvironmentUtils.ConfigurationDirectoryProvider.GetDirectory(
				AppDataFolder.Roaming, "ToolDefaults");

		protected override void OnUpdateCore()

		{
			Enabled = MicroserviceClient != null;

			if (MicroserviceClient == null)

				DisabledTooltip = ToolUtils.GetDisabledReasonNoGeometryMicroservice();
		}

		protected override Task OnToolActivatingCoreAsync()

		{
			_chopperToolOptions = InitializeOptions();

			_feedback = new CrackerFeedback();

			return base.OnToolActivatingCoreAsync();
		}

		protected override void OnToolDeactivateCore(bool hasMapViewChanged)

		{
			_settingsProvider?.StoreLocalConfiguration(_chopperToolOptions.LocalOptions);

			_feedback?.DisposeOverlays();

			_feedback = null;
		}

		protected override void LogPromptForSelection()

		{
			_msg.Info(LocalizableStrings.ChopperTool_LogPromptForSelection);
		}

		protected override bool CanSelectGeometryType(GeometryType geometryType)

		{
			return geometryType == GeometryType.Polyline;
		}

		protected override void CalculateDerivedGeometries(IList<Feature> selectedFeatures,
		                                                   CancelableProgressor progressor)

		{
			// Store current map extent

			_calculationExtent = ActiveMapView.Extent;

			IList<Feature> intersectingFeatures =
				GetIntersectingFeatures(selectedFeatures, _chopperToolOptions, progressor);

			if (progressor != null && progressor.CancellationToken.IsCancellationRequested)

			{
				_msg.Warn("Calculation of chop points was cancelled.");

				return;
			}

			_resultChopPoints =
				CalculateCrackPoints(selectedFeatures, intersectingFeatures, _chopperToolOptions,
				                     IntersectionPointOptions.IncludeLinearIntersectionEndpoints,
				                     true, progressor);

			if (progressor != null && progressor.CancellationToken.IsCancellationRequested)

			{
				_msg.Warn("Calculation of chop points was cancelled.");

				return;
			}

			_feedback.Update(_resultChopPoints, selectedFeatures);

			_feedback.UpdateExtent(_calculationExtent);
		}

		protected override bool CanUseDerivedGeometries()

		{
			return _resultChopPoints != null && _resultChopPoints.ResultsByFeature.Count > 0;
		}

		protected override async Task<bool> SelectAndProcessDerivedGeometry(
			Dictionary<MapMember, List<long>> selection,
			Geometry sketch,
			CancelableProgressor progressor)

		{
			Assert.NotNull(_resultChopPoints);

			CrackerResult chopPointsToApply = SelectCrackPointsToApply(_resultChopPoints, sketch);

			if (! chopPointsToApply.HasCrackPoints)

			{
				return false;
			}

			MapView activeMapView = MapView.Active;

			var distinctSelectionByFeatureClass =
				MapUtils.GetDistinctSelectionByTable(selection)
				        .ToDictionary(kvp => (FeatureClass) kvp.Key,
				                      kvp => kvp.Value);

			var selectedFeatures = MapUtils.GetFeatures(
				distinctSelectionByFeatureClass, true, activeMapView.Map.SpatialReference).ToList();

			IList<Feature> intersectingFeatures =
				GetIntersectingFeatures(selectedFeatures, _chopperToolOptions, progressor);

			var result =
				MicroserviceClient.ChopLines(
					selectedFeatures, chopPointsToApply, intersectingFeatures,
					_chopperToolOptions,
					IntersectionPointOptions.IncludeLinearIntersectionEndpoints,
					true, progressor?.CancellationToken ?? new CancellationTokenSource().Token);

			var updates = new Dictionary<Feature, Geometry>();

			var inserts = new Dictionary<Feature, IList<Geometry>>();

			HashSet<long> editableClassHandles = ToolUtils.GetEditableClassHandles(activeMapView);

			foreach (ResultFeature resultFeature in result)

			{
				Feature originalFeature = resultFeature.OriginalFeature;

				Geometry newGeometry = resultFeature.NewGeometry;

				if (! IsStoreRequired(originalFeature, newGeometry, editableClassHandles))

				{
					continue;
				}

				if (resultFeature.ChangeType == RowChangeType.Update)

				{
					updates.Add(originalFeature, newGeometry);
				}

				else

				{
					IList<Geometry> newGeometries;

					if (! inserts.TryGetValue(originalFeature, out newGeometries))

					{
						newGeometries = new List<Geometry>();

						inserts.Add(originalFeature, newGeometries);
					}

					newGeometries.Add(newGeometry);
				}
			}

			IEnumerable<Dataset> datasets =
				GdbPersistenceUtils.GetDatasetsNonEmpty(updates.Keys, inserts.Keys);

			var newFeatures = new List<Feature>();

			bool saved = await GdbPersistenceUtils.ExecuteInTransactionAsync(
				             editContext =>

				             {
					             _msg.DebugFormat("Saving {0} updates and {1} inserts...",
					                              updates.Count,
					                              inserts.Count);

					             GdbPersistenceUtils.UpdateTx(editContext, updates);

					             newFeatures.AddRange(
						             GdbPersistenceUtils.InsertTx(editContext, inserts));

					             return true;
				             },
				             "Chop Lines", datasets);

			ToolUtils.SelectNewFeatures(newFeatures, activeMapView);

			var currentSelection = GetApplicableSelectedFeatures(activeMapView).ToList();

			CalculateDerivedGeometries(currentSelection, progressor);

			return saved;
		}

		protected override void ResetDerivedGeometries()

		{
			_resultChopPoints = null;

			_calculationExtent = null;

			_feedback.DisposeOverlays();
		}

		protected override void LogDerivedGeometriesCalculated(CancelableProgressor progressor)

		{
			if (_resultChopPoints == null || ! _resultChopPoints.HasCrackPoints)

			{
				_msg.Info(
					"No intersections with other geometries found. Please select several features to calculate chop points.");
			}

			if (_resultChopPoints != null && _resultChopPoints.HasCrackPoints)

			{
				string msg = _resultChopPoints.ResultsByFeature.Count == 1
					             ? "Select the chop points to apply."
					             : $"Chop points have been found in {_resultChopPoints.ResultsByFeature.Count} features. Select one or more chop points. Draw a box to select targets completely within the box.";

				_msg.InfoFormat(LocalizableStrings.RemoveOverlapsTool_AfterSelection, msg);
			}
		}

		private static bool IsStoreRequired(Feature originalFeature, Geometry updatedGeometry,
		                                    HashSet<long> editableClassHandles)

		{
			if (! GdbPersistenceUtils.CanChange(originalFeature,
			                                    editableClassHandles, out string warning))

			{
				_msg.DebugFormat("{0}: {1}",
				                 GdbObjectUtils.ToString(originalFeature),
				                 warning);

				return false;
			}

			Geometry originalGeometry = originalFeature.GetShape();

			if (originalGeometry != null &&
			    originalGeometry.IsEqual(updatedGeometry))

			{
				_msg.DebugFormat("The geometry of feature {0} is unchanged. It will not be stored",
				                 GdbObjectUtils.ToString(originalFeature));

				return false;
			}

			return true;
		}

		private ChopperToolOptions InitializeOptions()

		{
			Stopwatch watch = _msg.DebugStartTiming();

			// NOTE: by only reading the file locations we can save a couple of 100ms

			string currentCentralConfigDir = CentralConfigDir;

			string currentLocalConfigDir = LocalConfigDir;

			// Create a new instance only if it doesn't exist yet (New as of 0.1.0, since we don't need to care for a change through ArcMap)

			_settingsProvider ??= new OverridableSettingsProvider<PartialChopperOptions>(
				CentralConfigDir, LocalConfigDir, OptionsFileName);

			PartialChopperOptions localConfiguration, centralConfiguration;

			_settingsProvider.GetConfigurations(out localConfiguration,
			                                    out centralConfiguration);

			var result = new ChopperToolOptions(centralConfiguration,
			                                    localConfiguration);

			result.PropertyChanged -= _chopperToolOptions_PropertyChanged;

			result.PropertyChanged += _chopperToolOptions_PropertyChanged;

			_msg.DebugStopTiming(watch, "Chopper Tool Options validated / initialized");

			string optionsMessage = result.GetLocalOverridesMessage();

			if (! string.IsNullOrEmpty(optionsMessage))

			{
				_msg.Info(optionsMessage);
			}

			return result;
		}

		private async void _chopperToolOptions_PropertyChanged(object sender,
		                                                       PropertyChangedEventArgs eventArgs)

		{
			try

			{
				await QueuedTaskUtils.Run(() => ProcessSelectionAsync());
			}

			catch (Exception e)

			{
				_msg.Error($"Error re-calculating chop points: {e.Message}", e);
			}
		}

		#region Tool Options DockPane

		[CanBeNull]
		private DockPaneChopperViewModelBase GetChopperViewModel()

		{
			if (OptionsDockPaneID == null)

			{
				return null;
			}

			var viewModel =
				FrameworkApplication.DockPaneManager.Find(OptionsDockPaneID) as
					DockPaneChopperViewModelBase;

			return Assert.NotNull(viewModel, "Options DockPane with ID '{0}' not found",
			                      OptionsDockPaneID);
		}

		protected override void ShowOptionsPane()

		{
			var viewModel = GetChopperViewModel();

			if (viewModel == null)

			{
				return;
			}

			viewModel.Options = _chopperToolOptions;

			viewModel.Activate(true);
		}

		protected override void HideOptionsPane()

		{
			var viewModel = GetChopperViewModel();

			viewModel?.Hide();
		}

		#endregion

		protected override Cursor GetSelectionCursor()

		{
			return ToolUtils.CreateCursor(Resources.Arrow,
			                              Resources.ChopperOverlay, null);
		}

		protected override Cursor GetSelectionCursorShift()

		{
			return ToolUtils.CreateCursor(Resources.Arrow,
			                              Resources.ChopperOverlay,
			                              Resources.Shift);
		}

		protected override Cursor GetSelectionCursorLasso()

		{
			return ToolUtils.CreateCursor(Resources.Arrow,
			                              Resources.ChopperOverlay,
			                              Resources.Lasso);
		}

		protected override Cursor GetSelectionCursorLassoShift()

		{
			return ToolUtils.CreateCursor(Resources.Arrow,
			                              Resources.ChopperOverlay,
			                              Resources.Lasso,
			                              Resources.Shift);
		}

		protected override Cursor GetSelectionCursorPolygon()

		{
			return ToolUtils.CreateCursor(Resources.Arrow,
			                              Resources.ChopperOverlay,
			                              Resources.Polygon);
		}

		protected override Cursor GetSelectionCursorPolygonShift()

		{
			return ToolUtils.CreateCursor(Resources.Arrow,
			                              Resources.ChopperOverlay,
			                              Resources.Polygon,
			                              Resources.Shift);
		}

		#region second phase cursors

		protected override Cursor GetSecondPhaseCursor()

		{
			return ToolUtils.CreateCursor(Resources.Cross, Resources.ChopperOverlay, 10, 10);
		}

		protected override Cursor GetSecondPhaseCursorLasso()

		{
			return ToolUtils.CreateCursor(Resources.Cross, Resources.ChopperOverlay,
			                              Resources.Lasso, null, 10, 10);
		}

		protected override Cursor GetSecondPhaseCursorPolygon()

		{
			return ToolUtils.CreateCursor(Resources.Cross, Resources.ChopperOverlay,
			                              Resources.Polygon, null, 10, 10);
		}

		#endregion
	}
}
>>>>>>> efdc6c2b
<|MERGE_RESOLUTION|>--- conflicted
+++ resolved
@@ -1,4 +1,3 @@
-<<<<<<< HEAD
 using System;
 using System.Collections.Generic;
 using System.ComponentModel;
@@ -35,7 +34,7 @@
 
 		private ChopperToolOptions _chopperToolOptions;
 
-		private OverridableSettingsProvider<PartialChopperToolOptions> _settingsProvider;
+		private OverridableSettingsProvider<PartialChopperOptions> _settingsProvider;
 
 		private CrackerResult _resultChopPoints;
 
@@ -337,10 +336,10 @@
 
 			// Create a new instance only if it doesn't exist yet (New as of 0.1.0, since we don't need to care for a change through ArcMap)
 
-			_settingsProvider ??= new OverridableSettingsProvider<PartialChopperToolOptions>(
+			_settingsProvider ??= new OverridableSettingsProvider<PartialChopperOptions>(
 				CentralConfigDir, LocalConfigDir, OptionsFileName);
 
-			PartialChopperToolOptions localConfiguration, centralConfiguration;
+			PartialChopperOptions localConfiguration, centralConfiguration;
 
 			_settingsProvider.GetConfigurations(out localConfiguration,
 			                                    out centralConfiguration);
@@ -501,509 +500,4 @@
 
 		#endregion
 	}
-}
-=======
-using System;
-using System.Collections.Generic;
-using System.ComponentModel;
-using System.Diagnostics;
-using System.Linq;
-using System.Threading;
-using System.Threading.Tasks;
-using System.Windows.Input;
-using ArcGIS.Core.Data;
-using ArcGIS.Core.Geometry;
-using ArcGIS.Desktop.Framework;
-using ArcGIS.Desktop.Framework.Threading.Tasks;
-using ArcGIS.Desktop.Mapping;
-using ProSuite.AGP.Editing.Cracker;
-using ProSuite.AGP.Editing.Properties;
-using ProSuite.Commons;
-using ProSuite.Commons.AGP.Carto;
-using ProSuite.Commons.AGP.Core.Geodatabase;
-using ProSuite.Commons.AGP.Core.GeometryProcessing;
-using ProSuite.Commons.AGP.Core.GeometryProcessing.Cracker;
-using ProSuite.Commons.AGP.Framework;
-using ProSuite.Commons.Essentials.Assertions;
-using ProSuite.Commons.Essentials.CodeAnnotations;
-using ProSuite.Commons.Logging;
-using ProSuite.Commons.ManagedOptions;
-
-namespace ProSuite.AGP.Editing.Chopper
-
-{
-	public abstract class ChopperToolBase : TopologicalCrackingToolBase
-
-	{
-		private static readonly IMsg _msg = Msg.ForCurrentClass();
-
-		private ChopperToolOptions _chopperToolOptions;
-
-		private OverridableSettingsProvider<PartialChopperOptions> _settingsProvider;
-
-		private CrackerResult _resultChopPoints;
-
-		private CrackerFeedback _feedback;
-
-		private Envelope _calculationExtent;
-
-		protected ChopperToolBase()
-
-		{
-			GeomIsSimpleAsFeature = false;
-		}
-
-		protected string OptionsFileName => "ChopperToolOptions.xml";
-
-		[CanBeNull]
-
-		protected virtual string OptionsDockPaneID => null;
-
-		[CanBeNull]
-
-		protected virtual string CentralConfigDir => null;
-
-		/// <summary>
-		/// By default, the local configuration directory shall be in
-		/// %APPDATA%\Roaming\<organization>\<product>\ToolDefaults.
-		/// </summary>
-
-		protected virtual string LocalConfigDir
-
-			=> EnvironmentUtils.ConfigurationDirectoryProvider.GetDirectory(
-				AppDataFolder.Roaming, "ToolDefaults");
-
-		protected override void OnUpdateCore()
-
-		{
-			Enabled = MicroserviceClient != null;
-
-			if (MicroserviceClient == null)
-
-				DisabledTooltip = ToolUtils.GetDisabledReasonNoGeometryMicroservice();
-		}
-
-		protected override Task OnToolActivatingCoreAsync()
-
-		{
-			_chopperToolOptions = InitializeOptions();
-
-			_feedback = new CrackerFeedback();
-
-			return base.OnToolActivatingCoreAsync();
-		}
-
-		protected override void OnToolDeactivateCore(bool hasMapViewChanged)
-
-		{
-			_settingsProvider?.StoreLocalConfiguration(_chopperToolOptions.LocalOptions);
-
-			_feedback?.DisposeOverlays();
-
-			_feedback = null;
-		}
-
-		protected override void LogPromptForSelection()
-
-		{
-			_msg.Info(LocalizableStrings.ChopperTool_LogPromptForSelection);
-		}
-
-		protected override bool CanSelectGeometryType(GeometryType geometryType)
-
-		{
-			return geometryType == GeometryType.Polyline;
-		}
-
-		protected override void CalculateDerivedGeometries(IList<Feature> selectedFeatures,
-		                                                   CancelableProgressor progressor)
-
-		{
-			// Store current map extent
-
-			_calculationExtent = ActiveMapView.Extent;
-
-			IList<Feature> intersectingFeatures =
-				GetIntersectingFeatures(selectedFeatures, _chopperToolOptions, progressor);
-
-			if (progressor != null && progressor.CancellationToken.IsCancellationRequested)
-
-			{
-				_msg.Warn("Calculation of chop points was cancelled.");
-
-				return;
-			}
-
-			_resultChopPoints =
-				CalculateCrackPoints(selectedFeatures, intersectingFeatures, _chopperToolOptions,
-				                     IntersectionPointOptions.IncludeLinearIntersectionEndpoints,
-				                     true, progressor);
-
-			if (progressor != null && progressor.CancellationToken.IsCancellationRequested)
-
-			{
-				_msg.Warn("Calculation of chop points was cancelled.");
-
-				return;
-			}
-
-			_feedback.Update(_resultChopPoints, selectedFeatures);
-
-			_feedback.UpdateExtent(_calculationExtent);
-		}
-
-		protected override bool CanUseDerivedGeometries()
-
-		{
-			return _resultChopPoints != null && _resultChopPoints.ResultsByFeature.Count > 0;
-		}
-
-		protected override async Task<bool> SelectAndProcessDerivedGeometry(
-			Dictionary<MapMember, List<long>> selection,
-			Geometry sketch,
-			CancelableProgressor progressor)
-
-		{
-			Assert.NotNull(_resultChopPoints);
-
-			CrackerResult chopPointsToApply = SelectCrackPointsToApply(_resultChopPoints, sketch);
-
-			if (! chopPointsToApply.HasCrackPoints)
-
-			{
-				return false;
-			}
-
-			MapView activeMapView = MapView.Active;
-
-			var distinctSelectionByFeatureClass =
-				MapUtils.GetDistinctSelectionByTable(selection)
-				        .ToDictionary(kvp => (FeatureClass) kvp.Key,
-				                      kvp => kvp.Value);
-
-			var selectedFeatures = MapUtils.GetFeatures(
-				distinctSelectionByFeatureClass, true, activeMapView.Map.SpatialReference).ToList();
-
-			IList<Feature> intersectingFeatures =
-				GetIntersectingFeatures(selectedFeatures, _chopperToolOptions, progressor);
-
-			var result =
-				MicroserviceClient.ChopLines(
-					selectedFeatures, chopPointsToApply, intersectingFeatures,
-					_chopperToolOptions,
-					IntersectionPointOptions.IncludeLinearIntersectionEndpoints,
-					true, progressor?.CancellationToken ?? new CancellationTokenSource().Token);
-
-			var updates = new Dictionary<Feature, Geometry>();
-
-			var inserts = new Dictionary<Feature, IList<Geometry>>();
-
-			HashSet<long> editableClassHandles = ToolUtils.GetEditableClassHandles(activeMapView);
-
-			foreach (ResultFeature resultFeature in result)
-
-			{
-				Feature originalFeature = resultFeature.OriginalFeature;
-
-				Geometry newGeometry = resultFeature.NewGeometry;
-
-				if (! IsStoreRequired(originalFeature, newGeometry, editableClassHandles))
-
-				{
-					continue;
-				}
-
-				if (resultFeature.ChangeType == RowChangeType.Update)
-
-				{
-					updates.Add(originalFeature, newGeometry);
-				}
-
-				else
-
-				{
-					IList<Geometry> newGeometries;
-
-					if (! inserts.TryGetValue(originalFeature, out newGeometries))
-
-					{
-						newGeometries = new List<Geometry>();
-
-						inserts.Add(originalFeature, newGeometries);
-					}
-
-					newGeometries.Add(newGeometry);
-				}
-			}
-
-			IEnumerable<Dataset> datasets =
-				GdbPersistenceUtils.GetDatasetsNonEmpty(updates.Keys, inserts.Keys);
-
-			var newFeatures = new List<Feature>();
-
-			bool saved = await GdbPersistenceUtils.ExecuteInTransactionAsync(
-				             editContext =>
-
-				             {
-					             _msg.DebugFormat("Saving {0} updates and {1} inserts...",
-					                              updates.Count,
-					                              inserts.Count);
-
-					             GdbPersistenceUtils.UpdateTx(editContext, updates);
-
-					             newFeatures.AddRange(
-						             GdbPersistenceUtils.InsertTx(editContext, inserts));
-
-					             return true;
-				             },
-				             "Chop Lines", datasets);
-
-			ToolUtils.SelectNewFeatures(newFeatures, activeMapView);
-
-			var currentSelection = GetApplicableSelectedFeatures(activeMapView).ToList();
-
-			CalculateDerivedGeometries(currentSelection, progressor);
-
-			return saved;
-		}
-
-		protected override void ResetDerivedGeometries()
-
-		{
-			_resultChopPoints = null;
-
-			_calculationExtent = null;
-
-			_feedback.DisposeOverlays();
-		}
-
-		protected override void LogDerivedGeometriesCalculated(CancelableProgressor progressor)
-
-		{
-			if (_resultChopPoints == null || ! _resultChopPoints.HasCrackPoints)
-
-			{
-				_msg.Info(
-					"No intersections with other geometries found. Please select several features to calculate chop points.");
-			}
-
-			if (_resultChopPoints != null && _resultChopPoints.HasCrackPoints)
-
-			{
-				string msg = _resultChopPoints.ResultsByFeature.Count == 1
-					             ? "Select the chop points to apply."
-					             : $"Chop points have been found in {_resultChopPoints.ResultsByFeature.Count} features. Select one or more chop points. Draw a box to select targets completely within the box.";
-
-				_msg.InfoFormat(LocalizableStrings.RemoveOverlapsTool_AfterSelection, msg);
-			}
-		}
-
-		private static bool IsStoreRequired(Feature originalFeature, Geometry updatedGeometry,
-		                                    HashSet<long> editableClassHandles)
-
-		{
-			if (! GdbPersistenceUtils.CanChange(originalFeature,
-			                                    editableClassHandles, out string warning))
-
-			{
-				_msg.DebugFormat("{0}: {1}",
-				                 GdbObjectUtils.ToString(originalFeature),
-				                 warning);
-
-				return false;
-			}
-
-			Geometry originalGeometry = originalFeature.GetShape();
-
-			if (originalGeometry != null &&
-			    originalGeometry.IsEqual(updatedGeometry))
-
-			{
-				_msg.DebugFormat("The geometry of feature {0} is unchanged. It will not be stored",
-				                 GdbObjectUtils.ToString(originalFeature));
-
-				return false;
-			}
-
-			return true;
-		}
-
-		private ChopperToolOptions InitializeOptions()
-
-		{
-			Stopwatch watch = _msg.DebugStartTiming();
-
-			// NOTE: by only reading the file locations we can save a couple of 100ms
-
-			string currentCentralConfigDir = CentralConfigDir;
-
-			string currentLocalConfigDir = LocalConfigDir;
-
-			// Create a new instance only if it doesn't exist yet (New as of 0.1.0, since we don't need to care for a change through ArcMap)
-
-			_settingsProvider ??= new OverridableSettingsProvider<PartialChopperOptions>(
-				CentralConfigDir, LocalConfigDir, OptionsFileName);
-
-			PartialChopperOptions localConfiguration, centralConfiguration;
-
-			_settingsProvider.GetConfigurations(out localConfiguration,
-			                                    out centralConfiguration);
-
-			var result = new ChopperToolOptions(centralConfiguration,
-			                                    localConfiguration);
-
-			result.PropertyChanged -= _chopperToolOptions_PropertyChanged;
-
-			result.PropertyChanged += _chopperToolOptions_PropertyChanged;
-
-			_msg.DebugStopTiming(watch, "Chopper Tool Options validated / initialized");
-
-			string optionsMessage = result.GetLocalOverridesMessage();
-
-			if (! string.IsNullOrEmpty(optionsMessage))
-
-			{
-				_msg.Info(optionsMessage);
-			}
-
-			return result;
-		}
-
-		private async void _chopperToolOptions_PropertyChanged(object sender,
-		                                                       PropertyChangedEventArgs eventArgs)
-
-		{
-			try
-
-			{
-				await QueuedTaskUtils.Run(() => ProcessSelectionAsync());
-			}
-
-			catch (Exception e)
-
-			{
-				_msg.Error($"Error re-calculating chop points: {e.Message}", e);
-			}
-		}
-
-		#region Tool Options DockPane
-
-		[CanBeNull]
-		private DockPaneChopperViewModelBase GetChopperViewModel()
-
-		{
-			if (OptionsDockPaneID == null)
-
-			{
-				return null;
-			}
-
-			var viewModel =
-				FrameworkApplication.DockPaneManager.Find(OptionsDockPaneID) as
-					DockPaneChopperViewModelBase;
-
-			return Assert.NotNull(viewModel, "Options DockPane with ID '{0}' not found",
-			                      OptionsDockPaneID);
-		}
-
-		protected override void ShowOptionsPane()
-
-		{
-			var viewModel = GetChopperViewModel();
-
-			if (viewModel == null)
-
-			{
-				return;
-			}
-
-			viewModel.Options = _chopperToolOptions;
-
-			viewModel.Activate(true);
-		}
-
-		protected override void HideOptionsPane()
-
-		{
-			var viewModel = GetChopperViewModel();
-
-			viewModel?.Hide();
-		}
-
-		#endregion
-
-		protected override Cursor GetSelectionCursor()
-
-		{
-			return ToolUtils.CreateCursor(Resources.Arrow,
-			                              Resources.ChopperOverlay, null);
-		}
-
-		protected override Cursor GetSelectionCursorShift()
-
-		{
-			return ToolUtils.CreateCursor(Resources.Arrow,
-			                              Resources.ChopperOverlay,
-			                              Resources.Shift);
-		}
-
-		protected override Cursor GetSelectionCursorLasso()
-
-		{
-			return ToolUtils.CreateCursor(Resources.Arrow,
-			                              Resources.ChopperOverlay,
-			                              Resources.Lasso);
-		}
-
-		protected override Cursor GetSelectionCursorLassoShift()
-
-		{
-			return ToolUtils.CreateCursor(Resources.Arrow,
-			                              Resources.ChopperOverlay,
-			                              Resources.Lasso,
-			                              Resources.Shift);
-		}
-
-		protected override Cursor GetSelectionCursorPolygon()
-
-		{
-			return ToolUtils.CreateCursor(Resources.Arrow,
-			                              Resources.ChopperOverlay,
-			                              Resources.Polygon);
-		}
-
-		protected override Cursor GetSelectionCursorPolygonShift()
-
-		{
-			return ToolUtils.CreateCursor(Resources.Arrow,
-			                              Resources.ChopperOverlay,
-			                              Resources.Polygon,
-			                              Resources.Shift);
-		}
-
-		#region second phase cursors
-
-		protected override Cursor GetSecondPhaseCursor()
-
-		{
-			return ToolUtils.CreateCursor(Resources.Cross, Resources.ChopperOverlay, 10, 10);
-		}
-
-		protected override Cursor GetSecondPhaseCursorLasso()
-
-		{
-			return ToolUtils.CreateCursor(Resources.Cross, Resources.ChopperOverlay,
-			                              Resources.Lasso, null, 10, 10);
-		}
-
-		protected override Cursor GetSecondPhaseCursorPolygon()
-
-		{
-			return ToolUtils.CreateCursor(Resources.Cross, Resources.ChopperOverlay,
-			                              Resources.Polygon, null, 10, 10);
-		}
-
-		#endregion
-	}
-}
->>>>>>> efdc6c2b
+}