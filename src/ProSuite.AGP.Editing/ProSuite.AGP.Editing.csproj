--- conflicted
+++ resolved
@@ -23,12 +23,11 @@
 		<DebugType>pdbonly</DebugType>
 	</PropertyGroup>
 
-  <!-- .net 6 WPF reference -->
+  <!-- .net 6 Winforms and WPF references: -->
   <PropertyGroup>
     <UseWpf>true</UseWpf>
   </PropertyGroup>
 
-<<<<<<< HEAD
   <!-- .NET framework 4.8 legacy reference for WPF, WinForms: -->
   <ItemGroup Condition=" '$(TargetFramework)' == 'net48' ">
     <Reference Include="PresentationCore" />
@@ -38,12 +37,6 @@
     <Reference Include="System.Xaml" />
     <Reference Include="WindowsBase" />
   </ItemGroup>
-=======
-  <!-- .net 6 Winforms and WPF references: -->
-  <PropertyGroup>
-    <UseWpf>true</UseWpf>
-  </PropertyGroup>
->>>>>>> 12b20584
 
   <ItemGroup>
     <Reference Include="ArcGIS.Core">
@@ -76,7 +69,6 @@
       <SpecificVersion>False</SpecificVersion>
       <Private>False</Private>
     </Reference>
-
   </ItemGroup>
 
   <ItemGroup>
@@ -85,12 +77,6 @@
 
   <ItemGroup>
     <Compile Include="..\SharedAssemblyInfo.cs" Link="Properties\SharedAssemblyInfo.cs" />
-<<<<<<< HEAD
-    <!--<Compile Update="PickerUI\PickerWindow.xaml.cs">
-      <DependentUpon>PickerWindow.xaml</DependentUpon>
-    </Compile>-->
-=======
->>>>>>> 12b20584
     <Compile Update="Properties\LocalizableStrings.Designer.cs">
       <AutoGen>True</AutoGen>
       <DesignTime>True</DesignTime>
@@ -153,13 +139,4 @@
     <Content Include="Properties\Images\SelectionToolUser.cur" />
     <Content Include="Properties\Images\SelectionToolUserShift.cur" />
   </ItemGroup>
-<<<<<<< HEAD
-  <!--<ItemGroup>
-    <Page Include="PickerUI\PickerWindow.xaml">
-      <Generator>MSBuild:Compile</Generator>
-      <SubType>Designer</SubType>
-    </Page>
-  </ItemGroup>-->
-=======
->>>>>>> 12b20584
 </Project>