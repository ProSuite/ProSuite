<<<<<<< HEAD
using System;
using System.Collections.Generic;
using System.ComponentModel;
using System.Diagnostics;
using System.Linq;
using System.Threading;
using System.Threading.Tasks;
using ArcGIS.Core.CIM;
using ArcGIS.Core.Data;
using ArcGIS.Core.Geometry;
using ArcGIS.Desktop.Framework;
using ArcGIS.Desktop.Framework.Threading.Tasks;
using ArcGIS.Desktop.Mapping;
using ArcGIS.Desktop.Mapping.Events;
using ProSuite.AGP.Editing.Properties;
using ProSuite.Commons;
using ProSuite.Commons.AGP.Carto;
using ProSuite.Commons.AGP.Core.Geodatabase;
using ProSuite.Commons.AGP.Core.GeometryProcessing;
using ProSuite.Commons.AGP.Core.GeometryProcessing.Cracker;
using ProSuite.Commons.AGP.Framework;
using ProSuite.Commons.Essentials.Assertions;
using ProSuite.Commons.Essentials.CodeAnnotations;
using ProSuite.Commons.Logging;
using ProSuite.Commons.ManagedOptions;

namespace ProSuite.AGP.Editing.Cracker
{
	public abstract class CrackerToolBase : TopologicalCrackingToolBase
	{
		private static readonly IMsg _msg = Msg.ForCurrentClass();

		private CrackerToolOptions _crackerToolOptions;

		private OverridableSettingsProvider<PartialCrackerToolOptions> _settingsProvider;

		private CrackerResult _resultCrackPoints;

		private CrackerFeedback _feedback;

		private Envelope _calculationExtent;

		protected CrackerToolBase()
		{
			GeomIsSimpleAsFeature = false;
		}

		protected string OptionsFileName => "CrackerToolOptions.xml";

		[CanBeNull]

		protected virtual string OptionsDockPaneID => null;

		[CanBeNull]

		protected virtual string CentralConfigDir => null;

		/// <summary>
		/// By default, the local configuration directory shall be in
		/// %APPDATA%\Roaming\<organization>\<product>\ToolDefaults.
		/// </summary>

		protected virtual string LocalConfigDir
			=> EnvironmentUtils.ConfigurationDirectoryProvider.GetDirectory(
				AppDataFolder.Roaming, "ToolDefaults");

		protected override void OnUpdateCore()
		{
			Enabled = MicroserviceClient != null;

			if (MicroserviceClient == null)

				DisabledTooltip = ToolUtils.GetDisabledReasonNoGeometryMicroservice();
		}

		protected override SelectionCursors GetSelectionCursors()
		{
			return SelectionCursors.CreateArrowCursors(Resources.CrackerOverlay);
		}

		protected override SelectionCursors GetSecondPhaseCursors()
		{
			return SelectionCursors.CreateCrossCursors(Resources.CrackerOverlay);
		}

		protected override Task OnToolActivatingCoreAsync()
		{
			_crackerToolOptions = InitializeOptions();

			_feedback = new CrackerFeedback();

			return base.OnToolActivatingCoreAsync();
		}

		protected override void OnToolDeactivateCore(bool hasMapViewChanged)
		{
			_settingsProvider?.StoreLocalConfiguration(_crackerToolOptions.LocalOptions);

			_feedback?.DisposeOverlays();

			_feedback = null;

			HideOptionsPane();
		}

		protected override async Task<bool> OnMapSelectionChangedCoreAsync(
			MapSelectionChangedEventArgs args)
		{
			bool result = await base.OnMapSelectionChangedCoreAsync(args);

			//_vertexLabels.UpdateLabels();

			return result;
		}

		protected override void LogPromptForSelection()
		{
			_msg.Info(LocalizableStrings.CrackerTool_LogPromptForSelection);
		}

		protected override bool CanSelectGeometryType(GeometryType geometryType)
		{
			return geometryType == GeometryType.Polyline ||
			       geometryType == GeometryType.Polygon ||
			       geometryType == GeometryType.Multipatch;
		}

		protected override void CalculateDerivedGeometries(IList<Feature> selectedFeatures,
		                                                   CancelableProgressor progressor)
		{
			// Store current map extent

			_calculationExtent = ActiveMapView.Extent;

			IList<Feature> intersectingFeatures =
				GetIntersectingFeatures(selectedFeatures, _crackerToolOptions, progressor);

			if (progressor != null && progressor.CancellationToken.IsCancellationRequested)
			{
				_msg.Warn("Calculation of crack points was cancelled.");

				return;
			}

			_resultCrackPoints =
				CalculateCrackPoints(selectedFeatures, intersectingFeatures, _crackerToolOptions,
				                     IntersectionPointOptions.IncludeLinearIntersectionAllPoints,
				                     false, progressor);

			if (progressor != null && progressor.CancellationToken.IsCancellationRequested)
			{
				_msg.Warn("Calculation of crack points was cancelled.");

				return;
			}

			_feedback.Update(_resultCrackPoints, selectedFeatures);

			_feedback.UpdateExtent(_calculationExtent);
		}

		protected override bool CanUseDerivedGeometries()
		{
			return _resultCrackPoints != null && _resultCrackPoints.ResultsByFeature.Count > 0;
		}

		// TODO: Show/hide Vertex labels, maybe impl on TopologicalCrackingToolBase / Shortcut T

		//protected override void ToggleVertices()

		//{

		//	base.ToggleVertices();

		//	try

		//	{

		//		//_vertexLabels.Toggle();

		//		//_vertexLabels.UpdateLabels();

		//	}

		//	catch (Exception ex)

		//	{

		//		_msg.Error($"Toggling Vertices Labels Error: {ex.Message}");

		//	}

		//}

		protected override async Task<bool> SelectAndProcessDerivedGeometry(
			Dictionary<MapMember, List<long>> selection,
			Geometry sketch,
			CancelableProgressor progressor)
		{
			Assert.NotNull(_resultCrackPoints);

			CrackerResult crackPointsToApply = SelectCrackPointsToApply(_resultCrackPoints, sketch);

			if (! crackPointsToApply.HasCrackPoints)
			{
				return false;
			}

			MapView activeMapView = MapView.Active;

			var distinctSelectionByFeatureClass =
				MapUtils.GetDistinctSelectionByTable(selection)
				        .ToDictionary(kvp => (FeatureClass) kvp.Key,
				                      kvp => kvp.Value);

			var selectedFeatures = MapUtils.GetFeatures(
				distinctSelectionByFeatureClass, true, activeMapView.Map.SpatialReference).ToList();

			IList<Feature> intersectingFeatures =
				GetIntersectingFeatures(selectedFeatures, _crackerToolOptions, progressor);

			var result =
				MicroserviceClient.ApplyCrackPoints(
					selectedFeatures, crackPointsToApply, intersectingFeatures,
					_crackerToolOptions,
					IntersectionPointOptions.IncludeLinearIntersectionAllPoints,
					false, progressor?.CancellationToken ?? new CancellationTokenSource().Token);

			var updates = new Dictionary<Feature, Geometry>();

			HashSet<long> editableClassHandles = ToolUtils.GetEditableClassHandles(activeMapView);

			foreach (ResultFeature resultFeature in result)
			{
				Feature originalFeature = resultFeature.OriginalFeature;
				Geometry updatedGeometry = resultFeature.NewGeometry;
				if (! IsStoreRequired(originalFeature, updatedGeometry, editableClassHandles))
				{
					continue;
				}

				updates.Add(originalFeature, updatedGeometry);
			}

			IEnumerable<Dataset> datasets =
				GdbPersistenceUtils.GetDatasetsNonEmpty(updates.Keys);

			bool saved = await GdbPersistenceUtils.ExecuteInTransactionAsync(
				             editContext =>
				             {
					             _msg.DebugFormat("Saving {0} updates...", updates.Count);
					             GdbPersistenceUtils.UpdateTx(editContext, updates);
					             return true;
				             },
				             "Crack feature(s)", datasets);

			var currentSelection = GetApplicableSelectedFeatures(activeMapView).ToList();

			CalculateDerivedGeometries(currentSelection, progressor);

			// TODO:

			//_vertexLabels.UpdateLabels();

			return saved;
		}

		protected override void ResetDerivedGeometries()
		{
			_resultCrackPoints = null;

			_calculationExtent = null;

			_feedback.DisposeOverlays();
		}

		protected override void LogDerivedGeometriesCalculated(CancelableProgressor progressor)
		{
			if (_resultCrackPoints == null || ! _resultCrackPoints.HasCrackPoints)
			{
				_msg.Info(
					"No intersections with other geometries found. Please select several features to calculate crack points.");
			}

			if (_resultCrackPoints != null && _resultCrackPoints.HasCrackPoints)
			{
				string msg = _resultCrackPoints.ResultsByFeature.Count == 1
					             ? "Select the crack points to apply."
					             : $"Crack points have been found in {_resultCrackPoints.ResultsByFeature.Count} features. Select one or more crack points. Draw a box to select targets completely within the box.";

				_msg.InfoFormat(LocalizableStrings.RemoveOverlapsTool_AfterSelection, msg);
			}
		}

		private static bool IsStoreRequired(Feature originalFeature, Geometry updatedGeometry,
		                                    HashSet<long> editableClassHandles)
		{
			if (! GdbPersistenceUtils.CanChange(originalFeature,
			                                    editableClassHandles, out string warning))
			{
				_msg.DebugFormat("{0}: {1}",
				                 GdbObjectUtils.ToString(originalFeature),
				                 warning);

				return false;
			}

			Geometry originalGeometry = originalFeature.GetShape();

			if (originalGeometry != null &&
			    originalGeometry.IsEqual(updatedGeometry))
			{
				_msg.DebugFormat("The geometry of feature {0} is unchanged. It will not be stored",
				                 GdbObjectUtils.ToString(originalFeature));

				return false;
			}

			return true;
		}

		private CrackerToolOptions InitializeOptions()
		{
			Stopwatch watch = _msg.DebugStartTiming();

			// NOTE: by only reading the file locations we can save a couple of 100ms

			string currentCentralConfigDir = CentralConfigDir;

			string currentLocalConfigDir = LocalConfigDir;

			// Create a new instance only if it doesn't exist yet (New as of 0.1.0, since we don't need to care for a change through ArcMap)

			_settingsProvider ??= new OverridableSettingsProvider<PartialCrackerToolOptions>(
				CentralConfigDir, LocalConfigDir, OptionsFileName);

			PartialCrackerToolOptions localConfiguration, centralConfiguration;

			_settingsProvider.GetConfigurations(out localConfiguration,
			                                    out centralConfiguration);

			var result = new CrackerToolOptions(centralConfiguration,
			                                    localConfiguration);

			result.PropertyChanged -= _crackerToolOptions_PropertyChanged;

			result.PropertyChanged += _crackerToolOptions_PropertyChanged;

			_msg.DebugStopTiming(watch, "Cracker Tool Options validated / initialized");

			string optionsMessage = result.GetLocalOverridesMessage();

			if (! string.IsNullOrEmpty(optionsMessage))
			{
				_msg.Info(optionsMessage);
			}

			return result;
		}

		private void _crackerToolOptions_PropertyChanged(object sender,
		                                                 PropertyChangedEventArgs eventArgs)

		{
			try

			{
				QueuedTaskUtils.Run(() => ProcessSelectionAsync());
			}

			catch (Exception e)

			{
				_msg.Error($"Error re-calculating crack points: {e.Message}", e);
			}
		}

		#region Tool Options DockPane

		[CanBeNull]
		private DockPaneCrackerViewModelBase GetCrackerViewModel()

		{
			if (OptionsDockPaneID == null)

			{
				return null;
			}

			var viewModel =
				FrameworkApplication.DockPaneManager.Find(OptionsDockPaneID) as
					DockPaneCrackerViewModelBase;

			return Assert.NotNull(viewModel, "Options DockPane with ID '{0}' not found",
			                      OptionsDockPaneID);
		}

		protected override void ShowOptionsPane()

		{
			var viewModel = GetCrackerViewModel();

			if (viewModel == null)

			{
				return;
			}

			viewModel.Options = _crackerToolOptions;

			viewModel.Activate(true);
		}

		protected override void HideOptionsPane()

		{
			var viewModel = GetCrackerViewModel();

			viewModel?.Hide();
		}

		#endregion

		#region Search target features

		private static bool CanOverlapGeometryType([CanBeNull] FeatureLayer featureLayer)

		{
			if (featureLayer?.GetFeatureClass() == null)

			{
				return false;
			}

			esriGeometryType shapeType = featureLayer.ShapeType;

			return shapeType == esriGeometryType.esriGeometryPolygon ||
			       shapeType == esriGeometryType.esriGeometryPolyline ||
			       shapeType == esriGeometryType.esriGeometryMultiPatch;
		}

		private static bool IgnoreLayer(Layer layer, IEnumerable<string> ignoredClasses)

		{
			FeatureClass featureClass = (layer as FeatureLayer)?.GetTable() as FeatureClass;

			if (featureClass == null)

			{
				return true;
			}

			string className = featureClass.GetName();

			foreach (string ignoredClass in ignoredClasses)

			{
				if (className.EndsWith(ignoredClass, StringComparison.InvariantCultureIgnoreCase))

				{
					return true;
				}
			}

			return false;
		}

		#endregion
	}
}
=======
using System;
using System.Collections.Generic;
using System.ComponentModel;
using System.Diagnostics;
using System.Linq;
using System.Threading;
using System.Threading.Tasks;
using System.Windows.Input;
using ArcGIS.Core.CIM;
using ArcGIS.Core.Data;
using ArcGIS.Core.Geometry;
using ArcGIS.Desktop.Framework;
using ArcGIS.Desktop.Framework.Threading.Tasks;
using ArcGIS.Desktop.Mapping;
using ArcGIS.Desktop.Mapping.Events;
using ProSuite.AGP.Editing.Properties;
using ProSuite.Commons;
using ProSuite.Commons.AGP.Carto;
using ProSuite.Commons.AGP.Core.Geodatabase;
using ProSuite.Commons.AGP.Core.GeometryProcessing;
using ProSuite.Commons.AGP.Core.GeometryProcessing.Cracker;
using ProSuite.Commons.AGP.Framework;
using ProSuite.Commons.Essentials.Assertions;
using ProSuite.Commons.Essentials.CodeAnnotations;
using ProSuite.Commons.Logging;
using ProSuite.Commons.ManagedOptions;

namespace ProSuite.AGP.Editing.Cracker

{
	public abstract class CrackerToolBase : TopologicalCrackingToolBase

	{
		private static readonly IMsg _msg = Msg.ForCurrentClass();

		private CrackerToolOptions _crackerToolOptions;

		private OverridableSettingsProvider<PartialCrackerOptions> _settingsProvider;

		private CrackerResult _resultCrackPoints;

		private CrackerFeedback _feedback;

		private Envelope _calculationExtent;

		protected CrackerToolBase()

		{
			GeomIsSimpleAsFeature = false;
		}

		protected string OptionsFileName => "CrackerToolOptions.xml";

		[CanBeNull]

		protected virtual string OptionsDockPaneID => null;

		[CanBeNull]

		protected virtual string CentralConfigDir => null;

		/// <summary>
		/// By default, the local configuration directory shall be in
		/// %APPDATA%\Roaming\<organization>\<product>\ToolDefaults.
		/// </summary>

		protected virtual string LocalConfigDir

			=> EnvironmentUtils.ConfigurationDirectoryProvider.GetDirectory(
				AppDataFolder.Roaming, "ToolDefaults");

		protected override void OnUpdateCore()

		{
			Enabled = MicroserviceClient != null;

			if (MicroserviceClient == null)

				DisabledTooltip = ToolUtils.GetDisabledReasonNoGeometryMicroservice();
		}

		protected override Task OnToolActivatingCoreAsync()

		{
			_crackerToolOptions = InitializeOptions();

			_feedback = new CrackerFeedback();

			return base.OnToolActivatingCoreAsync();
		}

		protected override void OnToolDeactivateCore(bool hasMapViewChanged)

		{
			_settingsProvider?.StoreLocalConfiguration(_crackerToolOptions.LocalOptions);

			_feedback?.DisposeOverlays();

			_feedback = null;

			HideOptionsPane();
		}

		protected override async Task<bool> OnMapSelectionChangedCoreAsync(
			MapSelectionChangedEventArgs args)

		{
			bool result = await base.OnMapSelectionChangedCoreAsync(args);

			//_vertexLabels.UpdateLabels();

			return result;
		}

		protected override void LogPromptForSelection()

		{
			_msg.Info(LocalizableStrings.CrackerTool_LogPromptForSelection);
		}

		protected override bool CanSelectGeometryType(GeometryType geometryType)

		{
			return geometryType == GeometryType.Polyline ||
			       geometryType == GeometryType.Polygon ||
			       geometryType == GeometryType.Multipatch;
		}

		protected override void CalculateDerivedGeometries(IList<Feature> selectedFeatures,
		                                                   CancelableProgressor progressor)

		{
			// Store current map extent

			_calculationExtent = ActiveMapView.Extent;

			IList<Feature> intersectingFeatures =
				GetIntersectingFeatures(selectedFeatures, _crackerToolOptions, progressor);

			if (progressor != null && progressor.CancellationToken.IsCancellationRequested)

			{
				_msg.Warn("Calculation of crack points was cancelled.");

				return;
			}

			_resultCrackPoints =
				CalculateCrackPoints(selectedFeatures, intersectingFeatures, _crackerToolOptions,
				                     IntersectionPointOptions.IncludeLinearIntersectionAllPoints,
				                     false, progressor);

			if (progressor != null && progressor.CancellationToken.IsCancellationRequested)

			{
				_msg.Warn("Calculation of crack points was cancelled.");

				return;
			}

			_feedback.Update(_resultCrackPoints, selectedFeatures);

			_feedback.UpdateExtent(_calculationExtent);
		}

		protected override bool CanUseDerivedGeometries()

		{
			return _resultCrackPoints != null && _resultCrackPoints.ResultsByFeature.Count > 0;
		}

		// TODO: Show/hide Vertex labels, maybe impl on TopologicalCrackingToolBase / Shortcut T

		//protected override void ToggleVertices()

		//{

		//	base.ToggleVertices();

		//	try

		//	{

		//		//_vertexLabels.Toggle();

		//		//_vertexLabels.UpdateLabels();

		//	}

		//	catch (Exception ex)

		//	{

		//		_msg.Error($"Toggling Vertices Labels Error: {ex.Message}");

		//	}

		//}

		protected override async Task<bool> SelectAndProcessDerivedGeometry(
			Dictionary<MapMember, List<long>> selection,
			Geometry sketch,
			CancelableProgressor progressor)

		{
			Assert.NotNull(_resultCrackPoints);

			CrackerResult crackPointsToApply = SelectCrackPointsToApply(_resultCrackPoints, sketch);

			if (! crackPointsToApply.HasCrackPoints)

			{
				return false;
			}

			MapView activeMapView = MapView.Active;

			var distinctSelectionByFeatureClass =
				MapUtils.GetDistinctSelectionByTable(selection)
				        .ToDictionary(kvp => (FeatureClass) kvp.Key,
				                      kvp => kvp.Value);

			var selectedFeatures = MapUtils.GetFeatures(
				distinctSelectionByFeatureClass, true, activeMapView.Map.SpatialReference).ToList();

			IList<Feature> intersectingFeatures =
				GetIntersectingFeatures(selectedFeatures, _crackerToolOptions, progressor);

			var result =
				MicroserviceClient.ApplyCrackPoints(
					selectedFeatures, crackPointsToApply, intersectingFeatures,
					_crackerToolOptions,
					IntersectionPointOptions.IncludeLinearIntersectionAllPoints,
					false, progressor?.CancellationToken ?? new CancellationTokenSource().Token);

			var updates = new Dictionary<Feature, Geometry>();

			HashSet<long> editableClassHandles = ToolUtils.GetEditableClassHandles(activeMapView);

			foreach (ResultFeature resultFeature in result)

			{
				Feature originalFeature = resultFeature.OriginalFeature;

				Geometry updatedGeometry = resultFeature.NewGeometry;

				if (! IsStoreRequired(originalFeature, updatedGeometry, editableClassHandles))

				{
					continue;
				}

				updates.Add(originalFeature, updatedGeometry);
			}

			IEnumerable<Dataset> datasets =
				GdbPersistenceUtils.GetDatasetsNonEmpty(updates.Keys);

			bool saved = await GdbPersistenceUtils.ExecuteInTransactionAsync(
				             editContext =>

				             {
					             _msg.DebugFormat("Saving {0} updates...",
					                              updates.Count);

					             GdbPersistenceUtils.UpdateTx(editContext, updates);

					             return true;
				             },
				             "Crack feature(s)", datasets);

			var currentSelection = GetApplicableSelectedFeatures(activeMapView).ToList();

			CalculateDerivedGeometries(currentSelection, progressor);

			// TODO:

			//_vertexLabels.UpdateLabels();

			return saved;
		}

		protected override void ResetDerivedGeometries()

		{
			_resultCrackPoints = null;

			_calculationExtent = null;

			_feedback.DisposeOverlays();
		}

		protected override void LogDerivedGeometriesCalculated(CancelableProgressor progressor)

		{
			if (_resultCrackPoints == null || ! _resultCrackPoints.HasCrackPoints)

			{
				_msg.Info(
					"No intersections with other geometries found. Please select several features to calculate crack points.");
			}

			if (_resultCrackPoints != null && _resultCrackPoints.HasCrackPoints)

			{
				string msg = _resultCrackPoints.ResultsByFeature.Count == 1
					             ? "Select the crack points to apply."
					             : $"Crack points have been found in {_resultCrackPoints.ResultsByFeature.Count} features. Select one or more crack points. Draw a box to select targets completely within the box.";

				_msg.InfoFormat(LocalizableStrings.RemoveOverlapsTool_AfterSelection, msg);
			}
		}

		private static bool IsStoreRequired(Feature originalFeature, Geometry updatedGeometry,
		                                    HashSet<long> editableClassHandles)

		{
			if (! GdbPersistenceUtils.CanChange(originalFeature,
			                                    editableClassHandles, out string warning))

			{
				_msg.DebugFormat("{0}: {1}",
				                 GdbObjectUtils.ToString(originalFeature),
				                 warning);

				return false;
			}

			Geometry originalGeometry = originalFeature.GetShape();

			if (originalGeometry != null &&
			    originalGeometry.IsEqual(updatedGeometry))

			{
				_msg.DebugFormat("The geometry of feature {0} is unchanged. It will not be stored",
				                 GdbObjectUtils.ToString(originalFeature));

				return false;
			}

			return true;
		}

		private CrackerToolOptions InitializeOptions()

		{
			Stopwatch watch = _msg.DebugStartTiming();

			// NOTE: by only reading the file locations we can save a couple of 100ms

			string currentCentralConfigDir = CentralConfigDir;

			string currentLocalConfigDir = LocalConfigDir;

			// Create a new instance only if it doesn't exist yet (New as of 0.1.0, since we don't need to care for a change through ArcMap)

			_settingsProvider ??= new OverridableSettingsProvider<PartialCrackerOptions>(
				CentralConfigDir, LocalConfigDir, OptionsFileName);

			PartialCrackerOptions localConfiguration, centralConfiguration;

			_settingsProvider.GetConfigurations(out localConfiguration,
			                                    out centralConfiguration);

			var result = new CrackerToolOptions(centralConfiguration,
			                                    localConfiguration);

			result.PropertyChanged -= _crackerToolOptions_PropertyChanged;

			result.PropertyChanged += _crackerToolOptions_PropertyChanged;

			_msg.DebugStopTiming(watch, "Cracker Tool Options validated / initialized");

			string optionsMessage = result.GetLocalOverridesMessage();

			if (! string.IsNullOrEmpty(optionsMessage))

			{
				_msg.Info(optionsMessage);
			}

			return result;
		}

		private void _crackerToolOptions_PropertyChanged(object sender,
		                                                 PropertyChangedEventArgs eventArgs)

		{
			try

			{
				QueuedTaskUtils.Run(() => ProcessSelectionAsync());
			}

			catch (Exception e)

			{
				_msg.Error($"Error re-calculating crack points: {e.Message}", e);
			}
		}

		#region Tool Options DockPane

		[CanBeNull]
		private DockPaneCrackerViewModelBase GetCrackerViewModel()

		{
			if (OptionsDockPaneID == null)

			{
				return null;
			}

			var viewModel =
				FrameworkApplication.DockPaneManager.Find(OptionsDockPaneID) as
					DockPaneCrackerViewModelBase;

			return Assert.NotNull(viewModel, "Options DockPane with ID '{0}' not found",
			                      OptionsDockPaneID);
		}

		protected override void ShowOptionsPane()

		{
			var viewModel = GetCrackerViewModel();

			if (viewModel == null)

			{
				return;
			}

			viewModel.Options = _crackerToolOptions;

			viewModel.Activate(true);
		}

		protected override void HideOptionsPane()

		{
			var viewModel = GetCrackerViewModel();

			viewModel?.Hide();
		}

		#endregion

		#region Search target features

		private static bool CanOverlapGeometryType([CanBeNull] FeatureLayer featureLayer)

		{
			if (featureLayer?.GetFeatureClass() == null)

			{
				return false;
			}

			esriGeometryType shapeType = featureLayer.ShapeType;

			return shapeType == esriGeometryType.esriGeometryPolygon ||
			       shapeType == esriGeometryType.esriGeometryPolyline ||
			       shapeType == esriGeometryType.esriGeometryMultiPatch;
		}

		private static bool IgnoreLayer(Layer layer, IEnumerable<string> ignoredClasses)

		{
			FeatureClass featureClass = (layer as FeatureLayer)?.GetTable() as FeatureClass;

			if (featureClass == null)

			{
				return true;
			}

			string className = featureClass.GetName();

			foreach (string ignoredClass in ignoredClasses)

			{
				if (className.EndsWith(ignoredClass, StringComparison.InvariantCultureIgnoreCase))

				{
					return true;
				}
			}

			return false;
		}

		#endregion

		protected override Cursor GetSelectionCursor()

		{
			return ToolUtils.CreateCursor(Resources.Arrow,
			                              Resources.CrackerOverlay, null);
		}

		protected override Cursor GetSelectionCursorShift()

		{
			return ToolUtils.CreateCursor(Resources.Arrow,
			                              Resources.CrackerOverlay,
			                              Resources.Shift);
		}

		protected override Cursor GetSelectionCursorLasso()

		{
			return ToolUtils.CreateCursor(Resources.Arrow,
			                              Resources.CrackerOverlay,
			                              Resources.Lasso);
		}

		protected override Cursor GetSelectionCursorLassoShift()

		{
			return ToolUtils.CreateCursor(Resources.Arrow,
			                              Resources.CrackerOverlay,
			                              Resources.Lasso,
			                              Resources.Shift);
		}

		protected override Cursor GetSelectionCursorPolygon()

		{
			return ToolUtils.CreateCursor(Resources.Arrow,
			                              Resources.CrackerOverlay,
			                              Resources.Polygon);
		}

		protected override Cursor GetSelectionCursorPolygonShift()

		{
			return ToolUtils.CreateCursor(Resources.Arrow,
			                              Resources.CrackerOverlay,
			                              Resources.Polygon,
			                              Resources.Shift);
		}

		#region second phase cursors

		protected override Cursor GetSecondPhaseCursor()

		{
			return ToolUtils.CreateCursor(Resources.Cross, Resources.CrackerOverlay, 10, 10);
		}

		protected override Cursor GetSecondPhaseCursorLasso()

		{
			return ToolUtils.CreateCursor(Resources.Cross, Resources.CrackerOverlay,
			                              Resources.Lasso, null, 10, 10);
		}

		protected override Cursor GetSecondPhaseCursorPolygon()

		{
			return ToolUtils.CreateCursor(Resources.Cross, Resources.CrackerOverlay,
			                              Resources.Polygon, null, 10, 10);
		}

		#endregion
	}
}
>>>>>>> efdc6c2b
<|MERGE_RESOLUTION|>--- conflicted
+++ resolved
@@ -1,1040 +1,470 @@
-<<<<<<< HEAD
-using System;
-using System.Collections.Generic;
-using System.ComponentModel;
-using System.Diagnostics;
-using System.Linq;
-using System.Threading;
-using System.Threading.Tasks;
-using ArcGIS.Core.CIM;
-using ArcGIS.Core.Data;
-using ArcGIS.Core.Geometry;
-using ArcGIS.Desktop.Framework;
-using ArcGIS.Desktop.Framework.Threading.Tasks;
-using ArcGIS.Desktop.Mapping;
-using ArcGIS.Desktop.Mapping.Events;
-using ProSuite.AGP.Editing.Properties;
-using ProSuite.Commons;
-using ProSuite.Commons.AGP.Carto;
-using ProSuite.Commons.AGP.Core.Geodatabase;
-using ProSuite.Commons.AGP.Core.GeometryProcessing;
-using ProSuite.Commons.AGP.Core.GeometryProcessing.Cracker;
-using ProSuite.Commons.AGP.Framework;
-using ProSuite.Commons.Essentials.Assertions;
-using ProSuite.Commons.Essentials.CodeAnnotations;
-using ProSuite.Commons.Logging;
-using ProSuite.Commons.ManagedOptions;
-
-namespace ProSuite.AGP.Editing.Cracker
-{
-	public abstract class CrackerToolBase : TopologicalCrackingToolBase
-	{
-		private static readonly IMsg _msg = Msg.ForCurrentClass();
-
-		private CrackerToolOptions _crackerToolOptions;
-
-		private OverridableSettingsProvider<PartialCrackerToolOptions> _settingsProvider;
-
-		private CrackerResult _resultCrackPoints;
-
-		private CrackerFeedback _feedback;
-
-		private Envelope _calculationExtent;
-
-		protected CrackerToolBase()
-		{
-			GeomIsSimpleAsFeature = false;
-		}
-
-		protected string OptionsFileName => "CrackerToolOptions.xml";
-
-		[CanBeNull]
-
-		protected virtual string OptionsDockPaneID => null;
-
-		[CanBeNull]
-
-		protected virtual string CentralConfigDir => null;
-
-		/// <summary>
-		/// By default, the local configuration directory shall be in
-		/// %APPDATA%\Roaming\<organization>\<product>\ToolDefaults.
-		/// </summary>
-
-		protected virtual string LocalConfigDir
-			=> EnvironmentUtils.ConfigurationDirectoryProvider.GetDirectory(
-				AppDataFolder.Roaming, "ToolDefaults");
-
-		protected override void OnUpdateCore()
-		{
-			Enabled = MicroserviceClient != null;
-
-			if (MicroserviceClient == null)
-
-				DisabledTooltip = ToolUtils.GetDisabledReasonNoGeometryMicroservice();
-		}
-
-		protected override SelectionCursors GetSelectionCursors()
-		{
-			return SelectionCursors.CreateArrowCursors(Resources.CrackerOverlay);
-		}
-
-		protected override SelectionCursors GetSecondPhaseCursors()
-		{
-			return SelectionCursors.CreateCrossCursors(Resources.CrackerOverlay);
-		}
-
-		protected override Task OnToolActivatingCoreAsync()
-		{
-			_crackerToolOptions = InitializeOptions();
-
-			_feedback = new CrackerFeedback();
-
-			return base.OnToolActivatingCoreAsync();
-		}
-
-		protected override void OnToolDeactivateCore(bool hasMapViewChanged)
-		{
-			_settingsProvider?.StoreLocalConfiguration(_crackerToolOptions.LocalOptions);
-
-			_feedback?.DisposeOverlays();
-
-			_feedback = null;
-
-			HideOptionsPane();
-		}
-
-		protected override async Task<bool> OnMapSelectionChangedCoreAsync(
-			MapSelectionChangedEventArgs args)
-		{
-			bool result = await base.OnMapSelectionChangedCoreAsync(args);
-
-			//_vertexLabels.UpdateLabels();
-
-			return result;
-		}
-
-		protected override void LogPromptForSelection()
-		{
-			_msg.Info(LocalizableStrings.CrackerTool_LogPromptForSelection);
-		}
-
-		protected override bool CanSelectGeometryType(GeometryType geometryType)
-		{
-			return geometryType == GeometryType.Polyline ||
-			       geometryType == GeometryType.Polygon ||
-			       geometryType == GeometryType.Multipatch;
-		}
-
-		protected override void CalculateDerivedGeometries(IList<Feature> selectedFeatures,
-		                                                   CancelableProgressor progressor)
-		{
-			// Store current map extent
-
-			_calculationExtent = ActiveMapView.Extent;
-
-			IList<Feature> intersectingFeatures =
-				GetIntersectingFeatures(selectedFeatures, _crackerToolOptions, progressor);
-
-			if (progressor != null && progressor.CancellationToken.IsCancellationRequested)
-			{
-				_msg.Warn("Calculation of crack points was cancelled.");
-
-				return;
-			}
-
-			_resultCrackPoints =
-				CalculateCrackPoints(selectedFeatures, intersectingFeatures, _crackerToolOptions,
-				                     IntersectionPointOptions.IncludeLinearIntersectionAllPoints,
-				                     false, progressor);
-
-			if (progressor != null && progressor.CancellationToken.IsCancellationRequested)
-			{
-				_msg.Warn("Calculation of crack points was cancelled.");
-
-				return;
-			}
-
-			_feedback.Update(_resultCrackPoints, selectedFeatures);
-
-			_feedback.UpdateExtent(_calculationExtent);
-		}
-
-		protected override bool CanUseDerivedGeometries()
-		{
-			return _resultCrackPoints != null && _resultCrackPoints.ResultsByFeature.Count > 0;
-		}
-
-		// TODO: Show/hide Vertex labels, maybe impl on TopologicalCrackingToolBase / Shortcut T
-
-		//protected override void ToggleVertices()
-
-		//{
-
-		//	base.ToggleVertices();
-
-		//	try
-
-		//	{
-
-		//		//_vertexLabels.Toggle();
-
-		//		//_vertexLabels.UpdateLabels();
-
-		//	}
-
-		//	catch (Exception ex)
-
-		//	{
-
-		//		_msg.Error($"Toggling Vertices Labels Error: {ex.Message}");
-
-		//	}
-
-		//}
-
-		protected override async Task<bool> SelectAndProcessDerivedGeometry(
-			Dictionary<MapMember, List<long>> selection,
-			Geometry sketch,
-			CancelableProgressor progressor)
-		{
-			Assert.NotNull(_resultCrackPoints);
-
-			CrackerResult crackPointsToApply = SelectCrackPointsToApply(_resultCrackPoints, sketch);
-
-			if (! crackPointsToApply.HasCrackPoints)
-			{
-				return false;
-			}
-
-			MapView activeMapView = MapView.Active;
-
-			var distinctSelectionByFeatureClass =
-				MapUtils.GetDistinctSelectionByTable(selection)
-				        .ToDictionary(kvp => (FeatureClass) kvp.Key,
-				                      kvp => kvp.Value);
-
-			var selectedFeatures = MapUtils.GetFeatures(
-				distinctSelectionByFeatureClass, true, activeMapView.Map.SpatialReference).ToList();
-
-			IList<Feature> intersectingFeatures =
-				GetIntersectingFeatures(selectedFeatures, _crackerToolOptions, progressor);
-
-			var result =
-				MicroserviceClient.ApplyCrackPoints(
-					selectedFeatures, crackPointsToApply, intersectingFeatures,
-					_crackerToolOptions,
-					IntersectionPointOptions.IncludeLinearIntersectionAllPoints,
-					false, progressor?.CancellationToken ?? new CancellationTokenSource().Token);
-
-			var updates = new Dictionary<Feature, Geometry>();
-
-			HashSet<long> editableClassHandles = ToolUtils.GetEditableClassHandles(activeMapView);
-
-			foreach (ResultFeature resultFeature in result)
-			{
-				Feature originalFeature = resultFeature.OriginalFeature;
-				Geometry updatedGeometry = resultFeature.NewGeometry;
-				if (! IsStoreRequired(originalFeature, updatedGeometry, editableClassHandles))
-				{
-					continue;
-				}
-
-				updates.Add(originalFeature, updatedGeometry);
-			}
-
-			IEnumerable<Dataset> datasets =
-				GdbPersistenceUtils.GetDatasetsNonEmpty(updates.Keys);
-
-			bool saved = await GdbPersistenceUtils.ExecuteInTransactionAsync(
-				             editContext =>
-				             {
-					             _msg.DebugFormat("Saving {0} updates...", updates.Count);
-					             GdbPersistenceUtils.UpdateTx(editContext, updates);
-					             return true;
-				             },
-				             "Crack feature(s)", datasets);
-
-			var currentSelection = GetApplicableSelectedFeatures(activeMapView).ToList();
-
-			CalculateDerivedGeometries(currentSelection, progressor);
-
-			// TODO:
-
-			//_vertexLabels.UpdateLabels();
-
-			return saved;
-		}
-
-		protected override void ResetDerivedGeometries()
-		{
-			_resultCrackPoints = null;
-
-			_calculationExtent = null;
-
-			_feedback.DisposeOverlays();
-		}
-
-		protected override void LogDerivedGeometriesCalculated(CancelableProgressor progressor)
-		{
-			if (_resultCrackPoints == null || ! _resultCrackPoints.HasCrackPoints)
-			{
-				_msg.Info(
-					"No intersections with other geometries found. Please select several features to calculate crack points.");
-			}
-
-			if (_resultCrackPoints != null && _resultCrackPoints.HasCrackPoints)
-			{
-				string msg = _resultCrackPoints.ResultsByFeature.Count == 1
-					             ? "Select the crack points to apply."
-					             : $"Crack points have been found in {_resultCrackPoints.ResultsByFeature.Count} features. Select one or more crack points. Draw a box to select targets completely within the box.";
-
-				_msg.InfoFormat(LocalizableStrings.RemoveOverlapsTool_AfterSelection, msg);
-			}
-		}
-
-		private static bool IsStoreRequired(Feature originalFeature, Geometry updatedGeometry,
-		                                    HashSet<long> editableClassHandles)
-		{
-			if (! GdbPersistenceUtils.CanChange(originalFeature,
-			                                    editableClassHandles, out string warning))
-			{
-				_msg.DebugFormat("{0}: {1}",
-				                 GdbObjectUtils.ToString(originalFeature),
-				                 warning);
-
-				return false;
-			}
-
-			Geometry originalGeometry = originalFeature.GetShape();
-
-			if (originalGeometry != null &&
-			    originalGeometry.IsEqual(updatedGeometry))
-			{
-				_msg.DebugFormat("The geometry of feature {0} is unchanged. It will not be stored",
-				                 GdbObjectUtils.ToString(originalFeature));
-
-				return false;
-			}
-
-			return true;
-		}
-
-		private CrackerToolOptions InitializeOptions()
-		{
-			Stopwatch watch = _msg.DebugStartTiming();
-
-			// NOTE: by only reading the file locations we can save a couple of 100ms
-
-			string currentCentralConfigDir = CentralConfigDir;
-
-			string currentLocalConfigDir = LocalConfigDir;
-
-			// Create a new instance only if it doesn't exist yet (New as of 0.1.0, since we don't need to care for a change through ArcMap)
-
-			_settingsProvider ??= new OverridableSettingsProvider<PartialCrackerToolOptions>(
-				CentralConfigDir, LocalConfigDir, OptionsFileName);
-
-			PartialCrackerToolOptions localConfiguration, centralConfiguration;
-
-			_settingsProvider.GetConfigurations(out localConfiguration,
-			                                    out centralConfiguration);
-
-			var result = new CrackerToolOptions(centralConfiguration,
-			                                    localConfiguration);
-
-			result.PropertyChanged -= _crackerToolOptions_PropertyChanged;
-
-			result.PropertyChanged += _crackerToolOptions_PropertyChanged;
-
-			_msg.DebugStopTiming(watch, "Cracker Tool Options validated / initialized");
-
-			string optionsMessage = result.GetLocalOverridesMessage();
-
-			if (! string.IsNullOrEmpty(optionsMessage))
-			{
-				_msg.Info(optionsMessage);
-			}
-
-			return result;
-		}
-
-		private void _crackerToolOptions_PropertyChanged(object sender,
-		                                                 PropertyChangedEventArgs eventArgs)
-
-		{
-			try
-
-			{
-				QueuedTaskUtils.Run(() => ProcessSelectionAsync());
-			}
-
-			catch (Exception e)
-
-			{
-				_msg.Error($"Error re-calculating crack points: {e.Message}", e);
-			}
-		}
-
-		#region Tool Options DockPane
-
-		[CanBeNull]
-		private DockPaneCrackerViewModelBase GetCrackerViewModel()
-
-		{
-			if (OptionsDockPaneID == null)
-
-			{
-				return null;
-			}
-
-			var viewModel =
-				FrameworkApplication.DockPaneManager.Find(OptionsDockPaneID) as
-					DockPaneCrackerViewModelBase;
-
-			return Assert.NotNull(viewModel, "Options DockPane with ID '{0}' not found",
-			                      OptionsDockPaneID);
-		}
-
-		protected override void ShowOptionsPane()
-
-		{
-			var viewModel = GetCrackerViewModel();
-
-			if (viewModel == null)
-
-			{
-				return;
-			}
-
-			viewModel.Options = _crackerToolOptions;
-
-			viewModel.Activate(true);
-		}
-
-		protected override void HideOptionsPane()
-
-		{
-			var viewModel = GetCrackerViewModel();
-
-			viewModel?.Hide();
-		}
-
-		#endregion
-
-		#region Search target features
-
-		private static bool CanOverlapGeometryType([CanBeNull] FeatureLayer featureLayer)
-
-		{
-			if (featureLayer?.GetFeatureClass() == null)
-
-			{
-				return false;
-			}
-
-			esriGeometryType shapeType = featureLayer.ShapeType;
-
-			return shapeType == esriGeometryType.esriGeometryPolygon ||
-			       shapeType == esriGeometryType.esriGeometryPolyline ||
-			       shapeType == esriGeometryType.esriGeometryMultiPatch;
-		}
-
-		private static bool IgnoreLayer(Layer layer, IEnumerable<string> ignoredClasses)
-
-		{
-			FeatureClass featureClass = (layer as FeatureLayer)?.GetTable() as FeatureClass;
-
-			if (featureClass == null)
-
-			{
-				return true;
-			}
-
-			string className = featureClass.GetName();
-
-			foreach (string ignoredClass in ignoredClasses)
-
-			{
-				if (className.EndsWith(ignoredClass, StringComparison.InvariantCultureIgnoreCase))
-
-				{
-					return true;
-				}
-			}
-
-			return false;
-		}
-
-		#endregion
-	}
-}
-=======
-using System;
-using System.Collections.Generic;
-using System.ComponentModel;
-using System.Diagnostics;
-using System.Linq;
-using System.Threading;
-using System.Threading.Tasks;
-using System.Windows.Input;
-using ArcGIS.Core.CIM;
-using ArcGIS.Core.Data;
-using ArcGIS.Core.Geometry;
-using ArcGIS.Desktop.Framework;
-using ArcGIS.Desktop.Framework.Threading.Tasks;
-using ArcGIS.Desktop.Mapping;
-using ArcGIS.Desktop.Mapping.Events;
-using ProSuite.AGP.Editing.Properties;
-using ProSuite.Commons;
-using ProSuite.Commons.AGP.Carto;
-using ProSuite.Commons.AGP.Core.Geodatabase;
-using ProSuite.Commons.AGP.Core.GeometryProcessing;
-using ProSuite.Commons.AGP.Core.GeometryProcessing.Cracker;
-using ProSuite.Commons.AGP.Framework;
-using ProSuite.Commons.Essentials.Assertions;
-using ProSuite.Commons.Essentials.CodeAnnotations;
-using ProSuite.Commons.Logging;
-using ProSuite.Commons.ManagedOptions;
-
-namespace ProSuite.AGP.Editing.Cracker
-
-{
-	public abstract class CrackerToolBase : TopologicalCrackingToolBase
-
-	{
-		private static readonly IMsg _msg = Msg.ForCurrentClass();
-
-		private CrackerToolOptions _crackerToolOptions;
-
-		private OverridableSettingsProvider<PartialCrackerOptions> _settingsProvider;
-
-		private CrackerResult _resultCrackPoints;
-
-		private CrackerFeedback _feedback;
-
-		private Envelope _calculationExtent;
-
-		protected CrackerToolBase()
-
-		{
-			GeomIsSimpleAsFeature = false;
-		}
-
-		protected string OptionsFileName => "CrackerToolOptions.xml";
-
-		[CanBeNull]
-
-		protected virtual string OptionsDockPaneID => null;
-
-		[CanBeNull]
-
-		protected virtual string CentralConfigDir => null;
-
-		/// <summary>
-		/// By default, the local configuration directory shall be in
-		/// %APPDATA%\Roaming\<organization>\<product>\ToolDefaults.
-		/// </summary>
-
-		protected virtual string LocalConfigDir
-
-			=> EnvironmentUtils.ConfigurationDirectoryProvider.GetDirectory(
-				AppDataFolder.Roaming, "ToolDefaults");
-
-		protected override void OnUpdateCore()
-
-		{
-			Enabled = MicroserviceClient != null;
-
-			if (MicroserviceClient == null)
-
-				DisabledTooltip = ToolUtils.GetDisabledReasonNoGeometryMicroservice();
-		}
-
-		protected override Task OnToolActivatingCoreAsync()
-
-		{
-			_crackerToolOptions = InitializeOptions();
-
-			_feedback = new CrackerFeedback();
-
-			return base.OnToolActivatingCoreAsync();
-		}
-
-		protected override void OnToolDeactivateCore(bool hasMapViewChanged)
-
-		{
-			_settingsProvider?.StoreLocalConfiguration(_crackerToolOptions.LocalOptions);
-
-			_feedback?.DisposeOverlays();
-
-			_feedback = null;
-
-			HideOptionsPane();
-		}
-
-		protected override async Task<bool> OnMapSelectionChangedCoreAsync(
-			MapSelectionChangedEventArgs args)
-
-		{
-			bool result = await base.OnMapSelectionChangedCoreAsync(args);
-
-			//_vertexLabels.UpdateLabels();
-
-			return result;
-		}
-
-		protected override void LogPromptForSelection()
-
-		{
-			_msg.Info(LocalizableStrings.CrackerTool_LogPromptForSelection);
-		}
-
-		protected override bool CanSelectGeometryType(GeometryType geometryType)
-
-		{
-			return geometryType == GeometryType.Polyline ||
-			       geometryType == GeometryType.Polygon ||
-			       geometryType == GeometryType.Multipatch;
-		}
-
-		protected override void CalculateDerivedGeometries(IList<Feature> selectedFeatures,
-		                                                   CancelableProgressor progressor)
-
-		{
-			// Store current map extent
-
-			_calculationExtent = ActiveMapView.Extent;
-
-			IList<Feature> intersectingFeatures =
-				GetIntersectingFeatures(selectedFeatures, _crackerToolOptions, progressor);
-
-			if (progressor != null && progressor.CancellationToken.IsCancellationRequested)
-
-			{
-				_msg.Warn("Calculation of crack points was cancelled.");
-
-				return;
-			}
-
-			_resultCrackPoints =
-				CalculateCrackPoints(selectedFeatures, intersectingFeatures, _crackerToolOptions,
-				                     IntersectionPointOptions.IncludeLinearIntersectionAllPoints,
-				                     false, progressor);
-
-			if (progressor != null && progressor.CancellationToken.IsCancellationRequested)
-
-			{
-				_msg.Warn("Calculation of crack points was cancelled.");
-
-				return;
-			}
-
-			_feedback.Update(_resultCrackPoints, selectedFeatures);
-
-			_feedback.UpdateExtent(_calculationExtent);
-		}
-
-		protected override bool CanUseDerivedGeometries()
-
-		{
-			return _resultCrackPoints != null && _resultCrackPoints.ResultsByFeature.Count > 0;
-		}
-
-		// TODO: Show/hide Vertex labels, maybe impl on TopologicalCrackingToolBase / Shortcut T
-
-		//protected override void ToggleVertices()
-
-		//{
-
-		//	base.ToggleVertices();
-
-		//	try
-
-		//	{
-
-		//		//_vertexLabels.Toggle();
-
-		//		//_vertexLabels.UpdateLabels();
-
-		//	}
-
-		//	catch (Exception ex)
-
-		//	{
-
-		//		_msg.Error($"Toggling Vertices Labels Error: {ex.Message}");
-
-		//	}
-
-		//}
-
-		protected override async Task<bool> SelectAndProcessDerivedGeometry(
-			Dictionary<MapMember, List<long>> selection,
-			Geometry sketch,
-			CancelableProgressor progressor)
-
-		{
-			Assert.NotNull(_resultCrackPoints);
-
-			CrackerResult crackPointsToApply = SelectCrackPointsToApply(_resultCrackPoints, sketch);
-
-			if (! crackPointsToApply.HasCrackPoints)
-
-			{
-				return false;
-			}
-
-			MapView activeMapView = MapView.Active;
-
-			var distinctSelectionByFeatureClass =
-				MapUtils.GetDistinctSelectionByTable(selection)
-				        .ToDictionary(kvp => (FeatureClass) kvp.Key,
-				                      kvp => kvp.Value);
-
-			var selectedFeatures = MapUtils.GetFeatures(
-				distinctSelectionByFeatureClass, true, activeMapView.Map.SpatialReference).ToList();
-
-			IList<Feature> intersectingFeatures =
-				GetIntersectingFeatures(selectedFeatures, _crackerToolOptions, progressor);
-
-			var result =
-				MicroserviceClient.ApplyCrackPoints(
-					selectedFeatures, crackPointsToApply, intersectingFeatures,
-					_crackerToolOptions,
-					IntersectionPointOptions.IncludeLinearIntersectionAllPoints,
-					false, progressor?.CancellationToken ?? new CancellationTokenSource().Token);
-
-			var updates = new Dictionary<Feature, Geometry>();
-
-			HashSet<long> editableClassHandles = ToolUtils.GetEditableClassHandles(activeMapView);
-
-			foreach (ResultFeature resultFeature in result)
-
-			{
-				Feature originalFeature = resultFeature.OriginalFeature;
-
-				Geometry updatedGeometry = resultFeature.NewGeometry;
-
-				if (! IsStoreRequired(originalFeature, updatedGeometry, editableClassHandles))
-
-				{
-					continue;
-				}
-
-				updates.Add(originalFeature, updatedGeometry);
-			}
-
-			IEnumerable<Dataset> datasets =
-				GdbPersistenceUtils.GetDatasetsNonEmpty(updates.Keys);
-
-			bool saved = await GdbPersistenceUtils.ExecuteInTransactionAsync(
-				             editContext =>
-
-				             {
-					             _msg.DebugFormat("Saving {0} updates...",
-					                              updates.Count);
-
-					             GdbPersistenceUtils.UpdateTx(editContext, updates);
-
-					             return true;
-				             },
-				             "Crack feature(s)", datasets);
-
-			var currentSelection = GetApplicableSelectedFeatures(activeMapView).ToList();
-
-			CalculateDerivedGeometries(currentSelection, progressor);
-
-			// TODO:
-
-			//_vertexLabels.UpdateLabels();
-
-			return saved;
-		}
-
-		protected override void ResetDerivedGeometries()
-
-		{
-			_resultCrackPoints = null;
-
-			_calculationExtent = null;
-
-			_feedback.DisposeOverlays();
-		}
-
-		protected override void LogDerivedGeometriesCalculated(CancelableProgressor progressor)
-
-		{
-			if (_resultCrackPoints == null || ! _resultCrackPoints.HasCrackPoints)
-
-			{
-				_msg.Info(
-					"No intersections with other geometries found. Please select several features to calculate crack points.");
-			}
-
-			if (_resultCrackPoints != null && _resultCrackPoints.HasCrackPoints)
-
-			{
-				string msg = _resultCrackPoints.ResultsByFeature.Count == 1
-					             ? "Select the crack points to apply."
-					             : $"Crack points have been found in {_resultCrackPoints.ResultsByFeature.Count} features. Select one or more crack points. Draw a box to select targets completely within the box.";
-
-				_msg.InfoFormat(LocalizableStrings.RemoveOverlapsTool_AfterSelection, msg);
-			}
-		}
-
-		private static bool IsStoreRequired(Feature originalFeature, Geometry updatedGeometry,
-		                                    HashSet<long> editableClassHandles)
-
-		{
-			if (! GdbPersistenceUtils.CanChange(originalFeature,
-			                                    editableClassHandles, out string warning))
-
-			{
-				_msg.DebugFormat("{0}: {1}",
-				                 GdbObjectUtils.ToString(originalFeature),
-				                 warning);
-
-				return false;
-			}
-
-			Geometry originalGeometry = originalFeature.GetShape();
-
-			if (originalGeometry != null &&
-			    originalGeometry.IsEqual(updatedGeometry))
-
-			{
-				_msg.DebugFormat("The geometry of feature {0} is unchanged. It will not be stored",
-				                 GdbObjectUtils.ToString(originalFeature));
-
-				return false;
-			}
-
-			return true;
-		}
-
-		private CrackerToolOptions InitializeOptions()
-
-		{
-			Stopwatch watch = _msg.DebugStartTiming();
-
-			// NOTE: by only reading the file locations we can save a couple of 100ms
-
-			string currentCentralConfigDir = CentralConfigDir;
-
-			string currentLocalConfigDir = LocalConfigDir;
-
-			// Create a new instance only if it doesn't exist yet (New as of 0.1.0, since we don't need to care for a change through ArcMap)
-
-			_settingsProvider ??= new OverridableSettingsProvider<PartialCrackerOptions>(
-				CentralConfigDir, LocalConfigDir, OptionsFileName);
-
-			PartialCrackerOptions localConfiguration, centralConfiguration;
-
-			_settingsProvider.GetConfigurations(out localConfiguration,
-			                                    out centralConfiguration);
-
-			var result = new CrackerToolOptions(centralConfiguration,
-			                                    localConfiguration);
-
-			result.PropertyChanged -= _crackerToolOptions_PropertyChanged;
-
-			result.PropertyChanged += _crackerToolOptions_PropertyChanged;
-
-			_msg.DebugStopTiming(watch, "Cracker Tool Options validated / initialized");
-
-			string optionsMessage = result.GetLocalOverridesMessage();
-
-			if (! string.IsNullOrEmpty(optionsMessage))
-
-			{
-				_msg.Info(optionsMessage);
-			}
-
-			return result;
-		}
-
-		private void _crackerToolOptions_PropertyChanged(object sender,
-		                                                 PropertyChangedEventArgs eventArgs)
-
-		{
-			try
-
-			{
-				QueuedTaskUtils.Run(() => ProcessSelectionAsync());
-			}
-
-			catch (Exception e)
-
-			{
-				_msg.Error($"Error re-calculating crack points: {e.Message}", e);
-			}
-		}
-
-		#region Tool Options DockPane
-
-		[CanBeNull]
-		private DockPaneCrackerViewModelBase GetCrackerViewModel()
-
-		{
-			if (OptionsDockPaneID == null)
-
-			{
-				return null;
-			}
-
-			var viewModel =
-				FrameworkApplication.DockPaneManager.Find(OptionsDockPaneID) as
-					DockPaneCrackerViewModelBase;
-
-			return Assert.NotNull(viewModel, "Options DockPane with ID '{0}' not found",
-			                      OptionsDockPaneID);
-		}
-
-		protected override void ShowOptionsPane()
-
-		{
-			var viewModel = GetCrackerViewModel();
-
-			if (viewModel == null)
-
-			{
-				return;
-			}
-
-			viewModel.Options = _crackerToolOptions;
-
-			viewModel.Activate(true);
-		}
-
-		protected override void HideOptionsPane()
-
-		{
-			var viewModel = GetCrackerViewModel();
-
-			viewModel?.Hide();
-		}
-
-		#endregion
-
-		#region Search target features
-
-		private static bool CanOverlapGeometryType([CanBeNull] FeatureLayer featureLayer)
-
-		{
-			if (featureLayer?.GetFeatureClass() == null)
-
-			{
-				return false;
-			}
-
-			esriGeometryType shapeType = featureLayer.ShapeType;
-
-			return shapeType == esriGeometryType.esriGeometryPolygon ||
-			       shapeType == esriGeometryType.esriGeometryPolyline ||
-			       shapeType == esriGeometryType.esriGeometryMultiPatch;
-		}
-
-		private static bool IgnoreLayer(Layer layer, IEnumerable<string> ignoredClasses)
-
-		{
-			FeatureClass featureClass = (layer as FeatureLayer)?.GetTable() as FeatureClass;
-
-			if (featureClass == null)
-
-			{
-				return true;
-			}
-
-			string className = featureClass.GetName();
-
-			foreach (string ignoredClass in ignoredClasses)
-
-			{
-				if (className.EndsWith(ignoredClass, StringComparison.InvariantCultureIgnoreCase))
-
-				{
-					return true;
-				}
-			}
-
-			return false;
-		}
-
-		#endregion
-
-		protected override Cursor GetSelectionCursor()
-
-		{
-			return ToolUtils.CreateCursor(Resources.Arrow,
-			                              Resources.CrackerOverlay, null);
-		}
-
-		protected override Cursor GetSelectionCursorShift()
-
-		{
-			return ToolUtils.CreateCursor(Resources.Arrow,
-			                              Resources.CrackerOverlay,
-			                              Resources.Shift);
-		}
-
-		protected override Cursor GetSelectionCursorLasso()
-
-		{
-			return ToolUtils.CreateCursor(Resources.Arrow,
-			                              Resources.CrackerOverlay,
-			                              Resources.Lasso);
-		}
-
-		protected override Cursor GetSelectionCursorLassoShift()
-
-		{
-			return ToolUtils.CreateCursor(Resources.Arrow,
-			                              Resources.CrackerOverlay,
-			                              Resources.Lasso,
-			                              Resources.Shift);
-		}
-
-		protected override Cursor GetSelectionCursorPolygon()
-
-		{
-			return ToolUtils.CreateCursor(Resources.Arrow,
-			                              Resources.CrackerOverlay,
-			                              Resources.Polygon);
-		}
-
-		protected override Cursor GetSelectionCursorPolygonShift()
-
-		{
-			return ToolUtils.CreateCursor(Resources.Arrow,
-			                              Resources.CrackerOverlay,
-			                              Resources.Polygon,
-			                              Resources.Shift);
-		}
-
-		#region second phase cursors
-
-		protected override Cursor GetSecondPhaseCursor()
-
-		{
-			return ToolUtils.CreateCursor(Resources.Cross, Resources.CrackerOverlay, 10, 10);
-		}
-
-		protected override Cursor GetSecondPhaseCursorLasso()
-
-		{
-			return ToolUtils.CreateCursor(Resources.Cross, Resources.CrackerOverlay,
-			                              Resources.Lasso, null, 10, 10);
-		}
-
-		protected override Cursor GetSecondPhaseCursorPolygon()
-
-		{
-			return ToolUtils.CreateCursor(Resources.Cross, Resources.CrackerOverlay,
-			                              Resources.Polygon, null, 10, 10);
-		}
-
-		#endregion
-	}
-}
->>>>>>> efdc6c2b
+using System;
+using System.Collections.Generic;
+using System.ComponentModel;
+using System.Diagnostics;
+using System.Linq;
+using System.Threading;
+using System.Threading.Tasks;
+using ArcGIS.Core.CIM;
+using ArcGIS.Core.Data;
+using ArcGIS.Core.Geometry;
+using ArcGIS.Desktop.Framework;
+using ArcGIS.Desktop.Framework.Threading.Tasks;
+using ArcGIS.Desktop.Mapping;
+using ArcGIS.Desktop.Mapping.Events;
+using ProSuite.AGP.Editing.Properties;
+using ProSuite.Commons;
+using ProSuite.Commons.AGP.Carto;
+using ProSuite.Commons.AGP.Core.Geodatabase;
+using ProSuite.Commons.AGP.Core.GeometryProcessing;
+using ProSuite.Commons.AGP.Core.GeometryProcessing.Cracker;
+using ProSuite.Commons.AGP.Framework;
+using ProSuite.Commons.Essentials.Assertions;
+using ProSuite.Commons.Essentials.CodeAnnotations;
+using ProSuite.Commons.Logging;
+using ProSuite.Commons.ManagedOptions;
+
+namespace ProSuite.AGP.Editing.Cracker
+{
+	public abstract class CrackerToolBase : TopologicalCrackingToolBase
+	{
+		private static readonly IMsg _msg = Msg.ForCurrentClass();
+
+		private CrackerToolOptions _crackerToolOptions;
+
+		private OverridableSettingsProvider<PartialCrackerOptions> _settingsProvider;
+
+		private CrackerResult _resultCrackPoints;
+
+		private CrackerFeedback _feedback;
+
+		private Envelope _calculationExtent;
+
+		protected CrackerToolBase()
+		{
+			GeomIsSimpleAsFeature = false;
+		}
+
+		protected string OptionsFileName => "CrackerToolOptions.xml";
+
+		[CanBeNull]
+
+		protected virtual string OptionsDockPaneID => null;
+
+		[CanBeNull]
+
+		protected virtual string CentralConfigDir => null;
+
+		/// <summary>
+		/// By default, the local configuration directory shall be in
+		/// %APPDATA%\Roaming\<organization>\<product>\ToolDefaults.
+		/// </summary>
+
+		protected virtual string LocalConfigDir
+			=> EnvironmentUtils.ConfigurationDirectoryProvider.GetDirectory(
+				AppDataFolder.Roaming, "ToolDefaults");
+
+		protected override void OnUpdateCore()
+		{
+			Enabled = MicroserviceClient != null;
+
+			if (MicroserviceClient == null)
+
+				DisabledTooltip = ToolUtils.GetDisabledReasonNoGeometryMicroservice();
+		}
+
+		protected override SelectionCursors GetSelectionCursors()
+		{
+			return SelectionCursors.CreateArrowCursors(Resources.CrackerOverlay);
+		}
+
+		protected override SelectionCursors GetSecondPhaseCursors()
+		{
+			return SelectionCursors.CreateCrossCursors(Resources.CrackerOverlay);
+		}
+
+		protected override Task OnToolActivatingCoreAsync()
+		{
+			_crackerToolOptions = InitializeOptions();
+
+			_feedback = new CrackerFeedback();
+
+			return base.OnToolActivatingCoreAsync();
+		}
+
+		protected override void OnToolDeactivateCore(bool hasMapViewChanged)
+		{
+			_settingsProvider?.StoreLocalConfiguration(_crackerToolOptions.LocalOptions);
+
+			_feedback?.DisposeOverlays();
+
+			_feedback = null;
+
+			HideOptionsPane();
+		}
+
+		protected override async Task<bool> OnMapSelectionChangedCoreAsync(
+			MapSelectionChangedEventArgs args)
+		{
+			bool result = await base.OnMapSelectionChangedCoreAsync(args);
+
+			//_vertexLabels.UpdateLabels();
+
+			return result;
+		}
+
+		protected override void LogPromptForSelection()
+		{
+			_msg.Info(LocalizableStrings.CrackerTool_LogPromptForSelection);
+		}
+
+		protected override bool CanSelectGeometryType(GeometryType geometryType)
+		{
+			return geometryType == GeometryType.Polyline ||
+			       geometryType == GeometryType.Polygon ||
+			       geometryType == GeometryType.Multipatch;
+		}
+
+		protected override void CalculateDerivedGeometries(IList<Feature> selectedFeatures,
+		                                                   CancelableProgressor progressor)
+		{
+			// Store current map extent
+
+			_calculationExtent = ActiveMapView.Extent;
+
+			IList<Feature> intersectingFeatures =
+				GetIntersectingFeatures(selectedFeatures, _crackerToolOptions, progressor);
+
+			if (progressor != null && progressor.CancellationToken.IsCancellationRequested)
+			{
+				_msg.Warn("Calculation of crack points was cancelled.");
+
+				return;
+			}
+
+			_resultCrackPoints =
+				CalculateCrackPoints(selectedFeatures, intersectingFeatures, _crackerToolOptions,
+				                     IntersectionPointOptions.IncludeLinearIntersectionAllPoints,
+				                     false, progressor);
+
+			if (progressor != null && progressor.CancellationToken.IsCancellationRequested)
+			{
+				_msg.Warn("Calculation of crack points was cancelled.");
+
+				return;
+			}
+
+			_feedback.Update(_resultCrackPoints, selectedFeatures);
+
+			_feedback.UpdateExtent(_calculationExtent);
+		}
+
+		protected override bool CanUseDerivedGeometries()
+		{
+			return _resultCrackPoints != null && _resultCrackPoints.ResultsByFeature.Count > 0;
+		}
+
+		// TODO: Show/hide Vertex labels, maybe impl on TopologicalCrackingToolBase / Shortcut T
+
+		//protected override void ToggleVertices()
+
+		//{
+
+		//	base.ToggleVertices();
+
+		//	try
+
+		//	{
+
+		//		//_vertexLabels.Toggle();
+
+		//		//_vertexLabels.UpdateLabels();
+
+		//	}
+
+		//	catch (Exception ex)
+
+		//	{
+
+		//		_msg.Error($"Toggling Vertices Labels Error: {ex.Message}");
+
+		//	}
+
+		//}
+
+		protected override async Task<bool> SelectAndProcessDerivedGeometry(
+			Dictionary<MapMember, List<long>> selection,
+			Geometry sketch,
+			CancelableProgressor progressor)
+		{
+			Assert.NotNull(_resultCrackPoints);
+
+			CrackerResult crackPointsToApply = SelectCrackPointsToApply(_resultCrackPoints, sketch);
+
+			if (! crackPointsToApply.HasCrackPoints)
+			{
+				return false;
+			}
+
+			MapView activeMapView = MapView.Active;
+
+			var distinctSelectionByFeatureClass =
+				MapUtils.GetDistinctSelectionByTable(selection)
+				        .ToDictionary(kvp => (FeatureClass) kvp.Key,
+				                      kvp => kvp.Value);
+
+			var selectedFeatures = MapUtils.GetFeatures(
+				distinctSelectionByFeatureClass, true, activeMapView.Map.SpatialReference).ToList();
+
+			IList<Feature> intersectingFeatures =
+				GetIntersectingFeatures(selectedFeatures, _crackerToolOptions, progressor);
+
+			var result =
+				MicroserviceClient.ApplyCrackPoints(
+					selectedFeatures, crackPointsToApply, intersectingFeatures,
+					_crackerToolOptions,
+					IntersectionPointOptions.IncludeLinearIntersectionAllPoints,
+					false, progressor?.CancellationToken ?? new CancellationTokenSource().Token);
+
+			var updates = new Dictionary<Feature, Geometry>();
+
+			HashSet<long> editableClassHandles = ToolUtils.GetEditableClassHandles(activeMapView);
+
+			foreach (ResultFeature resultFeature in result)
+			{
+				Feature originalFeature = resultFeature.OriginalFeature;
+				Geometry updatedGeometry = resultFeature.NewGeometry;
+				if (! IsStoreRequired(originalFeature, updatedGeometry, editableClassHandles))
+				{
+					continue;
+				}
+
+				updates.Add(originalFeature, updatedGeometry);
+			}
+
+			IEnumerable<Dataset> datasets =
+				GdbPersistenceUtils.GetDatasetsNonEmpty(updates.Keys);
+
+			bool saved = await GdbPersistenceUtils.ExecuteInTransactionAsync(
+				             editContext =>
+				             {
+					             _msg.DebugFormat("Saving {0} updates...", updates.Count);
+					             GdbPersistenceUtils.UpdateTx(editContext, updates);
+					             return true;
+				             },
+				             "Crack feature(s)", datasets);
+
+			var currentSelection = GetApplicableSelectedFeatures(activeMapView).ToList();
+
+			CalculateDerivedGeometries(currentSelection, progressor);
+
+			// TODO:
+
+			//_vertexLabels.UpdateLabels();
+
+			return saved;
+		}
+
+		protected override void ResetDerivedGeometries()
+		{
+			_resultCrackPoints = null;
+
+			_calculationExtent = null;
+
+			_feedback.DisposeOverlays();
+		}
+
+		protected override void LogDerivedGeometriesCalculated(CancelableProgressor progressor)
+		{
+			if (_resultCrackPoints == null || ! _resultCrackPoints.HasCrackPoints)
+			{
+				_msg.Info(
+					"No intersections with other geometries found. Please select several features to calculate crack points.");
+			}
+
+			if (_resultCrackPoints != null && _resultCrackPoints.HasCrackPoints)
+			{
+				string msg = _resultCrackPoints.ResultsByFeature.Count == 1
+					             ? "Select the crack points to apply."
+					             : $"Crack points have been found in {_resultCrackPoints.ResultsByFeature.Count} features. Select one or more crack points. Draw a box to select targets completely within the box.";
+
+				_msg.InfoFormat(LocalizableStrings.RemoveOverlapsTool_AfterSelection, msg);
+			}
+		}
+
+		private static bool IsStoreRequired(Feature originalFeature, Geometry updatedGeometry,
+		                                    HashSet<long> editableClassHandles)
+		{
+			if (! GdbPersistenceUtils.CanChange(originalFeature,
+			                                    editableClassHandles, out string warning))
+			{
+				_msg.DebugFormat("{0}: {1}",
+				                 GdbObjectUtils.ToString(originalFeature),
+				                 warning);
+
+				return false;
+			}
+
+			Geometry originalGeometry = originalFeature.GetShape();
+
+			if (originalGeometry != null &&
+			    originalGeometry.IsEqual(updatedGeometry))
+			{
+				_msg.DebugFormat("The geometry of feature {0} is unchanged. It will not be stored",
+				                 GdbObjectUtils.ToString(originalFeature));
+
+				return false;
+			}
+
+			return true;
+		}
+
+		private CrackerToolOptions InitializeOptions()
+		{
+			Stopwatch watch = _msg.DebugStartTiming();
+
+			// NOTE: by only reading the file locations we can save a couple of 100ms
+
+			string currentCentralConfigDir = CentralConfigDir;
+
+			string currentLocalConfigDir = LocalConfigDir;
+
+			// Create a new instance only if it doesn't exist yet (New as of 0.1.0, since we don't need to care for a change through ArcMap)
+
+			_settingsProvider ??= new OverridableSettingsProvider<PartialCrackerOptions>(
+				CentralConfigDir, LocalConfigDir, OptionsFileName);
+
+			PartialCrackerOptions localConfiguration, centralConfiguration;
+
+			_settingsProvider.GetConfigurations(out localConfiguration,
+			                                    out centralConfiguration);
+
+			var result = new CrackerToolOptions(centralConfiguration,
+			                                    localConfiguration);
+
+			result.PropertyChanged -= _crackerToolOptions_PropertyChanged;
+
+			result.PropertyChanged += _crackerToolOptions_PropertyChanged;
+
+			_msg.DebugStopTiming(watch, "Cracker Tool Options validated / initialized");
+
+			string optionsMessage = result.GetLocalOverridesMessage();
+
+			if (! string.IsNullOrEmpty(optionsMessage))
+			{
+				_msg.Info(optionsMessage);
+			}
+
+			return result;
+		}
+
+		private void _crackerToolOptions_PropertyChanged(object sender,
+		                                                 PropertyChangedEventArgs eventArgs)
+
+		{
+			try
+
+			{
+				QueuedTaskUtils.Run(() => ProcessSelectionAsync());
+			}
+
+			catch (Exception e)
+
+			{
+				_msg.Error($"Error re-calculating crack points: {e.Message}", e);
+			}
+		}
+
+		#region Tool Options DockPane
+
+		[CanBeNull]
+		private DockPaneCrackerViewModelBase GetCrackerViewModel()
+
+		{
+			if (OptionsDockPaneID == null)
+
+			{
+				return null;
+			}
+
+			var viewModel =
+				FrameworkApplication.DockPaneManager.Find(OptionsDockPaneID) as
+					DockPaneCrackerViewModelBase;
+
+			return Assert.NotNull(viewModel, "Options DockPane with ID '{0}' not found",
+			                      OptionsDockPaneID);
+		}
+
+		protected override void ShowOptionsPane()
+
+		{
+			var viewModel = GetCrackerViewModel();
+
+			if (viewModel == null)
+
+			{
+				return;
+			}
+
+			viewModel.Options = _crackerToolOptions;
+
+			viewModel.Activate(true);
+		}
+
+		protected override void HideOptionsPane()
+
+		{
+			var viewModel = GetCrackerViewModel();
+
+			viewModel?.Hide();
+		}
+
+		#endregion
+
+		#region Search target features
+
+		private static bool CanOverlapGeometryType([CanBeNull] FeatureLayer featureLayer)
+
+		{
+			if (featureLayer?.GetFeatureClass() == null)
+
+			{
+				return false;
+			}
+
+			esriGeometryType shapeType = featureLayer.ShapeType;
+
+			return shapeType == esriGeometryType.esriGeometryPolygon ||
+			       shapeType == esriGeometryType.esriGeometryPolyline ||
+			       shapeType == esriGeometryType.esriGeometryMultiPatch;
+		}
+
+		private static bool IgnoreLayer(Layer layer, IEnumerable<string> ignoredClasses)
+
+		{
+			FeatureClass featureClass = (layer as FeatureLayer)?.GetTable() as FeatureClass;
+
+			if (featureClass == null)
+
+			{
+				return true;
+			}
+
+			string className = featureClass.GetName();
+
+			foreach (string ignoredClass in ignoredClasses)
+
+			{
+				if (className.EndsWith(ignoredClass, StringComparison.InvariantCultureIgnoreCase))
+
+				{
+					return true;
+				}
+			}
+
+			return false;
+		}
+
+		#endregion
+	}
+}