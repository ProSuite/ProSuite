--- conflicted
+++ resolved
@@ -521,149 +521,5 @@
 			return await QueuedTaskUtils.Run(
 				       () => _feedback?.UpdatePreview(reshapeResult?.ResultFeatures));
 		}
-<<<<<<< HEAD
-
-		private void LogSuccessfulReshape(
-			[CanBeNull] string titleMessage,
-			[NotNull] Dictionary<Feature, Geometry> reshapedGeometries)
-		{
-			IEnumerable<string> messages = GetReshapedFeaturesMessages(
-				reshapedGeometries);
-
-			string msg = string.Empty;
-			if (! string.IsNullOrEmpty(titleMessage))
-			{
-				msg += titleMessage;
-			}
-
-			foreach (string message in messages)
-			{
-				if (! string.IsNullOrEmpty(msg))
-				{
-					msg += Environment.NewLine;
-				}
-
-				msg += message;
-			}
-
-			_msg.Info(msg);
-		}
-
-		private IEnumerable<string> GetReshapedFeaturesMessages(
-			[NotNull] IDictionary<Feature, Geometry> reshapedFeatures)
-		{
-			IList<string> result = new List<string>();
-
-			foreach (
-				KeyValuePair<Feature, Geometry> keyValuePair in reshapedFeatures)
-			{
-				Feature feature = keyValuePair.Key;
-				Geometry updatedGeometry = keyValuePair.Value;
-
-				double sizeChangeMapUnits =
-					GetAreaOrLength(updatedGeometry) -
-					GetAreaOrLength(feature.GetShape());
-
-				// TODO: Get actual linear unit and convert (s. AdvancedReshape)
-				Unit mapUnits = ActiveMapView.Map.SpatialReference.Unit;
-
-				bool is2D = updatedGeometry.Dimension == 2;
-				string sizeChangeText = GetSizeChangeText(sizeChangeMapUnits, is2D,
-				                                          mapUnits);
-
-				// TODO: RowFormat
-				string rowDisplayText = GdbObjectUtils.ToString(feature);
-
-				result.Add(string.Format("{0} was reshaped and is now {1}",
-				                         rowDisplayText, sizeChangeText));
-			}
-
-			return result;
-		}
-
-		private static double GetAreaOrLength(Geometry geometry)
-		{
-			Polygon polygon = geometry as Polygon;
-
-			if (polygon != null)
-			{
-				return polygon.Area;
-			}
-
-			Polyline polyline = geometry as Polyline;
-
-			if (polyline != null)
-			{
-				return polyline.Length;
-			}
-
-			return 0;
-		}
-
-		private static string GetSizeChangeText(double sizeDifference,
-		                                        bool isArea,
-		                                        Unit displayUnits)
-		{
-			string unitDisplay = $"{displayUnits}{(isArea ? "²" : string.Empty)}";
-
-			bool more = sizeDifference > 0;
-
-			string sizeAdjective = GetSizeAdjective(more, isArea);
-
-			const int significantDigits = 3;
-
-			double displayNumber =
-				Math.Abs(
-					MathUtils.RoundToSignificantDigits(
-						sizeDifference, significantDigits));
-
-			// fix 72000000 mm where it would actually be 721234567
-			if (Math.Abs(Math.Truncate(displayNumber) - displayNumber) < double.Epsilon)
-			{
-				displayNumber = Math.Abs(Math.Truncate(sizeDifference));
-			}
-
-			// fix 2.1E-05 nm²
-			string formatNonScientific = StringUtils.FormatNonScientific(
-				displayNumber, CultureInfo.CurrentCulture);
-
-			string lengthText = string.Format(
-				"{0} {1} {2}",
-				formatNonScientific,
-				unitDisplay, sizeAdjective);
-
-			return lengthText;
-		}
-
-		private static string GetSizeAdjective(bool isMore, bool isArea)
-		{
-			string sizeAdjective;
-			if (isMore)
-			{
-				if (isArea)
-				{
-					sizeAdjective = "larger";
-				}
-				else
-				{
-					sizeAdjective = "longer";
-				}
-			}
-			else
-			{
-				if (isArea)
-				{
-					sizeAdjective = "smaller";
-				}
-				else
-				{
-					sizeAdjective = "shorter";
-				}
-			}
-
-			return sizeAdjective;
-		}
-=======
->>>>>>> dedcb6c8
 	}
 }