using System;
using System.Collections.Generic;
using System.Threading.Tasks;
using ArcGIS.Core.CIM;
using ArcGIS.Core.Geometry;
using ArcGIS.Desktop.Framework.Threading.Tasks;
using ArcGIS.Desktop.Mapping;
using ProSuite.Commons.AGP.Core.Carto;
using ProSuite.Commons.AGP.Core.GeometryProcessing;
using ProSuite.Commons.Essentials.Assertions;
using ProSuite.Commons.Essentials.CodeAnnotations;

namespace ProSuite.AGP.Editing.AdvancedReshape
{
	public class AdvancedReshapeFeedback
	{
		private IDisposable _openJawReplacedEndPointOverlay;

		private IDisposable _polygonPreviewOverlayAdd;
		private IDisposable _polygonPreviewOverlayRemove;

		private CIMPointSymbol _openJawEndSymbol;
		private readonly CIMPolygonSymbol _addAreaSymbol;
		private readonly CIMPolygonSymbol _removeAreaSymbol;
		[CanBeNull] private readonly ReshapeToolOptions _advancedReshapeToolOptions;

<<<<<<< HEAD
		public AdvancedReshapeFeedback(ReshapeToolOptions advancedReshapeToolOptions = null)
=======
		private MapPoint _lastDrawnOpenJawPoint;

		public AdvancedReshapeFeedback(ReshapeToolOptions advancedReshapeToolOptions)
>>>>>>> 25d42807
		{
			_advancedReshapeToolOptions = advancedReshapeToolOptions;
			_advancedReshapeToolOptions.PropertyChanged += (sender, args) =>
			{
				if (args.PropertyName == nameof(ReshapeToolOptions.MoveOpenJawEndJunction))
				{
					QueuedTask.Run(() => UpdateOpenJawReplacedEndPoint(_lastDrawnOpenJawPoint));
				}
			};

			_addAreaSymbol = SymbolUtils.CreateHatchFillSymbol(0, 255, 0, 90);
			_removeAreaSymbol = SymbolUtils.CreateHatchFillSymbol(255, 0, 0);
		}

		public void UpdateOpenJawReplacedEndPoint([CanBeNull] MapPoint point)
		{
			_openJawReplacedEndPointOverlay?.Dispose();

			// Make openJawEndSymbol azure or celest blue, depending  on state of MoveOpenJawEndJunction
<<<<<<< HEAD
			if (_advancedReshapeToolOptions is not { MoveOpenJawEndJunction: true })
			{
				_openJawEndSymbol = CreateHollowCircle(0, 0, 200);
			}
			else
			{
				_openJawEndSymbol = CreateHollowCircle(0, 200, 255);
			}
=======
			_openJawEndSymbol = _advancedReshapeToolOptions.MoveOpenJawEndJunction
				                    ? CreateHollowCircle(0, 200, 255)
				                    : CreateHollowCircle(0, 0, 200);
>>>>>>> 25d42807

			if (point != null)
			{
				_openJawReplacedEndPointOverlay =
					MapView.Active.AddOverlay(
						point, _openJawEndSymbol.MakeSymbolReference());
			}

			_lastDrawnOpenJawPoint = point;
		}

		public Task<bool> UpdatePreview([CanBeNull] IList<ResultFeature> resultFeatures)
		{
			_polygonPreviewOverlayAdd?.Dispose();
			_polygonPreviewOverlayRemove?.Dispose();

			if (resultFeatures == null || resultFeatures.Count == 0)
			{
				return Task.FromResult(false);
			}

			var addGeometries = new List<Geometry>(resultFeatures.Count);
			var removeGeometries = new List<Geometry>(resultFeatures.Count);

			foreach (ResultFeature resultFeature in resultFeatures)
			{
				var sourcePoly = resultFeature.OriginalFeature.GetShape() as Polygon;

				if (sourcePoly == null || sourcePoly.IsEmpty)
				{
					continue;
				}

				var reshapedPoly = (Polygon) resultFeature.NewGeometry;

				addGeometries.Add(GeometryEngine.Instance.Difference(reshapedPoly, sourcePoly));
				removeGeometries.Add(GeometryEngine.Instance.Difference(sourcePoly, reshapedPoly));
			}

			Polygon polygonAddArea = GeometryEngine.Instance.Union(addGeometries) as Polygon;
			Polygon polygonRemoveArea = GeometryEngine.Instance.Union(removeGeometries) as Polygon;

			_polygonPreviewOverlayAdd = AddOverlay(polygonAddArea, _addAreaSymbol);
			_polygonPreviewOverlayRemove = AddOverlay(polygonRemoveArea, _removeAreaSymbol);

			return Task.FromResult(true);
		}

		public void Clear()
		{
			_openJawReplacedEndPointOverlay?.Dispose();
			_openJawReplacedEndPointOverlay = null;

			_polygonPreviewOverlayAdd?.Dispose();
			_polygonPreviewOverlayAdd = null;

			_polygonPreviewOverlayRemove?.Dispose();
			_polygonPreviewOverlayRemove = null;
		}

		[CanBeNull]
		private static IDisposable AddOverlay([CanBeNull] Geometry geometry,
		                                      [NotNull] CIMSymbol cimSymbol)
		{
			if (geometry == null || geometry.IsEmpty)
			{
				return null;
			}

			IDisposable result = MapView.Active.AddOverlay(
				geometry, cimSymbol.MakeSymbolReference());

			return result;
		}

		private static CIMPointSymbol CreateHollowCircle(int red, int green, int blue)
		{
			CIMColor transparent = ColorFactory.Instance.CreateRGBColor(0d, 0d, 0d, 0d);
			CIMColor color = ColorFactory.Instance.CreateRGBColor(red, green, blue);

			CIMPointSymbol hollowCircle =
				SymbolFactory.Instance.ConstructPointSymbol(transparent, 19,
				                                            SimpleMarkerStyle.Circle);

			var marker = hollowCircle.SymbolLayers[0] as CIMVectorMarker;
			var polySymbol = Assert.NotNull(marker).MarkerGraphics[0].Symbol as CIMPolygonSymbol;

			//Outline:
			Assert.NotNull(polySymbol).SymbolLayers[0] =
				SymbolFactory.Instance.ConstructStroke(color, 2, SimpleLineStyle.Solid);

			// Fill:
			polySymbol.SymbolLayers[1] = SymbolFactory.Instance.ConstructSolidFill(transparent);

			return hollowCircle;
		}
	}
}<|MERGE_RESOLUTION|>--- conflicted
+++ resolved
@@ -22,15 +22,11 @@
 		private CIMPointSymbol _openJawEndSymbol;
 		private readonly CIMPolygonSymbol _addAreaSymbol;
 		private readonly CIMPolygonSymbol _removeAreaSymbol;
-		[CanBeNull] private readonly ReshapeToolOptions _advancedReshapeToolOptions;
+		private readonly ReshapeToolOptions _advancedReshapeToolOptions;
 
-<<<<<<< HEAD
-		public AdvancedReshapeFeedback(ReshapeToolOptions advancedReshapeToolOptions = null)
-=======
 		private MapPoint _lastDrawnOpenJawPoint;
 
 		public AdvancedReshapeFeedback(ReshapeToolOptions advancedReshapeToolOptions)
->>>>>>> 25d42807
 		{
 			_advancedReshapeToolOptions = advancedReshapeToolOptions;
 			_advancedReshapeToolOptions.PropertyChanged += (sender, args) =>
@@ -50,20 +46,9 @@
 			_openJawReplacedEndPointOverlay?.Dispose();
 
 			// Make openJawEndSymbol azure or celest blue, depending  on state of MoveOpenJawEndJunction
-<<<<<<< HEAD
-			if (_advancedReshapeToolOptions is not { MoveOpenJawEndJunction: true })
-			{
-				_openJawEndSymbol = CreateHollowCircle(0, 0, 200);
-			}
-			else
-			{
-				_openJawEndSymbol = CreateHollowCircle(0, 200, 255);
-			}
-=======
 			_openJawEndSymbol = _advancedReshapeToolOptions.MoveOpenJawEndJunction
 				                    ? CreateHollowCircle(0, 200, 255)
 				                    : CreateHollowCircle(0, 0, 200);
->>>>>>> 25d42807
 
 			if (point != null)
 			{
