--- conflicted
+++ resolved
@@ -20,33 +20,12 @@
 	public abstract class YReshapeToolBase : AdvancedReshapeToolBase
 	{
 		protected override string OptionsFileName => "YReshapeToolOptions.xml";
-
-		
-<<<<<<< HEAD
-
-		protected override string LocalConfigDir =>
-			EnvironmentUtils.ConfigurationDirectoryProvider.GetDirectory(AppDataFolder.Roaming);
-
-		protected override void OnUpdateCore() {
-			Enabled = MicroserviceClient != null;
-
-			if (MicroserviceClient == null)
-				DisabledTooltip = ToolUtils.GetDisabledReasonNoGeometryMicroservice();
-		}
-
 		protected override Task OnToolActivatingCoreAsync() {
-
-			_feedback = new YReshapeFeedback();
 
 			return base.OnToolActivatingCoreAsync();
 		}
 
-		//Make sure this is always true (settings in AdvancedReshape not implemented yet, so no effect atm)
-		private bool allowOpenJawReshape = true;
-
-
-=======
->>>>>>> dd5d9a4c
+		
 		protected override Cursor GetSelectionCursor()
 		{
 			return ToolUtils.CreateCursor(Resources.Arrow,
