--- conflicted
+++ resolved
@@ -15,16 +15,11 @@
 		[Obsolete(
 			"Use GetSelectionGeometry() which ensures that a single-pick is turned into a polygon")]
 		Geometry SelectionGeometry { get; set; }
-<<<<<<< HEAD
 
 		int SelectionTolerance { get; }
 
 		bool IsSingleClick { get; }
-
-=======
-		bool IsSingleClick { get; }
 		bool AggregateItems { get; }
->>>>>>> 4f0178c3
 		Point PickerLocation { get; set; }
 
 		PickerMode GetPickerMode(IEnumerable<FeatureSelectionBase> orderedSelection,
