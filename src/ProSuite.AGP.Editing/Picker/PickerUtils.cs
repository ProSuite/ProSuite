--- conflicted
+++ resolved
@@ -196,7 +196,6 @@
 		{
 			var picker = new PickerService();
 
-<<<<<<< HEAD
 			bool isRequestingFeatures =
 				typeof(IPickableFeatureItem).IsAssignableFrom(typeof(T));
 
@@ -204,10 +203,6 @@
 				typeof(IPickableFeatureClassItem).IsAssignableFrom(typeof(T));
 
 			if (isRequestingFeatures || (precedence.IsSingleClick && ! isRequestingFeatureClasses))
-=======
-			// todo daro PickableItemsFactory as method parameter to group items.
-			if (typeof(T) == typeof(IPickableFeatureItem))
->>>>>>> 4f0178c3
 			{
 				var items = PickableItemsFactory
 				            .CreateFeatureItems(orderedSelection)
