using System;
using System.ComponentModel;
<<<<<<< HEAD
using ArcGIS.Core.Geometry;
=======
using System.Windows.Media;
using Geometry = ArcGIS.Core.Geometry.Geometry;
>>>>>>> 34943983

namespace ProSuite.AGP.Editing.Picker
{
	public interface IPickableItem : INotifyPropertyChanged
	{
		string ItemText { get; }

		bool IsSelected { get; set; }

		Geometry Geometry { get; set; }

<<<<<<< HEAD
		Uri ItemImageUri { get; set; }
=======
		ImageSource ItemImageSource { get; }
		
>>>>>>> 34943983
	}
}<|MERGE_RESOLUTION|>--- conflicted
+++ resolved
@@ -1,11 +1,6 @@
-using System;
 using System.ComponentModel;
-<<<<<<< HEAD
-using ArcGIS.Core.Geometry;
-=======
 using System.Windows.Media;
 using Geometry = ArcGIS.Core.Geometry.Geometry;
->>>>>>> 34943983
 
 namespace ProSuite.AGP.Editing.Picker
 {
@@ -17,11 +12,6 @@
 
 		Geometry Geometry { get; set; }
 
-<<<<<<< HEAD
-		Uri ItemImageUri { get; set; }
-=======
 		ImageSource ItemImageSource { get; }
-		
->>>>>>> 34943983
 	}
 }