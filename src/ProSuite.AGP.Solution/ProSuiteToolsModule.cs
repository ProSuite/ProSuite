--- conflicted
+++ resolved
@@ -1,14 +1,4 @@
-<<<<<<< HEAD
-using ArcGIS.Core.Data;
-using ArcGIS.Core.Data.PluginDatastore;
 using ArcGIS.Desktop.Catalog;
-=======
-using System;
-using System.Collections.Generic;
-using System.IO;
-using System.Linq;
-using System.Threading.Tasks;
->>>>>>> 94a318a0
 using ArcGIS.Desktop.Core;
 using ArcGIS.Desktop.Core.Events;
 using ArcGIS.Desktop.Framework;
@@ -355,7 +345,6 @@
 		}
 	}
 
-<<<<<<< HEAD
 	internal class AddWorkListFile : Button
 	{
 		private static readonly IMsg _msg = new Msg(System.Reflection.MethodBase.GetCurrentMethod().DeclaringType);
@@ -403,56 +392,6 @@
 		}
 	}
 
-	internal class ShowWorkListWindow : Button
-	{
-		private WorkListView _worklist = null;
-
-		protected override async void OnClick()
-		{
-			await QueuedTask.Run(() => {CreateTestList(); });
-			 
-			//already open?
-			if (_worklist != null)
-				return;
-			_worklist = new WorkListView();
-			_worklist.Owner = FrameworkApplication.Current.MainWindow;
-			_worklist.Closed += (o, e) => { _worklist = null; };
-			_worklist.Show();
-			//uncomment for modal
-			//_worklist.ShowDialog();
-		}
-
-		private static void CreateTestList()
-		{
-			var workList = WorkListTrialsModule.Current.GetTestWorkList();
-			var workListName = workList.Name;
-
-			var connector = WorkListTrialsModule.Current.GetWorkListConnectionPath(workListName);
-
-			using (var datastore = new PluginDatastore(connector))
-			{
-				var tableNames = datastore.GetTableNames();
-				foreach (var tableName in tableNames)
-				{
-					using (var table = datastore.OpenTable(tableName))
-					{
-						LayerFactory.Instance.CreateFeatureLayer(
-							(FeatureClass)table, MapView.Active.Map);
-
-						//TODO set renderer using error worklist layer file
-						//var layerDocument = new LayerDocument(@"C:\git\EsriCH.ArcGISPro.Trials\WorkListPrototype\TopgisConfiguration\TestData\Work List edited.lyrx");
-						//CIMLayerDocument cimLayerDocument = layerDocument.GetCIMLayerDocument();
-						//var rendererFromLayerFile = ((CIMFeatureLayer)cimLayerDocument.LayerDefinitions[0]).Renderer as CIMUniqueValueRenderer;
-
-						//featureLayer?.SetRenderer(rendererFromLayerFile);
-					}
-				}
-			}
-		}
-	}
-
-=======
->>>>>>> 94a318a0
 	sealed class QASpecListComboBox : ArcGIS.Desktop.Framework.Contracts.ComboBox
 	{
 		public QASpecListComboBox()
