--- conflicted
+++ resolved
@@ -7,8 +7,9 @@
 using ArcGIS.Desktop.Internal.Catalog;
 using ArcGIS.Desktop.Mapping;
 using ArcGIS.Desktop.Mapping.Events;
-using ProSuite.AGP.Solution.Commons;
-using ProSuite.AGP.Solution.ConfigUI;
+using Clients.AGP.ProSuiteSolution;
+using Clients.AGP.ProSuiteSolution.Commons;
+using Clients.AGP.ProSuiteSolution.ConfigUI;
 using ProSuite.AGP.Solution.LoggerUI;
 using ProSuite.AGP.Solution.ProjectItem;
 using ProSuite.Commons.Logging;
@@ -27,7 +28,7 @@
 	{
 		public static event EventHandler<ProSuiteQAConfigEventArgs> OnQAConfigurationChanged;
 
-		private static ProSuiteQAManager _qaManager;
+		private static ProSuiteQAManager _qaManager = null;
 		public static ProSuiteQAManager QAManager
 		{
 			get
@@ -45,13 +46,8 @@
 			}
 		}
 
-<<<<<<< HEAD
-		private static ProSuiteProjectItem _qaProjectItem;
-		public static ProSuiteProjectItem QAProjectItem
-=======
 		private static ProSuiteProjectItemConfiguration _qaProjectItem = null;
 		public static ProSuiteProjectItemConfiguration QAProjectItem
->>>>>>> 623e96e1
 		{
 			get
 			{
@@ -89,9 +85,9 @@
 			}
 		}
 
-		private static ProSuiteToolsModule _this;
-
-		private static IMsg msg;
+		private static ProSuiteToolsModule _this = null;
+
+		private static IMsg msg = null;
 		private static IMsg _msg
 		{
 			get
@@ -254,7 +250,7 @@
 
 	internal class StartQAGPTool : Button
 	{
-		private static readonly IMsg _msg = Msg.ForCurrentClass();
+		private static readonly IMsg _msg = new Msg(System.Reflection.MethodBase.GetCurrentMethod().DeclaringType);
 
 		protected override async void OnClick()
 		{
@@ -271,7 +267,7 @@
 
 	internal class StartQAGPExtent : Button
 	{
-		private static readonly IMsg _msg = Msg.ForCurrentClass();
+		private static readonly IMsg _msg = new Msg(System.Reflection.MethodBase.GetCurrentMethod().DeclaringType);
 
 		protected override async void OnClick()
 		{
@@ -325,8 +321,8 @@
 
 	internal class ShowConfigWindow : Button
 	{
-		private static readonly IMsg _msg = Msg.ForCurrentClass();
-		private ProSuiteConfigDialog _prosuiteconfigdialog;
+		private static readonly IMsg _msg = new Msg(System.Reflection.MethodBase.GetCurrentMethod().DeclaringType);
+		private ProSuiteConfigDialog _prosuiteconfigdialog = null;
 
 		protected override void OnClick()
 		{
@@ -349,9 +345,6 @@
 		}
 	}
 
-<<<<<<< HEAD
-	sealed class QASpecListComboBox : ComboBox
-=======
 	internal class AddWorkListFile : Button
 	{
 		private static readonly IMsg _msg = new Msg(System.Reflection.MethodBase.GetCurrentMethod().DeclaringType);
@@ -400,7 +393,6 @@
 	}
 
 	sealed class QASpecListComboBox : ArcGIS.Desktop.Framework.Contracts.ComboBox
->>>>>>> 623e96e1
 	{
 		public QASpecListComboBox()
 		{
