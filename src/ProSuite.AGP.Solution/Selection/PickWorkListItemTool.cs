using System.Collections.Generic;
using System.Linq;
using System.Windows.Input;
using ArcGIS.Core.Data;
using ArcGIS.Desktop.Framework.Threading.Tasks;
using ArcGIS.Desktop.Mapping;
using ProSuite.AGP.Editing;
using ProSuite.AGP.Editing.Selection;
using ProSuite.AGP.Solution.WorkLists;
using ProSuite.Commons.AGP.Carto;
using ProSuite.Commons.Essentials.CodeAnnotations;

namespace ProSuite.AGP.Solution.Selection
{
	class PickWorkListItemTool : SelectionToolBase
	{
		[CanBeNull]
		public FeatureLayer WorkListLayer { get; set; }

		protected override Cursor SelectionCursor
		{
			get => ToolUtils.GetCursor(Resource.PickerToolCursor);
		}

		protected override void OnToolKeyDown(MapViewKeyEventArgs k)
		{
			// ignore modifier keys
			return;
		}

		protected override void AfterSelection(IList<Feature> selectedFeatures,
		                                       CancelableProgressor progressor)
		{
			WorkListsModule.Current.OnWorkItemPicked(new WorkItemPickArgs
			                                         {features = selectedFeatures.ToList()});
			SelectionUtils.ClearSelection();
		}

		protected override bool CanSelectFromLayerCore(FeatureLayer featureLayer)
		{
			WorkListsModule workListsModule = WorkListsModule.Current;
			
			if (! workListsModule.IsWorklistLayer(featureLayer))
			{
<<<<<<< HEAD
				FeatureLayer layer; // TODO - should be better comparison
				if (WorkListsModule.Current.LayersByWorklistName.TryGetValue(
					    WorkListsModule.Current.ActiveWorkListlayer?.Name, out layer)
				    && layer?.URI == featureLayer.URI)
				{
					WorkListLayer = featureLayer;
					LayerUtils.SetLayerSelectability(WorkListLayer, true);
					return true;
				}
=======
				return false;
>>>>>>> 2445e707
			}

			WorkListLayer = featureLayer;

			LayerUtils.SetLayerSelectability(WorkListLayer);

			return true;
		}

		protected override bool OnToolActivatedCore(bool hasMapViewChanged)
		{
			WorkListsModule module = WorkListsModule.Current;

			foreach (FeatureLayer layer in ActiveMapView.Map.GetLayersAsFlattenedList()
			                                            .OfType<FeatureLayer>()
			                                            .Where(lyr => module.IsWorklistLayer(lyr)))
			{
				LayerUtils.SetLayerSelectability(layer);
			}

			SelectionUtils.ClearSelection();
			return true;
		}

		protected override void OnToolDeactivateCore(bool hasMapViewChanged)
		{
			if (WorkListLayer != null)
			{
				LayerUtils.SetLayerSelectability(WorkListLayer, false);
			}
		}

		protected override bool CanUseSelection(IEnumerable<Feature> selectedFeatures)
		{
			var found = false;

			if (WorkListLayer == null)
			{
				return false;
			}

			//check if a selected feature is part of the worklist layer
			foreach (Feature selectedFeature in selectedFeatures)
			{
				var filter = new SpatialQueryFilter();
				filter.FilterGeometry = selectedFeature.GetShape();
				filter.SpatialRelationship = SpatialRelationship.Intersects;
				using (RowCursor cursor = WorkListLayer.Search(filter))
				{
					while (cursor.MoveNext())
					{
						var feature = cursor.Current as Feature;

						//if selected feature is a feature of the worklist layer
						if (feature.GetShape().ToJson() == selectedFeature.GetShape().ToJson())
						{
							found = true;
						}
					}
				}
			}

			return found;
		}
	}
}<|MERGE_RESOLUTION|>--- conflicted
+++ resolved
@@ -42,19 +42,7 @@
 			
 			if (! workListsModule.IsWorklistLayer(featureLayer))
 			{
-<<<<<<< HEAD
-				FeatureLayer layer; // TODO - should be better comparison
-				if (WorkListsModule.Current.LayersByWorklistName.TryGetValue(
-					    WorkListsModule.Current.ActiveWorkListlayer?.Name, out layer)
-				    && layer?.URI == featureLayer.URI)
-				{
-					WorkListLayer = featureLayer;
-					LayerUtils.SetLayerSelectability(WorkListLayer, true);
-					return true;
-				}
-=======
 				return false;
->>>>>>> 2445e707
 			}
 
 			WorkListLayer = featureLayer;
