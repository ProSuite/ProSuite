--- conflicted
+++ resolved
@@ -38,26 +38,11 @@
 
 		protected override bool CanSelectFromLayerCore(FeatureLayer featureLayer)
 		{
-<<<<<<< HEAD
-			//can select from layer if the layer is a worklist layer
-			if (WorkListsModule.Current.LayersByWorkListName.ContainsValue(featureLayer))
-			{
-				FeatureLayer layer = null; // TODO - should be better comparison
-				if (WorkListsModule.Current.LayersByWorkListName.TryGetValue(
-					    WorkListsModule.Current.ActiveWorkListlayer?.Name, out layer)
-				    && layer?.URI == featureLayer.URI)
-				{
-					WorkListLayer = featureLayer;
-					LayerUtils.SetLayerSelectability(WorkListLayer, true);
-					return true;
-				}
-=======
 			WorkListsModule workListsModule = WorkListsModule.Current;
 			
 			if (! workListsModule.IsWorklistLayer(featureLayer))
 			{
 				return false;
->>>>>>> 0c2d33d9
 			}
 
 			WorkListLayer = featureLayer;
@@ -75,14 +60,7 @@
 			                                            .OfType<FeatureLayer>()
 			                                            .Where(lyr => module.IsWorklistLayer(lyr)))
 			{
-<<<<<<< HEAD
-				if (WorkListsModule.Current.LayersByWorkListName.ContainsValue(featureLayer))
-				{
-					LayerUtils.SetLayerSelectability(featureLayer, true);
-				}
-=======
 				LayerUtils.SetLayerSelectability(layer);
->>>>>>> 0c2d33d9
 			}
 
 			SelectionUtils.ClearSelection();
