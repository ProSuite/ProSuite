--- conflicted
+++ resolved
@@ -12,19 +12,15 @@
   </AddInInfo>
   <categories>
     <updateCategory refID="esri_core_projectContainers">
-      <insertComponent id="ProSuiteItem_FolderContainer" className="ProSuite.AGP.Solution.ProjectItem.ProSuiteProjectItemContainer" insert="before" placeWith="esri_geodatabase_folderConnectionContainer">
+      <insertComponent id="ProSuiteItem_FolderContainer"
+                       className="ProSuite.AGP.Solution.ProjectItem.ProSuiteProjectItemContainer"
+                       insert="before" placeWith="esri_geodatabase_folderConnectionContainer">
         <content type="ProSuiteContainer" displayName="ProSuite" contextMenu="ProSuiteSolution_ProjectItemContainerMenu" />
       </insertComponent>
     </updateCategory>
     <updateCategory refID="esri_customItems">
-<<<<<<< HEAD
       <insertComponent id="ProSuiteItem_ProjectItem" className="ProSuite.AGP.Solution.ProjectItem.ProSuiteProjectItem" containerType="ProSuiteContainer">
-        <content displayName="Worklist" fileExtension="wklist" isContainer="true" keywords="worklist" contextMenuID="ProSuiteSolution_ProjectItemWorkListContextMenu">
-=======
-      <insertComponent id="ProSuiteItem_ProjectItem" className="ProSuite.AGP.Solution.ProjectItem.ProSuiteProjectItem"
-                       containerType="ProSuiteContainer">
         <content displayName="Worklist" fileExtension="wl" isContainer="true" keywords="worklist" contextMenuID="ProSuiteSolution_ProjectItemWorkListContextMenu">
->>>>>>> 5ce92ccc
           <filterFlags>
             <type id="File" />
           </filterFlags>
@@ -108,14 +104,8 @@
         </button>
         <!--<button id="Clients_AGP_ProSuiteSolution_AddWorkList" caption="AddWorkList" className="AddWorkListFile" loadOnClick="true" smallImage="pack://application:,,,/ArcGIS.Desktop.Resources;component/Images/GenericButtonPurple16.png" largeImage="pack://application:,,,/ArcGIS.Desktop.Resources;component/Images/GenericButtonPurple32.png">
           <tooltip heading="Add Worklist file">
-<<<<<<< HEAD
             Open Worklist file (wklist)<disabledText /></tooltip>
-        </button>
-=======
-            Open Worklist file (wklist)<disabledText />
-          </tooltip>
         </button>-->
->>>>>>> 5ce92ccc
         <button id="Clients_AGP_ProSuiteSolution_OpenWorkList" caption="OpenWorkList" className="OpenWorkListFile" loadOnClick="true" smallImage="pack://application:,,,/ArcGIS.Desktop.Resources;component/Images/GenericButtonPurple16.png" largeImage="pack://application:,,,/ArcGIS.Desktop.Resources;component/Images/GenericButtonPurple32.png">
           <tooltip heading="Open Worklist file">
             Initialize and Open Worklist file (wklist)<disabledText /></tooltip>
