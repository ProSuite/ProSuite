--- conflicted
+++ resolved
@@ -21,28 +21,20 @@
 			return Facade.OpenSelectionWorkListAsync();
 		}
 
-<<<<<<< HEAD
-		public static Task OpenWorkListAsync([NotNull] WorkEnvironmentBase environment)
+		public static Task CreateWorkListAsync([NotNull] WorkEnvironmentBase environment)
 		{
 			Assert.ArgumentNotNull(environment, nameof(environment));
 
-			return ProSuiteImpl.OpenWorkList(environment);
-=======
-		public static Task CreateWorklistAsync([NotNull] WorkEnvironmentBase environment)
-		{
-			Assert.ArgumentNotNull(environment, nameof(environment));
-
-			return ProSuiteImpl.CreateWorklist(environment);
+			return ProSuiteImpl.CreateWorkList(environment);
 		}
 
-		public static Task OpenWorklistAsync([NotNull] WorkEnvironmentBase environment,
+		public static Task OpenWorkListAsync([NotNull] WorkEnvironmentBase environment,
 		                                     [NotNull] string path)
 		{
 			Assert.ArgumentNotNull(environment, nameof(environment));
 			Assert.ArgumentNotNullOrEmpty(path, nameof(path));
 
-			return ProSuiteImpl.OpenWorklist(environment, path);
->>>>>>> 0c2d33d9
+			return ProSuiteImpl.OpenWorkList(environment, path);
 		}
 	}
 }