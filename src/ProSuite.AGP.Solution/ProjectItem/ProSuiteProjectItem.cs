using System;
using System.Collections.Generic;
using System.Linq;
using System.Threading.Tasks;
using System.Windows.Media;
using System.Xml.Linq;
using ArcGIS.Desktop.Core;
using ESRI.ArcGIS.ItemIndex;
<<<<<<< HEAD
using ProSuite.AGP.Solution.Commons;
=======
using ProSuite.AGP.WorkList.Domain.Persistence.Xml;
using ProSuite.Commons.Xml;
>>>>>>> 623e96e1
using ProSuite.QA.ServiceManager.Types;

namespace ProSuite.AGP.Solution.ProjectItem
{

	public class ProSuiteProjectItem : CustomProjectItemBase
	{
<<<<<<< HEAD
		public ProSuiteQASpecificationsConfiguration SpecificationConfiguration { get; set; }
		public IEnumerable<ProSuiteQAServerConfiguration> ServerConfigurations { get; set; }

		protected ProSuiteProjectItem() {
=======
		protected ProSuiteProjectItem() : base()
		{
>>>>>>> 623e96e1
		}

		protected ProSuiteProjectItem(ItemInfoValue iiv) : base(FlipBrowseDialogOnly(iiv))
		{
		}

		private static ItemInfoValue FlipBrowseDialogOnly(ItemInfoValue iiv)
		{
			iiv.browseDialogOnly = "FALSE";
			return iiv;
		}

		//TODO: Overload for use in your container create item
		public ProSuiteProjectItem(string name, string catalogPath, string typeID, string containerTypeID) :
		  base(name, catalogPath, typeID, containerTypeID)
		{
		}

		public ProSuiteProjectItem Clone() => new ProSuiteProjectItem(this.Name, this.Path, this.TypeID, this.ContainerType);

		/// <summary>
		/// DTor
		/// </summary>
		~ProSuiteProjectItem()
		{
		}

		public override ImageSource LargeImage => ImageUtils.GetImageSource(@"GeodatabaseFeatureDataset32.png");

<<<<<<< HEAD
		public override Task<ImageSource> SmallImage
		{
			get
			{
				return Task.FromResult(ImageUtils.GetImageSource(@"GeodatabaseFeatureDataset16.png"));
			}
		}
=======
		public override Task<ImageSource> SmallImage => Task.FromResult((ImageSource)ImageUtils.GetImageSource(@"GeodatabaseFeatureDataset16.png"));
>>>>>>> 623e96e1

		public override ProjectItemInfo OnGetInfo()
		{
			var projectItemInfo = new ProjectItemInfo
			{
				Name = this.Name,
				Path = this.Path,
				Type = ProSuiteProjectItemContainer.ContainerName
			};

			return projectItemInfo;
		}

		public override bool IsContainer => false;//true;

		//TODO: Fetch is required if <b>IsContainer</b> = <b>true</b>
		//public override void Fetch()
		//{
		//	this.ClearChildren();
		//	string filePath = this.Path;

		//	var helper = new XmlSerializationHelper<XmlWorkListDefinition>();
		//	XmlWorkListDefinition definition = helper.ReadFromFile(filePath);

		//	ProSuiteProjectItemWorkList workList = new ProSuiteProjectItemWorkList(
		//		definition.GeodatabasePath, filePath, "ProSuiteItem_WorkListItem", null);

		//	List<ProSuiteProjectItemWorkList> workLists = new List<ProSuiteProjectItemWorkList>();
		//	workLists.Add(workList);
		//	this.AddRangeToChildren(workLists);
		//}

	}

	// TODO ProSuiteDataSubItem for different types of data?
	internal class ProSuiteProjectItemWorkList : CustomItemBase
	{
		public ProSuiteProjectItemWorkList(string name, string path, string type, string lastModifiedTime) : base(name, path, type, lastModifiedTime)
		{
			DisplayType = "WorkList";
		}

		public override ImageSource LargeImage => ImageUtils.GetImageSource(@"GeodatabaseFeatureDataset32.png");
		public override Task<ImageSource> SmallImage => Task.FromResult((ImageSource)ImageUtils.GetImageSource(@"GeodatabaseFeatureDataset16.png"));
		public override bool IsContainer => false;
	}

	// probably this subitem should not be visible in catalog
	internal class ProSuiteProjectItemConfig : CustomItemBase
	{
		public ProSuiteProjectItemConfig(string name, string path, string type, string lastModifiedTime) : base(name, path, type, lastModifiedTime)
		{
			DisplayType = "Configuration";
		}

		public override ImageSource LargeImage => ImageUtils.GetImageSource(@"GeodatabaseFeatureDataset32.png");
		public override Task<ImageSource> SmallImage => Task.FromResult((ImageSource)ImageUtils.GetImageSource(@"GeodatabaseFeatureDataset16.png"));
		public override bool IsContainer => false;
	}

}<|MERGE_RESOLUTION|>--- conflicted
+++ resolved
@@ -5,13 +5,10 @@
 using System.Windows.Media;
 using System.Xml.Linq;
 using ArcGIS.Desktop.Core;
+using Clients.AGP.ProSuiteSolution.Commons;
 using ESRI.ArcGIS.ItemIndex;
-<<<<<<< HEAD
-using ProSuite.AGP.Solution.Commons;
-=======
 using ProSuite.AGP.WorkList.Domain.Persistence.Xml;
 using ProSuite.Commons.Xml;
->>>>>>> 623e96e1
 using ProSuite.QA.ServiceManager.Types;
 
 namespace ProSuite.AGP.Solution.ProjectItem
@@ -19,15 +16,8 @@
 
 	public class ProSuiteProjectItem : CustomProjectItemBase
 	{
-<<<<<<< HEAD
-		public ProSuiteQASpecificationsConfiguration SpecificationConfiguration { get; set; }
-		public IEnumerable<ProSuiteQAServerConfiguration> ServerConfigurations { get; set; }
-
-		protected ProSuiteProjectItem() {
-=======
 		protected ProSuiteProjectItem() : base()
 		{
->>>>>>> 623e96e1
 		}
 
 		protected ProSuiteProjectItem(ItemInfoValue iiv) : base(FlipBrowseDialogOnly(iiv))
@@ -57,17 +47,7 @@
 
 		public override ImageSource LargeImage => ImageUtils.GetImageSource(@"GeodatabaseFeatureDataset32.png");
 
-<<<<<<< HEAD
-		public override Task<ImageSource> SmallImage
-		{
-			get
-			{
-				return Task.FromResult(ImageUtils.GetImageSource(@"GeodatabaseFeatureDataset16.png"));
-			}
-		}
-=======
 		public override Task<ImageSource> SmallImage => Task.FromResult((ImageSource)ImageUtils.GetImageSource(@"GeodatabaseFeatureDataset16.png"));
->>>>>>> 623e96e1
 
 		public override ProjectItemInfo OnGetInfo()
 		{
