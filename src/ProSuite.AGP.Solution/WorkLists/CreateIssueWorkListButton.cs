using System.Threading.Tasks;
using ProSuite.AGP.WorkList;
using ProSuite.Commons.Essentials.Assertions;
using ProSuite.Commons.Essentials.CodeAnnotations;

namespace ProSuite.AGP.Solution.WorkLists
{
	// todo daro change name to OpenIssueWorkListButton?
	[UsedImplicitly]
	internal class CreateIssueWorkListButton : OpenWorkListButtonBase
	{
		protected override async Task OnClickCore(WorkEnvironmentBase environment,
		                                          string path = null)
		{
			Assert.ArgumentNotNull(environment, nameof(environment));

<<<<<<< HEAD
			await ProSuiteUtils.OpenWorkListAsync(environment);
=======
			await ProSuiteUtils.CreateWorklistAsync(environment);
>>>>>>> 0c2d33d9
		}

		protected override WorkEnvironmentBase CreateEnvironment(string path = null)
		{
			return new IssueWorkListEnvironment();
		}
	}
}<|MERGE_RESOLUTION|>--- conflicted
+++ resolved
@@ -5,7 +5,7 @@
 
 namespace ProSuite.AGP.Solution.WorkLists
 {
-	// todo daro change name to OpenIssueWorkListButton?
+	// todo daro change name to OpenIssueWorklistButton?
 	[UsedImplicitly]
 	internal class CreateIssueWorkListButton : OpenWorkListButtonBase
 	{
@@ -14,11 +14,7 @@
 		{
 			Assert.ArgumentNotNull(environment, nameof(environment));
 
-<<<<<<< HEAD
-			await ProSuiteUtils.OpenWorkListAsync(environment);
-=======
-			await ProSuiteUtils.CreateWorklistAsync(environment);
->>>>>>> 0c2d33d9
+			await ProSuiteUtils.CreateWorkListAsync(environment);
 		}
 
 		protected override WorkEnvironmentBase CreateEnvironment(string path = null)
