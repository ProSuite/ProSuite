--- conflicted
+++ resolved
@@ -38,24 +38,13 @@
 
 		private static readonly IMsg _msg = Msg.ForCurrentClass();
 
-<<<<<<< HEAD
-		[NotNull] private readonly Dictionary<string, FeatureLayer> _layersByWorkListName =
-			new Dictionary<string, FeatureLayer>();
-=======
 		// todo daro Layer instead of FeatureLayer
 		[NotNull] private readonly Dictionary<string, List<FeatureLayer>> _layersByWorklistName =
 			new Dictionary<string, List<FeatureLayer>>();
->>>>>>> 0c2d33d9
-
-		[NotNull] private readonly Dictionary<string, IWorkListObserver> _viewsByWorkListName =
+
+		[NotNull] private readonly Dictionary<string, IWorkListObserver> _viewsByWorklistName =
 			new Dictionary<string, IWorkListObserver>();
 
-<<<<<<< HEAD
-		[NotNull] private readonly Dictionary<string, string> _uriByWorkListName =
-			new Dictionary<string, string>();
-
-=======
->>>>>>> 0c2d33d9
 		private IWorkListRegistry _registry;
 		[CanBeNull] private EditEventsRowCacheSynchronizer _synchronizer;
 
@@ -64,45 +53,28 @@
 				              (WorkListsModule) FrameworkApplication.FindModule(
 					              "ProSuite_WorkList_Module"));
 
-<<<<<<< HEAD
-		public Dictionary<string, FeatureLayer> LayersByWorkListName => _layersByWorkListName;
-
-=======
->>>>>>> 0c2d33d9
 		public IWorkList ActiveWorkListlayer { get; internal set; }
 		
 		public event EventHandler<WorkItemPickArgs> WorkItemPicked;
 
 		public async Task ShowViewAsync()
 		{
-<<<<<<< HEAD
-			foreach (IWorkList workList in GetWorkLists())
-=======
 			var workLists = await QueuedTask.Run(() => GetLoadedWorkLists().ToList());
 
 			foreach (IWorkList worklist in workLists)
->>>>>>> 0c2d33d9
 			{
 				// after Pro start up there is no view yet
-				if (! _viewsByWorkListName.ContainsKey(workList.Name))
-				{
-<<<<<<< HEAD
-					WorklistItem item = ProjectItemUtils.Get<WorklistItem>(workList.Name);
-=======
+				if (! _viewsByWorklistName.ContainsKey(worklist.Name))
+				{
 					WorklistItem item = ProjectItemUtils.Get<WorklistItem>(worklist.DisplayName);
->>>>>>> 0c2d33d9
 					Assert.NotNull(item);
 
-					_viewsByWorkListName.Add(workList.Name, new WorkListObserver(workList, item));
-				}
-
-				IWorkListObserver view = _viewsByWorkListName[workList.Name];
-
-<<<<<<< HEAD
-				if (_layersByWorkListName.TryGetValue(workList.Name, out FeatureLayer layer))
-=======
+					_viewsByWorklistName.Add(worklist.Name, new WorkListObserver(worklist, item));
+				}
+
+				IWorkListObserver view = _viewsByWorklistName[worklist.Name];
+
 				if (_layersByWorklistName.TryGetValue(worklist.Name, out List<FeatureLayer> worklistLayers))
->>>>>>> 0c2d33d9
 				{
 					// find the work list layer in the active map
 					Layer activeWorklistLayer = GetActiveWorklistLayers(worklistLayers).First();
@@ -118,14 +90,10 @@
 		
 		public void ShowView([NotNull] IWorkList worklist)
 		{
-<<<<<<< HEAD
-			if (_viewsByWorkListName.TryGetValue(worklistName, out IWorkListObserver view))
-=======
 			Assert.ArgumentCondition(_registry.Exists(worklist.Name),
 			                         $"work list {worklist.Name} does not exist");
 
 			if (! _viewsByWorklistName.TryGetValue(worklist.Name, out IWorkListObserver view))
->>>>>>> 0c2d33d9
 			{
 				return;
 			}
@@ -133,35 +101,22 @@
 			view.Show(worklist.DisplayName);
 		}
 
-<<<<<<< HEAD
-		[NotNull]
-		public string ShowWorkList([NotNull] WorkEnvironmentBase environment, [NotNull] string path)
-=======
 		[CanBeNull]
 		public async Task<IWorkList> ShowWorklist([NotNull] WorkEnvironmentBase environment, [NotNull] string path)
->>>>>>> 0c2d33d9
 		{
 			Assert.ArgumentNotNull(environment, nameof(environment));
 			Assert.ArgumentNotNullOrEmpty(path, nameof(path));
 
-<<<<<<< HEAD
-			IWorkList workList;
-=======
 			string name = WorkListUtils.GetWorklistName(path)?.ToLower();
 			Assert.NotNullOrEmpty(name);
 			
 			IWorkList worklist = _registry.Get(name);
->>>>>>> 0c2d33d9
 
 			// show a work list that is not a project item and thus unknown
 			if (worklist == null)
 			{
-<<<<<<< HEAD
-				workList = _registry.Get(name);
-=======
 				string displayName = WorkListUtils.GetName(path);
 				return await CreateWorkListAsync(environment, name, displayName);
->>>>>>> 0c2d33d9
 			}
 
 			WorklistItem item = ProjectItemUtils.Get<WorklistItem>(Path.GetFileName(path));
@@ -173,14 +128,6 @@
 
 				_msg.Debug(message);
 
-<<<<<<< HEAD
-				workList = _registry.Get(name);
-			}
-
-			Assert.NotNull(workList);
-
-			if (! _viewsByWorkListName.ContainsKey(workList.Name))
-=======
 				ErrorHandler.Show(message, "Unknown work list file", MessageBoxButton.OK,
 				                  MessageBoxImage.Exclamation);
 				return null;
@@ -188,7 +135,6 @@
 
 			// is work list layer already loaded?
 			if (_layersByWorklistName.TryGetValue(worklist.Name, out List<FeatureLayer> worklistLayers))
->>>>>>> 0c2d33d9
 			{
 				// check whether layer is part of active map
 				foreach (Layer worklistLayer in GetActiveWorklistLayers(worklistLayers))
@@ -208,26 +154,12 @@
 				environment.AddLayer(worklist, path);
 			}
 
-<<<<<<< HEAD
-				_viewsByWorkListName.Add(workList.Name, new WorkListObserver(workList, item));
-
-				Uri uri = WorkListUtils.GetDatasource(GetProject().HomeFolderPath, name,
-				                                      environment.FileSuffix);
-				FeatureLayer layer = AddLayer(uri, name, item.Name);
-
-				// use item name as layer name (and as view display name as well)
-				LayerUtils.ApplyRenderer(layer, environment.GetLayerDocument());
-			}
-
-			return Assert.NotNullOrEmpty(workList.Name);
-=======
 			if (! _viewsByWorklistName.ContainsKey(worklist.Name))
 			{
 				_viewsByWorklistName.Add(worklist.Name, new WorkListObserver(worklist, item));
 			}
 
 			return worklist;
->>>>>>> 0c2d33d9
 		}
 
 		public async Task<IWorkList> CreateWorkListAsync([NotNull] WorkEnvironmentBase environment,
@@ -239,62 +171,44 @@
 
 			Assert.False(_registry.Exists(uniqueName), $"work list {uniqueName} already exists");
 
-<<<<<<< HEAD
-			IWorkList workList = await environment.CreateWorkListAsync(uri.LocalPath, name);
-=======
 			IWorkList worklist = await environment.CreateWorkListAsync(uniqueName, displayName);
->>>>>>> 0c2d33d9
-
-			if (workList == null)
+
+			if (worklist == null)
 			{
 				return null;
 			}
 
 			// after creation go to nearest item
-			workList.GoNearest(MapView.Active.Extent);
+			worklist.GoNearest(MapView.Active.Extent);
 
 			// Commit writes work list definition to disk.
 			// Necessary for adding project item.
-			workList.Commit();
+			worklist.Commit();
 
 			// wiring work list events, etc. is done in OnDrawComplete
 			// register work list before creating the layer
-<<<<<<< HEAD
-			_registry.TryAdd(workList);
-=======
 			_registry.TryAdd(worklist);
 			
 			string fileName = string.IsNullOrEmpty(displayName) ? uniqueName : displayName;
 
 			string path = environment.GetDefinitionFile(fileName);
->>>>>>> 0c2d33d9
 
 			if (! ProjectItemUtils.TryAdd(path, out WorklistItem item))
 			{
 				// maybe the work list is empty > makes no sense to store a
 				// definition file for an empty work list
-				_msg.Debug($"could not add {workList.Name}");
-				_msg.Debug($"work item count {workList.Count()}");
-			}
-
-<<<<<<< HEAD
-			if (! _viewsByWorkListName.ContainsKey(workList.Name))
-=======
+				_msg.Debug($"could not add {worklist.Name}");
+				_msg.Debug($"work item count {worklist.Count()}");
+			}
+
 			environment.AddLayer(worklist, path);
 
 			if (! _viewsByWorklistName.ContainsKey(worklist.Name))
->>>>>>> 0c2d33d9
-			{
-				_viewsByWorkListName.Add(workList.Name, new WorkListObserver(workList, item));
-			}
-
-<<<<<<< HEAD
-			FeatureLayer layer = AddLayer(uri, name, workList.DisplayName);
-
-			LayerUtils.ApplyRenderer(layer, environment.GetLayerDocument());
-=======
+			{
+				_viewsByWorklistName.Add(worklist.Name, new WorkListObserver(worklist, item));
+			}
+
 			return worklist;
->>>>>>> 0c2d33d9
 		}
 
 		#region Module overrides
@@ -316,11 +230,7 @@
 
 			_synchronizer?.Dispose();
 
-<<<<<<< HEAD
-			foreach (IWorkList workList in GetWorkLists())
-=======
 			await ViewUtils.TryAsync(QueuedTask.Run(() =>
->>>>>>> 0c2d33d9
 			{
 				foreach (IWorkList workList in GetLoadedWorkLists())
 				{
@@ -336,38 +246,6 @@
 		// ReSharper disable once RedundantOverriddenMember
 		protected override Task OnReadSettingsAsync(ModuleSettingsReader settings)
 		{
-<<<<<<< HEAD
-			// should never be null
-			if (settings == null)
-			{
-				return base.OnReadSettingsAsync(settings);
-			}
-
-			// no crashes when:
-			// settings[""] = null;
-			// settings = null;
-
-			if (! (settings.Get("worklistLayerUris") is string uris))
-			{
-				return base.OnReadSettingsAsync(settings);
-			}
-
-			foreach (string pair in uris.Trim().Split('#'))
-			{
-				string[] tokens = pair.Trim().Split(':');
-
-				string worklistName = tokens[0];
-
-				if (_uriByWorkListName.ContainsKey(worklistName))
-				{
-					continue;
-				}
-
-				_uriByWorkListName.Add(worklistName, tokens[1]);
-			}
-
-=======
->>>>>>> 0c2d33d9
 			return base.OnReadSettingsAsync(settings);
 		}
 		
@@ -376,22 +254,6 @@
 		// ReSharper disable once RedundantOverriddenMember
 		protected override Task OnWriteSettingsAsync(ModuleSettingsWriter settings)
 		{
-<<<<<<< HEAD
-			// todo daro Methond is only called when project is dirty.
-			// todo daro OnWriteSettingsAsync is called twice on creating a project.
-			if (_uriByWorkListName.Count <= 0)
-			{
-				return base.OnWriteSettingsAsync(settings);
-			}
-
-			List<string> worklistLayerUris = new List<string>(_uriByWorkListName.Count);
-			worklistLayerUris.AddRange(
-				_uriByWorkListName.Select(pair => $"{pair.Key}:{pair.Value}"));
-
-			settings.Add("worklistLayerUris", StringUtils.Concatenate(worklistLayerUris, "#"));
-
-=======
->>>>>>> 0c2d33d9
 			return base.OnWriteSettingsAsync(settings);
 		}
 
@@ -404,47 +266,7 @@
 			return $"{Guid.NewGuid()}".Replace('-', '_').ToLower();
 		}
 
-<<<<<<< HEAD
-		[CanBeNull]
-		private FeatureLayer AddLayer([NotNull] Uri dataSource, string worklistName,
-		                              [NotNull] string layerName)
-		{
-			PluginDatasourceConnectionPath connector =
-				new PluginDatasourceConnectionPath(PluginIdentifier, dataSource);
-
-			using (var datastore = new PluginDatastore(connector))
-			{
-				using (Table table = datastore.OpenTable(worklistName))
-				{
-					FeatureLayer worklistLayer =
-						LayerFactory.Instance.CreateFeatureLayer((FeatureClass) table,
-						                                         MapView.Active.Map,
-						                                         LayerPosition.AddToTop, layerName);
-
-					LayerUtils.SetLayerSelectability(worklistLayer, false);
-
-					if (! _uriByWorkListName.ContainsKey(worklistName))
-					{
-						_uriByWorkListName.Add(worklistName, MapUtils.GetUri(worklistLayer));
-					}
-
-					return worklistLayer;
-				}
-			}
-		}
-
-		[NotNull]
-		private static Project GetProject()
-		{
-			Project current = Project.Current;
-			Assert.NotNull(current, "no project");
-			return current;
-		}
-
-		private static string GetLocalWorkListsFolder()
-=======
 		private static string GetLocalWorklistsFolder()
->>>>>>> 0c2d33d9
 		{
 			return WorkListUtils.GetLocalWorklistsFolder(Project.Current.HomeFolderPath);
 		}
@@ -493,7 +315,7 @@
 			MapMemberPropertiesChangedEvent.Unsubscribe(OnMapMemberPropertiesChanged);
 		}
 
-		private async Task WorkListChanged(WorkListChangedEventArgs e)
+		private async Task WorklistChanged(WorkListChangedEventArgs e)
 		{
 			// todo daro ViewUtils!
 			// NOTE daro:
@@ -504,17 +326,9 @@
 			{
 				var workList = (IWorkList) e.Sender;
 
-				Assert.True(_layersByWorkListName.ContainsKey(workList.Name),
-				            $"sender of {nameof(WorkListChanged)} is unknown");
-
-<<<<<<< HEAD
-				if (! _layersByWorkListName.ContainsKey(workList.Name))
-				{
-					return;
-				}
-
-				FeatureLayer workListLayer = _layersByWorkListName[workList.Name];
-=======
+				Assert.True(_layersByWorklistName.ContainsKey(workList.Name),
+				            $"sender of {nameof(WorklistChanged)} is unknown");
+
 				List<FeatureLayer> worklistLayers = _layersByWorklistName[workList.Name];
 
 				foreach (MapView mapView in FrameworkApplication.Panes.OfType<IMapPane>()
@@ -524,7 +338,6 @@
 					{
 						continue;
 					}
->>>>>>> 0c2d33d9
 
 					foreach (FeatureLayer worklistLayer in worklistLayers)
 					{
@@ -556,16 +369,9 @@
 		// todo daro: move to OnMapViewInitialized?
 		private async void OnDrawCompletedAsync(MapViewEventArgs e)
 		{
-<<<<<<< HEAD
-			string uri = null;
-			foreach (string name in _registry.GetNames()
-			                                 .Where(name => _uriByWorkListName.TryGetValue(
-				                                        name, out uri)))
-=======
 			IReadOnlyList<Layer> layers = e.MapView.Map.GetLayersAsFlattenedList();
 
 			await QueuedTask.Run(() =>
->>>>>>> 0c2d33d9
 			{
 				foreach (string name in _registry.GetNames())
 				{
@@ -592,29 +398,13 @@
 						IWorkList workList = _registry.Get(name);
 						Assert.NotNull(workList);
 
-						WorklistChangedEvent.Subscribe(WorklistChanged, this);
-
-<<<<<<< HEAD
-				// safety check, a new work list is already added
-				if (_layersByWorkListName.ContainsKey(workList.Name))
-				{
-					continue;
-				}
-
-				_layersByWorkListName.Add(workList.Name, worklistLayer);
-
-				WorkListChangedEvent.Subscribe(WorkListChanged, this);
-
-				// todo daro: maybe we need a dictionary of synchronizers
-				_synchronizer = new EditEventsRowCacheSynchronizer(workList);
-			}
-=======
+						WorkListChangedEvent.Subscribe(WorklistChanged, this);
+
 						// todo daro: maybe we need a dictionary of synchronizers
 						_synchronizer = new EditEventsRowCacheSynchronizer(workList);
 					}
 				}
 			});
->>>>>>> 0c2d33d9
 		}
 
 		// todo daro Use MapViewInitialized or DrawComplete?
@@ -659,24 +449,7 @@
 
 					MapMember mapMember = mapMembers[index];
 
-<<<<<<< HEAD
-					string uri = MapUtils.GetUri(mapMember);
-					string name = WorkListUtils.ParseName(uri);
-
-					if (! _viewsByWorkListName.TryGetValue(name, out IWorkListObserver view))
-					{
-						continue;
-					}
-
-					if (view.View == null)
-					{
-						continue;
-					}
-
-					ViewUtils.RunOnUIThread(() => { view.View.Title = mapMember.Name; });
-=======
 					RenameView(mapMember);
->>>>>>> 0c2d33d9
 				}
 			}, _msg);
 		}
@@ -766,13 +539,9 @@
 		{
 			await ViewUtils.TryAsync(QueuedTask.Run(() =>
 			{
-				FileSystemUtils.EnsureFolderExists(GetLocalWorkListsFolder());
-
-<<<<<<< HEAD
-				foreach (IWorkList workList in GetWorkLists())
-=======
+				FileSystemUtils.EnsureFolderExists(GetLocalWorklistsFolder());
+
 				foreach (IWorkList workList in GetLoadedWorkLists())
->>>>>>> 0c2d33d9
 				{
 					workList.Commit();
 				}
@@ -864,21 +633,7 @@
 					string name = WorkListUtils.GetWorklistName(item.Path);
 					Assert.NotNullOrEmpty(name);
 
-<<<<<<< HEAD
-					//Item container = Project.Current.GetProjectItemContainer(WorklistsContainer.ContainerTypeName);
-					//var worklistsContainer = container as WorklistsContainer;
-					//worklistsContainer?.Refresh();
-
-					//foreach (Item cont in Project.Current.ProjectItemContainers)
-					//{
-					//	string contType = cont.Type;
-					//	string contTypeID = cont.TypeID;
-					//}
-
-					if (_layersByWorkListName.TryGetValue(name, out FeatureLayer worklistLayer))
-=======
 					if (! _layersByWorklistName.TryGetValue(name, out List<FeatureLayer> layers))
->>>>>>> 0c2d33d9
 					{
 						continue;
 					}
@@ -927,7 +682,7 @@
 
 		private void RenameView(MapMember mapMember)
 		{
-			string uri = LayerUtils.GetUri(mapMember);
+			string uri = MapUtils.GetUri(mapMember);
 			string name = WorkListUtils.ParseName(uri);
 
 			if (! _viewsByWorklistName.TryGetValue(name, out IWorkListObserver view))
@@ -1012,44 +767,26 @@
 
 		public virtual void OnWorkItemPicked(WorkItemPickArgs e)
 		{
-<<<<<<< HEAD
-			return _layersByWorkListName
-			       .Where(pair => layers.Contains(pair.Value))
-			       .Select(pair => GetWorkList(pair.Key))
-			       .Where(worklist => worklist != null).ToList();
-=======
 			WorkItemPicked?.Invoke(null, e);
->>>>>>> 0c2d33d9
 		}
 
 		private void Unload([NotNull] IWorkList workList)
 		{
-			if (_viewsByWorkListName.ContainsKey(workList.Name))
-			{
-				_viewsByWorkListName[workList.Name].Close();
-				_viewsByWorkListName.Remove(workList.Name);
+			if (_viewsByWorklistName.ContainsKey(workList.Name))
+			{
+				_viewsByWorklistName[workList.Name].Close();
+				_viewsByWorklistName.Remove(workList.Name);
 			}
 
 			// ensure folder exists before commit
-			FileSystemUtils.EnsureFolderExists(GetLocalWorkListsFolder());
-
-			WorkListChangedEvent.Unsubscribe(WorkListChanged);
-
-			_layersByWorkListName.Remove(workList.Name);
-		}
-
-<<<<<<< HEAD
-		private IEnumerable<IWorkList> GetWorkLists()
-		{
-			return _layersByWorkListName.Select(pair => GetWorkList(pair.Key))
-			                            .Where(workList => workList != null);
-		}
-
-		[CanBeNull]
-		private IWorkList GetWorkList(string name)
-=======
+			FileSystemUtils.EnsureFolderExists(GetLocalWorklistsFolder());
+
+			WorkListChangedEvent.Unsubscribe(WorklistChanged);
+
+			_layersByWorklistName.Remove(workList.Name);
+		}
+
 		public bool IsWorklistLayer([NotNull] FeatureLayer featureLayer)
->>>>>>> 0c2d33d9
 		{
 			return _layersByWorklistName.Values.SelectMany(layer => layer).Contains(featureLayer);
 		}
