--- conflicted
+++ resolved
@@ -49,152 +49,10 @@
   </ItemGroup>
 
   <ItemGroup>
-<<<<<<< HEAD
-    <Compile Include="..\SharedAssemblyInfo.cs">
-      <Link>Properties\SharedAssemblyInfo.cs</Link>
-    </Compile>
-    <Compile Include="DataModel\DatasetCatalogControl.cs">
-      <SubType>UserControl</SubType>
-    </Compile>
-    <Compile Include="DataModel\DatasetCatalogControl.Designer.cs">
-      <DependentUpon>DatasetCatalogControl.cs</DependentUpon>
-    </Compile>
-    <Compile Include="DataModel\ResourceLookup\DatasetTypeImageLookup.cs" />
-    <Compile Include="DataModel\ResourceLookup\AssociationEndImageLookup.cs" />
-    <Compile Include="DataModel\ResourceLookup\AssociationImageLookup.cs" />
-    <Compile Include="DataModel\ResourceLookup\FieldTypeImageLookup.cs" />
-    <Compile Include="Processing\ProcessImageSet.cs" />
-    <Compile Include="Processing\ProcessImageSetUtils.cs" />
-    <Compile Include="Properties\AssemblyInfo.cs" />
-    <Compile Include="Properties\AssociationEndImages.Designer.cs">
-      <DependentUpon>AssociationEndImages.resx</DependentUpon>
-      <AutoGen>True</AutoGen>
-      <DesignTime>True</DesignTime>
-    </Compile>
-    <Compile Include="Properties\AssociationImages.Designer.cs">
-      <AutoGen>True</AutoGen>
-      <DesignTime>True</DesignTime>
-      <DependentUpon>AssociationImages.resx</DependentUpon>
-    </Compile>
-    <Compile Include="Properties\DatasetTypeImages.Designer.cs">
-      <AutoGen>True</AutoGen>
-      <DesignTime>True</DesignTime>
-      <DependentUpon>DatasetTypeImages.resx</DependentUpon>
-    </Compile>
-    <Compile Include="Properties\FieldTypeImages.Designer.cs">
-      <DependentUpon>FieldTypeImages.resx</DependentUpon>
-      <AutoGen>True</AutoGen>
-      <DesignTime>True</DesignTime>
-    </Compile>
-    <Compile Include="Properties\LocalizableStrings.Designer.cs">
-      <AutoGen>True</AutoGen>
-      <DesignTime>True</DesignTime>
-      <DependentUpon>LocalizableStrings.resx</DependentUpon>
-    </Compile>
-    <Compile Include="Properties\QualitySpecificationImages.Designer.cs">
-      <DependentUpon>QualitySpecificationImages.resx</DependentUpon>
-      <AutoGen>True</AutoGen>
-      <DesignTime>True</DesignTime>
-    </Compile>
-    <Compile Include="Properties\QualityVerificationImages.Designer.cs">
-      <AutoGen>True</AutoGen>
-      <DesignTime>True</DesignTime>
-      <DependentUpon>QualityVerificationImages.resx</DependentUpon>
-    </Compile>
-    <Compile Include="Properties\Resources.Designer.cs">
-      <AutoGen>True</AutoGen>
-      <DesignTime>True</DesignTime>
-      <DependentUpon>Resources.resx</DependentUpon>
-    </Compile>
-    <Compile Include="Properties\TestTypeImages.Designer.cs">
-      <AutoGen>True</AutoGen>
-      <DesignTime>True</DesignTime>
-      <DependentUpon>TestTypeImages.resx</DependentUpon>
-    </Compile>
-    <Compile Include="QA\Controls\QualityConditionControl.cs">
-      <SubType>UserControl</SubType>
-    </Compile>
-    <Compile Include="QA\Controls\QualityConditionControl.Designer.cs">
-      <DependentUpon>QualityConditionControl.cs</DependentUpon>
-    </Compile>
-    <Compile Include="QA\Controls\QualityConditionTableViewControl.cs">
-      <SubType>UserControl</SubType>
-    </Compile>
-    <Compile Include="QA\Controls\QualityConditionTableViewControl.Designer.cs">
-      <DependentUpon>QualityConditionTableViewControl.cs</DependentUpon>
-    </Compile>
-    <Compile Include="QA\Controls\TestDescriptorControl.cs">
-      <SubType>UserControl</SubType>
-    </Compile>
-    <Compile Include="QA\Controls\TestDescriptorControl.Designer.cs">
-      <DependentUpon>TestDescriptorControl.cs</DependentUpon>
-    </Compile>
-    <Compile Include="QA\ParameterValueListItem.cs" />
-    <Compile Include="QA\QualityConditionType.cs" />
-    <Compile Include="QA\ResourceLookup\QualitySpecificationImageLookup.cs" />
-    <Compile Include="QA\ResourceLookup\QualityVerificationImageLookup.cs" />
-    <Compile Include="QA\ResourceLookup\TestTypeImageLookup.cs" />
-    <Compile Include="QA\VerificationProgress\BackgroundVerificationUtils.cs" />
-    <Compile Include="QA\VerificationProgress\UpdateIssuesOptionsControl.xaml.cs">
-      <DependentUpon>UpdateIssuesOptionsControl.xaml</DependentUpon>
-    </Compile>
-    <Compile Include="QA\VerificationProgress\UpdateIssuesOptionsViewModel.cs" />
-    <Compile Include="QA\VerificationProgress\VerificationProgressViewModel.cs" />
-    <Compile Include="QA\VerificationProgress\VerificationProgressWpfControl.xaml.cs">
-      <DependentUpon>VerificationProgressWpfControl.xaml</DependentUpon>
-    </Compile>
-    <Compile Include="QA\Controls\DataQualityCategoryItem.cs" />
-    <Compile Include="QA\Controls\DatasetCategoryItem.cs" />
-    <Compile Include="QA\Controls\DatasetCategoryItemComparer.cs" />
-    <Compile Include="QA\Controls\DatasetComparer.cs" />
-    <Compile Include="QA\VerificationResult\QAVerificationDisplayMode.cs" />
-    <Compile Include="QA\VerificationResult\QAVerificationForm.cs">
-      <SubType>Form</SubType>
-    </Compile>
-    <Compile Include="QA\VerificationResult\QAVerificationForm.Designer.cs">
-      <DependentUpon>QAVerificationForm.cs</DependentUpon>
-    </Compile>
-    <Compile Include="QA\VerificationResult\QAVerificationFormState.cs" />
-    <Compile Include="QA\VerificationResult\QAVerificationResults.cs" />
-    <Compile Include="QA\VerificationResult\QualityConditionVerificationControl.cs">
-      <SubType>UserControl</SubType>
-    </Compile>
-    <Compile Include="QA\VerificationResult\QualityConditionVerificationControl.Designer.cs">
-      <DependentUpon>QualityConditionVerificationControl.cs</DependentUpon>
-    </Compile>
-    <Compile Include="QA\Controls\SpecificationDataset.cs" />
-    <Compile Include="QA\Controls\SpecificationDatasetComparer.cs" />
-    <Compile Include="QA\VerificationResult\StatusType.cs" />
-    <Compile Include="QA\Controls\TestTreeViewControl.cs">
-      <SubType>Component</SubType>
-    </Compile>
-    <Compile Include="QA\Controls\TestTreeViewControl.Designer.cs">
-      <DependentUpon>TestTreeViewControl.cs</DependentUpon>
-    </Compile>
-    <Compile Include="QA\VerificationResult\VerifiedConditionsControl.cs">
-      <SubType>UserControl</SubType>
-    </Compile>
-    <Compile Include="QA\VerificationResult\VerifiedConditionsControl.Designer.cs">
-      <DependentUpon>VerifiedConditionsControl.cs</DependentUpon>
-    </Compile>
-    <Compile Include="QA\VerificationResult\VerifiedConditionsHierarchyControl.cs">
-      <SubType>UserControl</SubType>
-    </Compile>
-    <Compile Include="QA\VerificationResult\VerifiedConditionsHierarchyControl.Designer.cs">
-      <DependentUpon>VerifiedConditionsHierarchyControl.cs</DependentUpon>
-    </Compile>
-    <Compile Include="QA\VerificationResult\VerifiedDatasetsControl.cs">
-      <SubType>UserControl</SubType>
-    </Compile>
-    <Compile Include="QA\VerificationResult\VerifiedDatasetsControl.Designer.cs">
-      <DependentUpon>VerifiedDatasetsControl.cs</DependentUpon>
-    </Compile>
-=======
     <Reference Include="ProSuite.Microservices.Definitions.QA, Culture=neutral, PublicKeyToken=82d2e1509f982a73, processorArchitecture=MSIL">
       <HintPath>..\..\lib\ProSuite.Microservices.ServiceDefinitions\ProSuite.Microservices.Definitions.QA.dll</HintPath>
       <SpecificVersion>False</SpecificVersion>
     </Reference>
->>>>>>> 28a6aebc
   </ItemGroup>
 
   <!-- Legacy property editors with AO dependency, replaced by blazor in .net 6: 
@@ -250,6 +108,8 @@
 			<DependentUpon>DatasetCatalogControl.cs</DependentUpon>
 		</Compile>
 		<Compile Update="Properties\AssociationEndImages.Designer.cs">
+    <Compile Include="Processing\ProcessImageSet.cs" />
+    <Compile Include="Processing\ProcessImageSetUtils.cs" />
 			<DependentUpon>AssociationEndImages.resx</DependentUpon>
 			<AutoGen>True</AutoGen>
 			<DesignTime>True</DesignTime>
