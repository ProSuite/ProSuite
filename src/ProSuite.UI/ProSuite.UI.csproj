--- conflicted
+++ resolved
@@ -243,9 +243,13 @@
   </ItemGroup>
   <ItemGroup>
     <Content Include="..\..\lib\licenses\Microsoft.MIT.license.txt">
+
       <Link>Licenses\Microsoft.Xaml.Behaviors.Wpf.license.txt</Link>
+
       <CopyToOutputDirectory>PreserveNewest</CopyToOutputDirectory>
+
     </Content>
+
     <Content Include="Properties\AssociationEndImages\AssociationEndDeleted.png" />
     <Content Include="Properties\AssociationEndImages\AssociationEndManyToMany1.png" />
     <Content Include="Properties\AssociationEndImages\AssociationEndManyToMany2.png" />
@@ -308,9 +312,6 @@
   <ItemGroup>
     <PackageReference Include="Microsoft.Xaml.Behaviors.Wpf" Version="1.1.31" />
   </ItemGroup>
-<<<<<<< HEAD
-=======
   <ItemGroup />
-  <Import Project="$(MSBuildToolsPath)\Microsoft.CSharp.targets" />
->>>>>>> b533b3c8
+
 </Project>