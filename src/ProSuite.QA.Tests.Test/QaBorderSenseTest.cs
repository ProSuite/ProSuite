using ESRI.ArcGIS.Geodatabase;
using ESRI.ArcGIS.Geometry;
using NUnit.Framework;
using ProSuite.Commons.AO.Geodatabase;
using ProSuite.Commons.AO.Geometry;
using ProSuite.Commons.AO.Licensing;
using ProSuite.Commons.Essentials.CodeAnnotations;
using ProSuite.QA.Container.Test;
using ProSuite.QA.Tests.Test.Construction;
using ProSuite.QA.Tests.Test.TestData;
using ProSuite.QA.Tests.Test.TestRunners;

namespace ProSuite.QA.Tests.Test
{
	[TestFixture]
	public class QaBorderSenseTest
	{
		private readonly ArcGISLicenses _lic = new ArcGISLicenses();
		private const double _xyTolerance = 0.001;

		[OneTimeSetUp]
		public void SetupFixture()
		{
			_lic.Checkout();
		}

		[OneTimeTearDown]
		public void TeardownFixture()
		{
			_lic.Release();
		}

		[Test]
		public void CanHandleZeroLengthEndSegments()
		{
			const string featureClassName = "TLM_STEHENDES_GEWAESSER";

			var locator = TestDataUtils.GetTestDataLocator();
			string path = locator.GetPath("QaBorderSense.gdb");

			IFeatureWorkspace workspace = WorkspaceUtils.OpenFileGdbFeatureWorkspace(path);

			IFeatureClass featureClass = workspace.OpenFeatureClass(featureClassName);

			// expect counter-clockwise: 0 errors
<<<<<<< HEAD
			var runnerCounterClockwise = new QaContainerTestRunner(
				1000, new QaBorderSense(ReadOnlyTableFactory.Create(featureClass), false));
			Assert.AreEqual(0, runnerCounterClockwise.Execute());

			// expect clockwise: 1 error
			var runnerClockwise = new QaContainerTestRunner(
				1000, new QaBorderSense(ReadOnlyTableFactory.Create(featureClass), true));
=======
			var runnerCounterClockwise = new QaContainerTestRunner(1000,
				new QaBorderSense(
					featureClass, false));
			Assert.AreEqual(0, runnerCounterClockwise.Execute());

			// expect clockwise: 1 error
			var runnerClockwise = new QaContainerTestRunner(1000,
			                                                new QaBorderSense(featureClass,
				                                                true));
>>>>>>> b533b3c8
			Assert.AreEqual(1, runnerClockwise.Execute());
		}

		[Test]
		public void VerifyBorderHandling()
		{
			IFeatureWorkspace workspace =
				TestWorkspaceUtils.CreateInMemoryWorkspace("BorderHandling");

			IFieldsEdit fields = new FieldsClass();
			fields.AddField(FieldUtils.CreateOIDField());
			fields.AddField(FieldUtils.CreateShapeField(
				                "Shape", esriGeometryType.esriGeometryPolyline,
				                SpatialReferenceUtils.CreateSpatialReference(
					                WellKnownHorizontalCS.LV95),
				                1000));

			IFeatureClass featureClass = DatasetUtils.CreateSimpleFeatureClass(
				workspace, "Border", fields);

			// invalid line
			AddFeature(featureClass,
			           CurveConstruction.StartLine(110, 20).LineTo(90, 30).LineTo(110, 40).Curve);

			// valid lines combination
			AddFeature(featureClass,
			           CurveConstruction.StartLine(110, 50).LineTo(90, 60).LineTo(110, 70).Curve);
			AddFeature(featureClass,
			           CurveConstruction.StartLine(110, 70).LineTo(110, 50).Curve);

			// expect clockwise: 1 error
			var runnerClockwise = new QaContainerTestRunner(
				1000, new QaBorderSense(featureClass, true));

			// errors outside of checked area
			Assert.AreEqual(
				0, runnerClockwise.Execute(GeometryFactory.CreateEnvelope(0, 0, 100, 100)));

			// errors within of checked area
			Assert.AreEqual(
				4, runnerClockwise.Execute(GeometryFactory.CreateEnvelope(0, 0, 200, 200)));

			runnerClockwise.ClearErrors();
			Assert.AreEqual(4, runnerClockwise.Execute());
		}

		[Test]
		public void MultipartTest()
		{
			IFeatureWorkspace workspace =
				TestWorkspaceUtils.CreateInMemoryWorkspace("MultipartTest");

			IFieldsEdit fields = new FieldsClass();
			fields.AddField(FieldUtils.CreateOIDField());
			fields.AddField(FieldUtils.CreateShapeField(
				                "Shape", esriGeometryType.esriGeometryPolyline,
				                SpatialReferenceUtils.CreateSpatialReference(
					                WellKnownHorizontalCS.LV95),
				                1000));

			IFeatureClass featureClass = DatasetUtils.CreateSimpleFeatureClass(
				workspace, "Border", fields);

			AddFeature(featureClass,
			           CurveConstruction.StartLine(0, 0).LineTo(4, 0).MoveTo(6, 0).LineTo(6, 10)
			                            .Curve);
			AddFeature(featureClass, CurveConstruction.StartLine(6, 10).LineTo(4, 10).Curve);
			AddFeature(featureClass,
			           CurveConstruction.StartLine(4, 0).LineTo(6, 0).MoveTo(4, 10).LineTo(0, 0)
			                            .Curve);

			// expect counter-clockwise: 0 errors
			var runnerCounterClockwise = new QaContainerTestRunner(
				1000, new QaBorderSense(ReadOnlyTableFactory.Create(featureClass), false));
			Assert.AreEqual(0, runnerCounterClockwise.Execute());

			// expect clockwise: 1 error
			var runnerClockwise = new QaContainerTestRunner(
				1000, new QaBorderSense(ReadOnlyTableFactory.Create(featureClass), true));

			Assert.AreEqual(1, runnerClockwise.Execute());
		}

		[NotNull]
		private static IFeature AddFeature(
			[NotNull] IFeatureClass featureClass,
			[NotNull] IGeometry geometry)
		{
			IFeature feature = featureClass.CreateFeature();
			feature.Shape = geometry;

			feature.Store();

			return feature;
		}
	}
}<|MERGE_RESOLUTION|>--- conflicted
+++ resolved
@@ -43,7 +43,6 @@
 			IFeatureClass featureClass = workspace.OpenFeatureClass(featureClassName);
 
 			// expect counter-clockwise: 0 errors
-<<<<<<< HEAD
 			var runnerCounterClockwise = new QaContainerTestRunner(
 				1000, new QaBorderSense(ReadOnlyTableFactory.Create(featureClass), false));
 			Assert.AreEqual(0, runnerCounterClockwise.Execute());
@@ -51,17 +50,6 @@
 			// expect clockwise: 1 error
 			var runnerClockwise = new QaContainerTestRunner(
 				1000, new QaBorderSense(ReadOnlyTableFactory.Create(featureClass), true));
-=======
-			var runnerCounterClockwise = new QaContainerTestRunner(1000,
-				new QaBorderSense(
-					featureClass, false));
-			Assert.AreEqual(0, runnerCounterClockwise.Execute());
-
-			// expect clockwise: 1 error
-			var runnerClockwise = new QaContainerTestRunner(1000,
-			                                                new QaBorderSense(featureClass,
-				                                                true));
->>>>>>> b533b3c8
 			Assert.AreEqual(1, runnerClockwise.Execute());
 		}
 
@@ -94,7 +82,7 @@
 
 			// expect clockwise: 1 error
 			var runnerClockwise = new QaContainerTestRunner(
-				1000, new QaBorderSense(featureClass, true));
+				1000, new QaBorderSense(ReadOnlyTableFactory.Create(featureClass), true));
 
 			// errors outside of checked area
 			Assert.AreEqual(
