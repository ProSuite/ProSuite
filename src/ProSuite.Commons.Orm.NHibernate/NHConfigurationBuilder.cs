--- conflicted
+++ resolved
@@ -75,15 +75,13 @@
 			// TODO: Also check if the sequence exists. 
 			! IsSQLite;
 
-		public bool IsSQLite => Dialect.Contains("SQLite");
+		public bool IsSQLite =>
+			StringUtils.Contains(Dialect, "SQLite",
+			                     StringComparison.InvariantCultureIgnoreCase);
 
-<<<<<<< HEAD
-		public bool IsPostgreSQL => Dialect.Contains("PostgreSQL");
-=======
 		public bool IsPostgreSQL =>
 			StringUtils.Contains(Dialect, "PostgreSQL",
 			                     StringComparison.InvariantCultureIgnoreCase);
->>>>>>> 35abb861
 
 		public bool IsSqlServer =>
 			StringUtils.Contains(Dialect, "MsSql",
