using System;
using System.Collections.Generic;
using ProSuite.Commons.Essentials.CodeAnnotations;
using ProSuite.Commons.Exceptions;

namespace ProSuite.Commons.IoC
{
	/// <summary>
	/// A basic 'Pure DI' container that allows registering objects with
	/// - single-instance-per-container lifecycle (<see cref="Register{T}(object, string)"/>)
<<<<<<< HEAD
	/// - transient lifecycle (creating a new instance when resolved, <see cref="Register{T}(Func{object},string)"/>
=======
	/// - transient lifecycle (creating a new instance when resolved, <see cref="Register{T}(System.Func{object})"/>
	/// Once only .net is supported, an implementation using IServiceCollection could be used.
>>>>>>> adc2c7cf
	/// </summary>
	public class IoCContainer : IDisposable, IDependencyResolver
	{
		private readonly IDictionary<Type, Func<object>> _transientComponents =
			new Dictionary<Type, Func<object>>();

		private readonly IDictionary<string, Func<object>> _transientComponentsByName =
			new Dictionary<string, Func<object>>();

		private readonly IDictionary<Type, object> _singletonComponents =
			new Dictionary<Type, object>();

		private readonly IDictionary<string, object> _singletonComponentsByName =
			new Dictionary<string, object>();

		/// <summary>
		/// Returns the component instance of the specified type.
		/// </summary>
		/// <typeparam name="T"></typeparam>
		/// <returns></returns>
		/// <exception cref="InvalidConfigurationException"></exception>
		public T Resolve<T>(string key = null)
		{
			if (key != null)
			{
				if (_singletonComponentsByName.TryGetValue(key, out object namedComponent))
				{
					return (T) namedComponent;
				}

				if (_transientComponentsByName.TryGetValue(
					    key, out Func<object> namedFactoryMethod))
				{
					return (T) namedFactoryMethod();
				}
			}

			if (_transientComponents.TryGetValue(typeof(T),
			                                     out Func<object> factoryMethod))
			{
				return (T) factoryMethod();
			}

			if (_singletonComponents.TryGetValue(typeof(T), out object component))
			{
				return (T) component;
			}

			throw new InvalidConfigurationException(
				$"IoCContainer does not contain component or factory for {typeof(T)}");
		}

		/// <summary>
		/// Register a factory method that creates components with transient lifecycle.
		/// In case a transient component implements <see cref="IDisposable"/> it should be released
		/// using <see cref="Release{T}"/>. 
		/// </summary>
		/// <typeparam name="T"></typeparam>
		/// <param name="componentFactory"></param>
		/// <param name="key">The key for the transient component.</param>
		public void Register<T>([NotNull] Func<object> componentFactory, string key = null)
		{
			if (key != null)
			{
				_transientComponentsByName[key] = componentFactory;
			}
			else
			{
				_transientComponents[typeof(T)] = componentFactory;
			}
		}

		/// <summary>
		/// Register a component with singleton lifecycle (i.e. singleton per container). Hence
		/// make sure the provided component can be used from different threads!
		/// Calling <see cref="Release{T}"/> has no effect for singletons. They will be disposed
		/// when the container itself is disposed by calling <see cref="Dispose"/>.
		/// </summary>
		/// <typeparam name="T"></typeparam>
		/// <param name="component"></param>
		/// <param name="key"></param>
		public void Register<T>([NotNull] object component, string key = null)
		{
			if (key != null)
			{
				_singletonComponentsByName[key] = component;
			}
			else
			{
				_singletonComponents[typeof(T)] = component;
			}
		}

		/// <summary>
		/// Disposes the provided instance if it implements <see cref="IDisposable"/> and it has
		/// a transient lifecycle.
		/// </summary>
		/// <typeparam name="T"></typeparam>
		/// <param name="component"></param>
		public void Release<T>(object component)
		{
			if (_singletonComponents.ContainsKey(typeof(T)))
			{
				// Same behaviour as Castle: Singletons are not released (except in Dispose)
				return;
			}

			if (component is IDisposable disposable)
			{
				disposable.Dispose();
			}
		}

		public void Install([NotNull] IComponentInstaller installer)
		{
			installer.Install(this);
		}

		/// <summary>
		/// Disposes the container with all its singleton components.
		/// </summary>
		public void Dispose()
		{
			foreach (object singleton in _singletonComponents.Values)
			{
				if (singleton is IDisposable disposable)
				{
					disposable.Dispose();
				}
			}

			_singletonComponents.Clear();
			_transientComponents.Clear();
		}
	}
}<|MERGE_RESOLUTION|>--- conflicted
+++ resolved
@@ -8,12 +8,8 @@
 	/// <summary>
 	/// A basic 'Pure DI' container that allows registering objects with
 	/// - single-instance-per-container lifecycle (<see cref="Register{T}(object, string)"/>)
-<<<<<<< HEAD
 	/// - transient lifecycle (creating a new instance when resolved, <see cref="Register{T}(Func{object},string)"/>
-=======
-	/// - transient lifecycle (creating a new instance when resolved, <see cref="Register{T}(System.Func{object})"/>
 	/// Once only .net is supported, an implementation using IServiceCollection could be used.
->>>>>>> adc2c7cf
 	/// </summary>
 	public class IoCContainer : IDisposable, IDependencyResolver
 	{
