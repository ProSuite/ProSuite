using System;
using System.Collections.Generic;
using System.Linq;
using System.Threading;
using ArcGIS.Core.Data;
using NUnit.Framework;
using ProSuite.AGP.WorkList.Contracts;
using ProSuite.AGP.WorkList.Domain.Persistence;
using ProSuite.AGP.WorkList.Domain.Persistence.Xml;

namespace ProSuite.AGP.WorkList.Test
{
	[TestFixture]
	[Apartment(ApartmentState.STA)]
	public class WorkItemStateRepositoryTest
	{
		private Geodatabase _geodatabase;
		private Table _table0;
		private string _issuesGdb = @"C:\git\ProSuite\src\ProSuite.AGP.WorkList.Test\TestData\issues.gdb";
		private string _featureClass = "IssuePolygons";
		//private string _statesXml = @"C:\temp\states.xml";
		private string _statesXml = @"C:\git\ProSuite\src\ProSuite.AGP.WorkList.Test\TestData\a_selection_work_list.xml";
		private IssueItemRepository _repository;

		[SetUp]
		public void SetUp()
		{
			// http://stackoverflow.com/questions/8245926/the-current-synchronizationcontext-may-not-be-used-as-a-taskscheduler
			SynchronizationContext.SetSynchronizationContext(new SynchronizationContext());

			_geodatabase = new Geodatabase(new FileGeodatabaseConnectionPath(new Uri(_issuesGdb, UriKind.Absolute)));


			_table0 = _geodatabase.OpenDataset<Table>(_featureClass);

			var tablesByGeodatabase = new Dictionary<Geodatabase, List<Table>>
									  {
										  {_geodatabase, new List<Table> {_table0}}
									  };

<<<<<<< HEAD
			IRepository stateRepository = new XmlWorkItemStateRepository(_issuesGdb, _statesXml);
=======
			IRepository stateRepository = new XmlWorkItemStateRepository(@"C:\temp\states.xml");
>>>>>>> 94a318a0
			_repository = new IssueItemRepository(tablesByGeodatabase, stateRepository);
		}

		[OneTimeSetUp]
		public void SetupFixture()
		{
			// Host must be initialized on an STA thread:
			Commons.AGP.Hosting.CoreHostProxy.Initialize();
		}

		[Test]
		public void Can_refresh_with_persisted_visited_state()
		{
			try
			{
				List<IWorkItem> items = _repository.GetItems().ToList();

				items.ForEach(item => Assert.False(item.Visited));

				IWorkItem first = items.First();
				Assert.False(first.Visited);

				first.Visited = true;
				first.Status = WorkItemStatus.Done;

				_repository.UpdateVolatileState(items);
				_repository.Commit();

				items = _repository.GetItems().ToList();
				first = items.First();

				Assert.True(first.Visited);
				Assert.AreEqual(WorkItemStatus.Done, first.Status);
			}
			finally
			{
				// reset visited state
				List<IWorkItem> items = _repository.GetItems().ToList();

				items.First().Visited = false;
				items.First().Status = WorkItemStatus.Todo;

				_repository.UpdateVolatileState(items);
				_repository.Commit();
			}
		}


		[Test]
		public void Can_discard_volatile_visited_state()
		{
			try
			{
				List<IWorkItem> items = _repository.GetItems().ToList();

				items.ForEach(item => Assert.False(item.Visited));

				IWorkItem first = items.First();
				Assert.False(first.Visited);

				first.Visited = true;
				first.Status = WorkItemStatus.Done;

				_repository.UpdateVolatileState(items);
				
				items = _repository.GetItems().ToList();
				first = items.First();
				Assert.True(first.Visited);
				Assert.AreEqual(WorkItemStatus.Done, first.Status);

				_repository.Discard();

				items = _repository.GetItems().ToList();
				first = items.First();
				Assert.False(first.Visited);
				Assert.AreEqual(WorkItemStatus.Todo, first.Status);
			}
			finally
			{
				// reset visited state
				//List<IWorkItem> items = _repository.GetItems().ToList();

				//items.First().Visited = false;
				//items.First().Status = WorkItemStatus.Todo;

				//_repository.UpdateVolatileState(items);
				//_repository.Commit();
			}
		}
	}
}<|MERGE_RESOLUTION|>--- conflicted
+++ resolved
@@ -38,11 +38,7 @@
 										  {_geodatabase, new List<Table> {_table0}}
 									  };
 
-<<<<<<< HEAD
-			IRepository stateRepository = new XmlWorkItemStateRepository(_issuesGdb, _statesXml);
-=======
 			IRepository stateRepository = new XmlWorkItemStateRepository(@"C:\temp\states.xml");
->>>>>>> 94a318a0
 			_repository = new IssueItemRepository(tablesByGeodatabase, stateRepository);
 		}
 
