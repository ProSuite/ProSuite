--- conflicted
+++ resolved
@@ -27,27 +27,8 @@
 		[Test]
 		public void CanFindTestData()
 		{
-<<<<<<< HEAD
-			//var issueFeatureClass = "IssuePolygons";
-			//var issueDefinition =
-			//	new IssueWorkListDefinition()
-			//	{
-			//		FgdbPath = issueGdbPath,
-			//		Path = "",
-			//		VisitedItems = { }
-			//	};
-
-			//var issueRepository = new IssuePolygonsGdbRepository(issueDefinition, issueFeatureClass);
-			//var issues = issueRepository.GetAll();
-
-			//Assert.AreEqual(9, issues.Count);
-
-			//var failedIssues = issues.Count(i => (i.InIssueInvolvedTables.Any<InvolvedTable>(t => t.KeyField == null)));
-			//Assert.AreEqual(0, failedIssues);
-=======
 			var path = new TestDataLocator().GetPath("IssuePolygons.xml");
 			Assert.True(System.IO.File.Exists(path));
->>>>>>> 94a318a0
 		}
 
 		//[Test]
