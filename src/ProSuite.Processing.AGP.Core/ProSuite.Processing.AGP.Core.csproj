<Project Sdk="Microsoft.NET.Sdk">
  <PropertyGroup>
    <ProjectGuid>{24D24089-C337-43FF-BE11-2F01AF1E6783}</ProjectGuid>

    <SignAssembly>true</SignAssembly>
    <ProSuiteKeyFile Condition=" '$(ProSuiteKeyFile)' == '' ">..\ProSuite.Key.snk</ProSuiteKeyFile>
    <AssemblyOriginatorKeyFile>$(ProSuiteKeyFile)</AssemblyOriginatorKeyFile>

    <ProAssemblyPath Condition=" '$(ProAssemblyPath)' == '' ">C:\Program Files\ArcGIS\Pro</ProAssemblyPath>
    <OutputDirectory Condition=" '$(OutputDirectory)' == '' ">..\..\bin</OutputDirectory>

    <GenerateAssemblyInfo>false</GenerateAssemblyInfo>
    <OutputPath>$(OutputDirectory)\$(Configuration)\</OutputPath>
    <AppendTargetFrameworkToOutputPath>false</AppendTargetFrameworkToOutputPath>

    <TargetFrameworkVersion Condition=" '$(TargetFrameworkVersion)' == '' Or '$(TargetFrameworkVersion)' == 'v4.8' ">net48</TargetFrameworkVersion>
    <TargetFramework>$(TargetFrameworkVersion)</TargetFramework>
  </PropertyGroup>

  <PropertyGroup Condition=" '$(Configuration)|$(Platform)' == 'Debug|AnyCPU' ">
    <DebugType>full</DebugType>
  </PropertyGroup>
  <PropertyGroup Condition=" '$(Configuration)|$(Platform)' == 'Release|AnyCPU' ">
    <DebugType>pdbonly</DebugType>
  </PropertyGroup>
	
  <ItemGroup>
    <Reference Include="ArcGIS.Core">
      <SpecificVersion>False</SpecificVersion>
      <HintPath>$(ProAssemblyPath)\bin\ArcGIS.Core.dll</HintPath>
    </Reference>
  </ItemGroup>

  <ItemGroup>
<<<<<<< HEAD
    <Compile Include="..\SharedAssemblyInfo.cs" Link="Properties\SharedAssemblyInfo.cs" />
=======
    <Compile Include="..\SharedAssemblyInfo.cs">
      <Link>Properties\SharedAssemblyInfo.cs</Link>
    </Compile>
    <Compile Include="Domain\ICartoProcess.cs" />
    <Compile Include="Domain\IProcessingContext.cs" />
    <Compile Include="Domain\IProcessingSelection.cs" />
    <Compile Include="Domain\IProcessingSymbology.cs" />
    <Compile Include="Domain\NoProcessingSelection.cs" />
    <Compile Include="Domain\NoProcessingSymbology.cs" />
    <Compile Include="Domain\ProcessingDataset.cs" />
    <Compile Include="DummyCartoProcess.cs" />
    <Compile Include="Extensions.cs" />
    <Compile Include="Properties\AssemblyInfo.cs" />
    <Compile Include="Utils\Curve.cs" />
    <Compile Include="Utils\EnvironmentUtils.cs" />
    <Compile Include="Utils\ProProcessingUtils.cs" />
    <Compile Include="Utils\PseudoFeature.cs" />
>>>>>>> a2405d03
  </ItemGroup>

  <ItemGroup>
    <ProjectReference Include="..\ProSuite.Commons.AGP.Core\ProSuite.Commons.AGP.Core.csproj" />
    <ProjectReference Include="..\ProSuite.Commons.Essentials\ProSuite.Commons.Essentials.csproj" />
    <ProjectReference Include="..\ProSuite.Commons.Logging\ProSuite.Commons.Logging.csproj" />
    <ProjectReference Include="..\ProSuite.Commons\ProSuite.Commons.csproj" />
    <ProjectReference Include="..\ProSuite.DomainModel.Core\ProSuite.DomainModel.Core.csproj" />
    <ProjectReference Include="..\ProSuite.Processing\ProSuite.Processing.csproj" />
  </ItemGroup>
</Project><|MERGE_RESOLUTION|>--- conflicted
+++ resolved
@@ -32,27 +32,8 @@
   </ItemGroup>
 
   <ItemGroup>
-<<<<<<< HEAD
     <Compile Include="..\SharedAssemblyInfo.cs" Link="Properties\SharedAssemblyInfo.cs" />
-=======
-    <Compile Include="..\SharedAssemblyInfo.cs">
-      <Link>Properties\SharedAssemblyInfo.cs</Link>
-    </Compile>
-    <Compile Include="Domain\ICartoProcess.cs" />
-    <Compile Include="Domain\IProcessingContext.cs" />
-    <Compile Include="Domain\IProcessingSelection.cs" />
-    <Compile Include="Domain\IProcessingSymbology.cs" />
-    <Compile Include="Domain\NoProcessingSelection.cs" />
-    <Compile Include="Domain\NoProcessingSymbology.cs" />
-    <Compile Include="Domain\ProcessingDataset.cs" />
     <Compile Include="DummyCartoProcess.cs" />
-    <Compile Include="Extensions.cs" />
-    <Compile Include="Properties\AssemblyInfo.cs" />
-    <Compile Include="Utils\Curve.cs" />
-    <Compile Include="Utils\EnvironmentUtils.cs" />
-    <Compile Include="Utils\ProProcessingUtils.cs" />
-    <Compile Include="Utils\PseudoFeature.cs" />
->>>>>>> a2405d03
   </ItemGroup>
 
   <ItemGroup>
