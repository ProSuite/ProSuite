using System;
using ArcGIS.Core.Data;
using ProSuite.Commons.AGP.Core.Geodatabase;
using ProSuite.Commons.Essentials.Assertions;
using ProSuite.Commons.Essentials.CodeAnnotations;

namespace ProSuite.Commons.AGP.Gdb
{
<<<<<<< HEAD
	// todo: daro rename to TableProxy?
	public readonly struct GdbTableIdentity : IEquatable<GdbTableIdentity>, IComparable<GdbTableIdentity>,
	                                          ITableReference
=======
	// TODO: daro Create method?
	// todo: daro rename to TableProxy?
	public struct GdbTableIdentity : IEquatable<GdbTableIdentity>, IComparable<GdbTableIdentity>,
	                                 ITableReference
>>>>>>> da71793c
	{
		// TODO make static factory method FromTable(table) -- the ctor(table) suggests we hold on the table, which we don't
		public GdbTableIdentity(Table table)
		{
			Name = table.GetName();
			Id = table.GetID();

			HasGeometry = table is FeatureClass;

			using (Datastore datastore = table.GetDatastore())
			{
				Workspace = new GdbWorkspaceIdentity(datastore);
			}
		}

		public bool HasGeometry { get; }

		public GdbTableIdentity(string name, long id, GdbWorkspaceIdentity workspace)
		{
			Name = name;
			Id = id;
			Workspace = workspace;
			HasGeometry = default;
		}

		[NotNull]
		public string Name { get; }

		public long Id { get; }

		public GdbWorkspaceIdentity Workspace { get; }

		public override string ToString()
		{
			return $"tableId={Id} tableName={Name}";
		}

		#region ITableReference implemetation

		public bool ReferencesTable(Table table)
		{
			using (Datastore datastore = table.GetDatastore())
			{
				if (! Workspace.References(datastore))
				{
					return false;
				}

				long tableId = table.GetID();
				string tableName = table.GetName();

				return ReferencesTable(tableId, tableName);
			}
		}

		public bool ReferencesTable(long otherTableId, string otherTableName)
		{
			if (Id >= 0 && otherTableId >= 0)
			{
				return Id == otherTableId;
			}

			Assert.NotNullOrEmpty(otherTableName,
			                      "For negative table IDs the table name must be provided.");

			return Name.Equals(otherTableName);
		}

		public IDatastoreReference DatastoreReference => Workspace;

		#endregion

		#region IEquatable<GdbTableIdentity> implementation

		public bool Equals(GdbTableIdentity other)
		{
			return ReferencesTable(other.Id, other.Name) &&
			       Workspace.Equals(other.Workspace);
		}

		public override bool Equals(object obj)
		{
			return obj is GdbTableIdentity other && Equals(other);
		}

		public override int GetHashCode()
		{
			unchecked
			{
				int hashCode = Name != null ? Name.GetHashCode() : 0;
				hashCode = (hashCode * 397) ^ Id.GetHashCode();
				hashCode = (hashCode * 397) ^ Workspace.GetHashCode();
				return hashCode;
			}
		}

		#endregion

		public int CompareTo(GdbTableIdentity other)
		{
			int workspaceComparison = Workspace.CompareTo(other.Workspace);

			if (workspaceComparison != 0)
			{
				return workspaceComparison;
			}

			int nameComparison =
				string.Compare(Name, other.Name, StringComparison.OrdinalIgnoreCase);
			if (nameComparison != 0)
			{
				return nameComparison;
			}

			return Id.CompareTo(other.Id);
		}
	}
}<|MERGE_RESOLUTION|>--- conflicted
+++ resolved
@@ -6,16 +6,10 @@
 
 namespace ProSuite.Commons.AGP.Gdb
 {
-<<<<<<< HEAD
-	// todo: daro rename to TableProxy?
-	public readonly struct GdbTableIdentity : IEquatable<GdbTableIdentity>, IComparable<GdbTableIdentity>,
-	                                          ITableReference
-=======
 	// TODO: daro Create method?
 	// todo: daro rename to TableProxy?
 	public struct GdbTableIdentity : IEquatable<GdbTableIdentity>, IComparable<GdbTableIdentity>,
 	                                 ITableReference
->>>>>>> da71793c
 	{
 		// TODO make static factory method FromTable(table) -- the ctor(table) suggests we hold on the table, which we don't
 		public GdbTableIdentity(Table table)
