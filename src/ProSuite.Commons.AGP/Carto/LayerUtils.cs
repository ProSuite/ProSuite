using System;
using System.Collections.Generic;
using System.IO;
using System.Linq;
using System.Threading;
using ArcGIS.Core.CIM;
using ArcGIS.Core.Data;
using ArcGIS.Desktop.Mapping;
using ProSuite.Commons.Essentials.Assertions;
using ProSuite.Commons.Essentials.CodeAnnotations;

namespace ProSuite.Commons.AGP.Carto
{
	public static class LayerUtils
	{
		/// <summary>
		/// Given a layer, find the map to which it belongs.
		/// </summary>
		public static Map FindMap(Layer layer)
		{
			var parent = layer.Parent;

			while (parent != null)
			{
				if (parent is Map map) return map;
				if (parent is not Layer other) break;

				parent = other.Parent;
			}

			return null;
		}

		/// <summary>
		/// Returns the Rows or features found by the layer search. Honors definition queries,
		/// layer time, etc. defined on the layer. According to the documentation, valid rows returned
		/// by a cursor should be disposed.
		/// </summary>
		/// <typeparam name="T"></typeparam>
		/// <param name="layer"></param>
		/// <param name="filter"></param>
		/// <param name="predicate"></param>
		/// <param name="cancellationToken"></param>
		/// <returns></returns>
		public static IEnumerable<T> SearchRows<T>([NotNull] BasicFeatureLayer layer,
		                                           [CanBeNull] QueryFilter filter = null,
		                                           [CanBeNull] Predicate<T> predicate = null,
		                                           CancellationToken cancellationToken = default)
			where T : Row
		{
			if (layer is null)
				throw new ArgumentNullException(nameof(layer));

			if (predicate == null)
			{
				predicate = _ => true;
			}

			using (RowCursor cursor = layer.Search(filter))
			{
				while (cursor.MoveNext())
				{
					if (cancellationToken.IsCancellationRequested)
					{
						yield break;
					}

					T currentRow = (T) cursor.Current;

					if (predicate(currentRow))
					{
						yield return currentRow;
					}
				}
			}
		}

		/// <summary>
		/// Returns the Object IDs of features found by the layer search. Honors definition queries,
		/// layer time, etc. defined on the layer. 
		/// </summary>
		public static IEnumerable<long> SearchObjectIds(
			[NotNull] BasicFeatureLayer layer,
			[CanBeNull] QueryFilter filter = null,
			[CanBeNull] Predicate<Feature> predicate = null,
			CancellationToken cancellationToken = default)
		{
			if (filter == null)
			{
				filter = new QueryFilter
				         {
					         SubFields = layer.GetTable().GetDefinition()?.GetObjectIDField()
				         };
			}
			else if (string.IsNullOrEmpty(filter.SubFields))
			{
				filter.SubFields = layer.GetTable().GetDefinition()?.GetObjectIDField();
			}

			foreach (Feature row in SearchRows(layer, filter, predicate))
			{
				if (cancellationToken.IsCancellationRequested)
				{
					yield break;
				}

				yield return row.GetObjectID();

				// Documentation: If a valid Row is returned by RowCursor.Current, it should be Disposed.
				row.Dispose();
			}
		}

		public static CIMFeatureLayer GetUniqueCIMFeatureLayer(LayerDocument layerDocument)
		{
			if (layerDocument is null) return null;

			CIMLayerDocument cim = layerDocument.GetCIMLayerDocument();
			var definitions = cim?.LayerDefinitions;
			if (definitions is null || definitions.Length != 1) return null;

			return definitions.First() as CIMFeatureLayer;
		}

		/// <remarks>
		/// A layer document (.lyrx file) can contain one or more layer definitions!
		/// </remarks>
		[CanBeNull]
		public static CIMRenderer GetRenderer(LayerDocument layerDocument,
		                                      Func<CIMDefinition, bool> predicate = null)
		{
			if (layerDocument is null) return null;

			CIMLayerDocument cim = layerDocument.GetCIMLayerDocument();
			var definitions = cim?.LayerDefinitions;
			if (definitions is null || definitions.Length <= 0) return null;

			var definition = predicate is null
				                 ? definitions.First()
				                 : definitions.First(predicate);

			return definition is CIMFeatureLayer featureLayer
				       ? featureLayer.Renderer
				       : null;
		}

		/// <summary>
		/// Get first renderer from <paramref name="layerDocument"/>
		/// compatible with the given <paramref name="targetLayer"/>.
		/// </summary>
		[CanBeNull]
		public static CIMRenderer GetRenderer(
			LayerDocument layerDocument, FeatureLayer targetLayer)
		{
			return GetRenderer(layerDocument, IsCompatible);

			bool IsCompatible(CIMDefinition cimDefinition)
			{
				if (targetLayer is null) return true;
				return cimDefinition is CIMFeatureLayer cimFeatureLayer &&
				       targetLayer.CanSetRenderer(cimFeatureLayer.Renderer);
			}
		}

		[NotNull]
		public static LayerDocument OpenLayerDocument([NotNull] string filePath)
		{
			if (! File.Exists(filePath))
			{
				throw new ArgumentException($"{filePath} does not exist");
			}

			// todo daro no valid .lyrx file

			return new LayerDocument(filePath);
		}

		/// <summary>
		/// Get tables only from feature layers with established
		/// data source. If the data source of the feature layer
		/// is broken FeatureLayer.GetTable() returns null.
		/// </summary>
		public static IEnumerable<Table> GetTables(
			this IEnumerable<BasicFeatureLayer> layers)
		{
			return layers is null
				       ? Enumerable.Empty<Table>()
				       : layers.Select(fl => fl.GetTable()).Where(table => table != null);
		}

		/// <summary>
		/// Gets the ObjectIDs of selected features from the given <paramref name="layer"/>.
		/// </summary>
		/// <remarks>
		/// Although a layer data source is broken BasicFeatureLayer.SelectionCount
		/// can return a valid result.
		/// </remarks>
		public static IEnumerable<long> GetSelectionOids(this BasicFeatureLayer layer)
		{
			using (ArcGIS.Core.Data.Selection selection = layer?.GetSelection())
			{
				return selection == null ? Enumerable.Empty<long>() : selection.GetObjectIDs();
			}
		}

		public static bool HasSelection([CanBeNull] BasicFeatureLayer layer)
		{
			return layer?.SelectionCount > 0;
		}

		public static void SetLayerSelectability([NotNull] BasicFeatureLayer layer,
		                                         bool selectable = true)
		{
			var cimDefinition = (CIMFeatureLayer) layer.GetDefinition();
			cimDefinition.Selectable = selectable;
			layer.SetDefinition(cimDefinition);
		}

		/// <summary>
		/// Gets the layer's visibility state.
		/// Works as well for layers nested in group layers.
		/// </summary>
		public static bool IsVisible([NotNull] Layer layer)
		{
			if (! layer.IsVisible)
			{
				return false;
			}

			if (layer.Parent is Layer parentLayer)
			{
<<<<<<< HEAD
				// ReSharper disable once TailRecursiveCall
=======
>>>>>>> 22d09abb
				return IsVisible(parentLayer);
			}

			// Version without tail recursion:
			//var parent = layer.Parent;

			//while (parent is Layer parentLayer)
			//{
			//	if (! parentLayer.IsVisible)
			//	{
			//		return false;
			//	}

			//	parent = parentLayer.Parent;
			//}

			return true;
		}

		public static bool IsLayerValid([CanBeNull] BasicFeatureLayer featureLayer)
		{
			// ReSharper disable once UseNullPropagation
			if (featureLayer == null)
			{
				return false;
			}

			// TODO should dispose table!
			if (featureLayer.GetTable() == null)
			{
				return false;
			}

			return true;
		}

		[NotNull]
		public static FeatureClass GetFeatureClass(
			[NotNull] this BasicFeatureLayer basicFeatureLayer)
		{
			Assert.ArgumentNotNull(basicFeatureLayer, nameof(basicFeatureLayer));
			Assert.ArgumentCondition(
				basicFeatureLayer is FeatureLayer || basicFeatureLayer is AnnotationLayer,
				"AnnotationLayer has it's own GetFeatureClass() method. There is no base method on BasicFeatureLayer.");

			// todo daro try (FeatureClass)BasicFeatureLayer.GetTable()
			if (basicFeatureLayer is FeatureLayer featureLayer)
			{
				return Assert.NotNull(featureLayer.GetFeatureClass());
			}

			if (basicFeatureLayer is AnnotationLayer annotationLayer)
			{
				return Assert.NotNull(annotationLayer.GetFeatureClass());
			}

			// TODO why not: return (FeatureClass) basicFeatureLayer.GetTable();

			throw new ArgumentException(
				$"{nameof(basicFeatureLayer)} is not of type FeatureLayer nor AnnotationLayer");
		}
	}
}<|MERGE_RESOLUTION|>--- conflicted
+++ resolved
@@ -229,10 +229,7 @@
 
 			if (layer.Parent is Layer parentLayer)
 			{
-<<<<<<< HEAD
 				// ReSharper disable once TailRecursiveCall
-=======
->>>>>>> 22d09abb
 				return IsVisible(parentLayer);
 			}
 
