--- conflicted
+++ resolved
@@ -93,13 +93,9 @@
 		{
 			Dictionary<MapMember, List<long>> selection = GetSelection(activeView.Map);
 
-<<<<<<< HEAD
-			foreach (Feature feature in MapUtils.GetFeatures(selection))
-=======
 			SpatialReference spatialReference = activeView.Map.SpatialReference;
 
-			foreach (Feature feature1 in MapUtils.GetFeatures(selection, spatialReference))
->>>>>>> 461d2904
+			foreach (Feature feature in MapUtils.GetFeatures(selection, spatialReference))
 			{
 				yield return feature;
 			}
