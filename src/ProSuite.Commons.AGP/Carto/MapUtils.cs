using System.Collections.Generic;
using System.Linq;
using ArcGIS.Core.Data;
using ArcGIS.Core.Geometry;
using ArcGIS.Core.Internal.CIM;
using ArcGIS.Desktop.Mapping;
using ProSuite.Commons.AGP.Gdb;
using ProSuite.Commons.Collections;
using ProSuite.Commons.Essentials.CodeAnnotations;
using ProSuite.Commons.Text;
using Point = System.Windows.Point;
using Polygon = ArcGIS.Core.Geometry.Polygon;
using Polyline = ArcGIS.Core.Geometry.Polyline;
using QueryFilter = ArcGIS.Core.Data.QueryFilter;

namespace ProSuite.Commons.AGP.Carto
{
	public static class MapUtils
	{
		[NotNull]
		public static Dictionary<Table, List<long>> GetDistinctSelectionByTable(
			[NotNull] IEnumerable<BasicFeatureLayer> layers)
		{
			var result = new Dictionary<Table, SimpleSet<long>>();
			var distinctTableIds = new Dictionary<GdbTableIdentity, Table>();

			foreach (BasicFeatureLayer layer in layers.Where(HasSelection))
			{
				IReadOnlyList<long> selection = layer.GetSelection().GetObjectIDs();

				Table table = layer.GetTable();
				var tableId = new GdbTableIdentity(table);

				if (! distinctTableIds.ContainsKey(tableId))
				{
					distinctTableIds.Add(tableId, table);
					result.Add(table, new SimpleSet<long>(selection));
				}
				else
				{
					Table distinctTable = distinctTableIds[tableId];

					SimpleSet<long> ids = result[distinctTable];
					foreach (long id in selection)
					{
						ids.TryAdd(id);
					}
				}
			}

			return result.ToDictionary(pair => pair.Key, pair => pair.Value.ToList());
		}

		public static Dictionary<Geodatabase, List<Table>> GetDistinctTables(
			[NotNull] IEnumerable<BasicFeatureLayer> layers)
		{
			var result = new Dictionary<Geodatabase, SimpleSet<Table>>();

			foreach (Table table in layers.Select(layer => layer.GetTable()).Distinct())
			{
				var geodatabase = (Geodatabase) table.GetDatastore();

				if (! result.ContainsKey(geodatabase))
				{
					result.Add(geodatabase, new SimpleSet<Table> {table});
				}
				else
				{
					result[geodatabase].TryAdd(table);
				}
			}

			return result.ToDictionary(pair => pair.Key, pair => pair.Value.ToList());
		}

		public static IEnumerable<Feature> GetFeatures(
			Dictionary<MapMember, List<long>> oidsByMapMembers)
		{
			foreach (var oidsByMapMember in oidsByMapMembers)
			{
				var featureLayer = oidsByMapMember.Key as BasicFeatureLayer;

				if (featureLayer == null) continue;

				foreach (var feature in GetFeatures(featureLayer, oidsByMapMember.Value))
					yield return feature;
			}
		}

		public static IEnumerable<Feature> GetFeatures(
			IEnumerable<KeyValuePair<BasicFeatureLayer, List<long>>> oidsByMapMembers)
		{
			foreach (var selectionByLayer in oidsByMapMembers)
			foreach (var feature in GetFeatures(selectionByLayer))
				yield return feature;
		}

		public static IEnumerable<Feature> GetFeatures(
			KeyValuePair<BasicFeatureLayer, List<long>> layerOids)
		{
			var layer = layerOids.Key;

			foreach (var feature in GetFeatures(layer, layerOids.Value)) yield return feature;
		}

		private static IEnumerable<Feature> GetFeatures(BasicFeatureLayer layer, List<long> oids,
		                                                bool recycling = false)
		{
			if (layer == null) yield break;

			// TODO: Use layer search (there might habe been an issue with recycling?!)
			var featureClass = layer.GetTable();

			var filter = new QueryFilter
			             {
				             WhereClause =
					             $"{featureClass.GetDefinition().GetObjectIDField()} IN ({StringUtils.Concatenate(oids, ", ")})"
			             };

			filter.OutputSpatialReference = layer.GetSpatialReference();

			// TODO: Compare performance using inspector, use some feature abstraction?
			//foreach (long oid in oids)
			//{
			//	var inspector = layer.Inspect(oid);

			//	yield return inspector.;
			//}

			foreach (var feature in GdbQueryUtils.GetFeatures(featureClass, filter, recycling))
				yield return feature;
		}

		public static ArcGIS.Core.Geometry.Geometry ToMapGeometry(MapView mapView,
			Polygon screenGeometry)
		{
			// TODO: ensure single-part, linear segments

			if (screenGeometry.Extent.Width > 0 || screenGeometry.Extent.Height > 0)
			{
				var mapPoints = new List<MapPoint>();
				foreach (var screenPoint in screenGeometry.Points)
				{
					var mapPoint = mapView.ScreenToMap(new Point(screenPoint.X, screenPoint.Y));

					mapPoints.Add(mapPoint);
				}

				return PolygonBuilder.CreatePolygon(mapPoints, mapView.Camera.SpatialReference);
			}

			return mapView.ScreenToMap(new Point(screenGeometry.Extent.XMin,
			                                     screenGeometry.Extent.YMin));
		}

		public static ArcGIS.Core.Geometry.Geometry ToScreenGeometry(
			MapView mapView, Polygon mapGeometry)
		{
			// TODO: ensure single-part, linear segments

			var screenPoints = new List<Coordinate2D>();

			if (mapGeometry.Extent.Width > 0 || mapGeometry.Extent.Height > 0)
			{
				foreach (var mapPoint in mapGeometry.Points)
				{
					var screenVertex = mapView.MapToScreen(mapPoint);

					screenPoints.Add(new Coordinate2D(screenVertex.X, screenVertex.Y));
				}

				return PolygonBuilder.CreatePolygon(screenPoints, mapView.Camera.SpatialReference);
			}

			// The screen is probably the entire screen
			var screenPoint = mapView.MapToScreen(mapGeometry.Extent.Center);

			// The client is probably the relevant map canvas, these coords seem to correspond
			// with the tool's mouse coordinates in SketchOutputMode.Screen!?!
			var clientPoint = mapView.ScreenToClient(screenPoint);

			return MapPointBuilder.CreateMapPoint(new Coordinate2D(clientPoint.X, clientPoint.Y));
		}
<<<<<<< HEAD

		/// <summary>
		/// Returns features filtered by spatial relationship. Honors definition queries on the layer. 
		/// </summary>
		public static IEnumerable<Feature> FilterFeaturesByGeometry(
			BasicFeatureLayer layer, ArcGIS.Core.Geometry.Geometry filterGeometry, SpatialRelationship spatialRelationship = SpatialRelationship.Intersects)
		{
			SpatialQueryFilter qf = new SpatialQueryFilter()
			                        {
				                        FilterGeometry = filterGeometry,
										SpatialRelationship = spatialRelationship
			                        };
			List<Feature> features = new List<Feature>();
			using (var rowCursor = layer.Search(qf))
			{
				while (rowCursor.MoveNext())
				{
					features.Add((Feature) rowCursor.Current);
				}
			}
			return features;
		}

		public static IEnumerable<long> GetFeaturesOidList(IEnumerable<Feature> features)
		{
			foreach (var feature in features)
			{
				yield return feature.GetObjectID();
			}
		}

		//public static List<long> GetFeaturesOidList(IEnumerable<Feature> features)
		//{
		//	List<long> oids = new List<long>();
		//	foreach (var feature in features)
		//	{
		//		oids.Add(feature.GetObjectID());
		//	}

		//	return oids;
		//}

		public static double ConvertScreenPixelToMapLength(int pixels)
		{
			var centerMapPoint = MapView.Active.Extent.Center;
			var centerScreenPoint = MapView.Active.MapToScreen(centerMapPoint);
			var distancePoint = new Point()
			                    {
									X = centerScreenPoint.X + pixels,
									Y = centerScreenPoint.Y
			                    };
			List<MapPoint> points = new List<MapPoint>()
			                        {
										centerMapPoint,
										MapView.Active.ClientToMap(distancePoint)
			                        };
			var polyline =
				PolylineBuilder.CreatePolyline(points, MapView.Active.Map.SpatialReference);
			return polyline.Length;
		}

		#region unused

		public static Dictionary<GdbWorkspaceIdentity, HashSet<GdbTableIdentity>>
			GeDistinctTablesByWorkspace(IEnumerable<GdbTableIdentity> tables)
		{
			var result = new Dictionary<GdbWorkspaceIdentity, HashSet<GdbTableIdentity>>();

			foreach (GdbTableIdentity table in tables)
			{
				if (result.TryGetValue(table.Workspace,
				                       out HashSet<GdbTableIdentity> distinctTables))
				{
					if (! distinctTables.Contains(table))
					{
						distinctTables.Add(table);
					}
				}
				else
				{
					result.Add(table.Workspace, new HashSet<GdbTableIdentity> {table});
				}
			}

			return result;
		}

		public static Dictionary<MapMember, HashSet<long>> GetDistinctSelectionByTable(
			IEnumerable<KeyValuePair<MapMember, List<long>>> oidsByMapMember)
		{
			var distinctProxys = new SimpleSet<GdbTableIdentity>();

			var result = new Dictionary<MapMember, HashSet<long>>();

			foreach (KeyValuePair<MapMember, List<long>> pair in oidsByMapMember)
			{
				MapMember mapMember = pair.Key;
				List<long> selectedFeatures = pair.Value;

				if (! (mapMember is BasicFeatureLayer basicFeatureLayer))
				{
					continue;
				}

				using (Table table = basicFeatureLayer.GetTable())
				{
					var proxy = new GdbTableIdentity(table);

					if (distinctProxys.Contains(proxy))
					{
						HashSet<long> oids = result[mapMember];

						foreach (long oid in selectedFeatures)
						{
							if (! oids.Contains(oid))
							{
								oids.Add(oid);
							}
						}
					}
					else
					{
						distinctProxys.Add(proxy);
						result.Add(mapMember, selectedFeatures.ToHashSet());
					}
				}
			}

			return result;
		}

		// todo daro: out IEnumerable<IWorkspaceContext> workspaces?
		[NotNull]
		public static Dictionary<GdbTableIdentity, IEnumerable<long>> GetDistinctSelectionByTable(
			[NotNull] IEnumerable<BasicFeatureLayer> layers)
		{
			var result = new Dictionary<GdbTableIdentity, HashSet<long>>();

			foreach (BasicFeatureLayer featureLayer in layers.Where(HasSelection))
			{
				IReadOnlyList<long> selectedFeatures = featureLayer.GetSelection().GetObjectIDs();

				using (Table table = featureLayer.GetTable())
				{
					var proxy = new GdbTableIdentity(table);

					if (result.TryGetValue(proxy, out HashSet<long> oids))
					{
						foreach (long oid in selectedFeatures)
						{
							if (! oids.Contains(oid))
							{
								oids.Add(oid);
							}
						}
					}
					else
					{
						result.Add(proxy, selectedFeatures.ToHashSet());
					}
				}
			}

			return result.ToDictionary(pair => pair.Key, pair => pair.Value.AsEnumerable());
		}

=======
		
>>>>>>> eb0aa188
		public static bool HasSelection(BasicFeatureLayer featureLayer)
		{
			return featureLayer.SelectionCount > 0;
		}
		
		public static IEnumerable<Table> Distinct(
			this IEnumerable<Table> tables)
		{
			return tables.Distinct(new TableComparer());
		}

		public static IEnumerable<BasicFeatureLayer> Distinct(
			this IEnumerable<BasicFeatureLayer> layers)
		{
			return layers.Distinct(new BasicFeatureLayerComparer());
		}
	}

	public class TableComparer : IEqualityComparer<Table>
	{
		public bool Equals(Table x, Table y)
		{
			if (ReferenceEquals(x, y))
			{
				// both null or reference equal
				return true;
			}

			if (x == null || y == null)
			{
				return false;
			}

			var left = new GdbTableIdentity(x);
			var right = new GdbTableIdentity(y);

			return Equals(left, right);
		}

		public int GetHashCode(Table obj)
		{
			return new GdbTableIdentity(obj).GetHashCode();
		}
	}

	public class BasicFeatureLayerComparer : IEqualityComparer<BasicFeatureLayer>
	{
		public bool Equals(BasicFeatureLayer x, BasicFeatureLayer y)
		{
			if (ReferenceEquals(x, y))
			{
				// both null or reference equal
				return true;
			}

			if (x == null || y == null)
			{
				return false;
			}

			var left = new GdbTableIdentity(x.GetTable());
			var right = new GdbTableIdentity(y.GetTable());

			return Equals(left, right);
		}

		public int GetHashCode(BasicFeatureLayer obj)
		{
			return new GdbTableIdentity(obj.GetTable()).GetHashCode();
		}
	}
}<|MERGE_RESOLUTION|>--- conflicted
+++ resolved
@@ -1,17 +1,13 @@
 using System.Collections.Generic;
 using System.Linq;
+using System.Windows;
 using ArcGIS.Core.Data;
 using ArcGIS.Core.Geometry;
-using ArcGIS.Core.Internal.CIM;
 using ArcGIS.Desktop.Mapping;
 using ProSuite.Commons.AGP.Gdb;
 using ProSuite.Commons.Collections;
 using ProSuite.Commons.Essentials.CodeAnnotations;
 using ProSuite.Commons.Text;
-using Point = System.Windows.Point;
-using Polygon = ArcGIS.Core.Geometry.Polygon;
-using Polyline = ArcGIS.Core.Geometry.Polyline;
-using QueryFilter = ArcGIS.Core.Data.QueryFilter;
 
 namespace ProSuite.Commons.AGP.Carto
 {
@@ -73,8 +69,7 @@
 			return result.ToDictionary(pair => pair.Key, pair => pair.Value.ToList());
 		}
 
-		public static IEnumerable<Feature> GetFeatures(
-			Dictionary<MapMember, List<long>> oidsByMapMembers)
+		public static IEnumerable<Feature> GetFeatures(Dictionary<MapMember, List<long>> oidsByMapMembers)
 		{
 			foreach (var oidsByMapMember in oidsByMapMembers)
 			{
@@ -82,8 +77,7 @@
 
 				if (featureLayer == null) continue;
 
-				foreach (var feature in GetFeatures(featureLayer, oidsByMapMember.Value))
-					yield return feature;
+				foreach (var feature in GetFeatures(featureLayer, oidsByMapMember.Value)) yield return feature;
 			}
 		}
 
@@ -94,15 +88,15 @@
 			foreach (var feature in GetFeatures(selectionByLayer))
 				yield return feature;
 		}
-
-		public static IEnumerable<Feature> GetFeatures(
-			KeyValuePair<BasicFeatureLayer, List<long>> layerOids)
+		
+		public static IEnumerable<Feature> GetFeatures(KeyValuePair<BasicFeatureLayer, List<long>> layerOids)
 		{
 			var layer = layerOids.Key;
 
 			foreach (var feature in GetFeatures(layer, layerOids.Value)) yield return feature;
 		}
 
+		
 		private static IEnumerable<Feature> GetFeatures(BasicFeatureLayer layer, List<long> oids,
 		                                                bool recycling = false)
 		{
@@ -127,12 +121,11 @@
 			//	yield return inspector.;
 			//}
 
-			foreach (var feature in GdbQueryUtils.GetFeatures(featureClass, filter, recycling))
-				yield return feature;
+			foreach (var feature in GdbQueryUtils.GetFeatures(featureClass, filter, recycling)) yield return feature;
 		}
 
 		public static ArcGIS.Core.Geometry.Geometry ToMapGeometry(MapView mapView,
-			Polygon screenGeometry)
+		                                                          Polygon screenGeometry)
 		{
 			// TODO: ensure single-part, linear segments
 
@@ -181,176 +174,7 @@
 
 			return MapPointBuilder.CreateMapPoint(new Coordinate2D(clientPoint.X, clientPoint.Y));
 		}
-<<<<<<< HEAD
-
-		/// <summary>
-		/// Returns features filtered by spatial relationship. Honors definition queries on the layer. 
-		/// </summary>
-		public static IEnumerable<Feature> FilterFeaturesByGeometry(
-			BasicFeatureLayer layer, ArcGIS.Core.Geometry.Geometry filterGeometry, SpatialRelationship spatialRelationship = SpatialRelationship.Intersects)
-		{
-			SpatialQueryFilter qf = new SpatialQueryFilter()
-			                        {
-				                        FilterGeometry = filterGeometry,
-										SpatialRelationship = spatialRelationship
-			                        };
-			List<Feature> features = new List<Feature>();
-			using (var rowCursor = layer.Search(qf))
-			{
-				while (rowCursor.MoveNext())
-				{
-					features.Add((Feature) rowCursor.Current);
-				}
-			}
-			return features;
-		}
-
-		public static IEnumerable<long> GetFeaturesOidList(IEnumerable<Feature> features)
-		{
-			foreach (var feature in features)
-			{
-				yield return feature.GetObjectID();
-			}
-		}
-
-		//public static List<long> GetFeaturesOidList(IEnumerable<Feature> features)
-		//{
-		//	List<long> oids = new List<long>();
-		//	foreach (var feature in features)
-		//	{
-		//		oids.Add(feature.GetObjectID());
-		//	}
-
-		//	return oids;
-		//}
-
-		public static double ConvertScreenPixelToMapLength(int pixels)
-		{
-			var centerMapPoint = MapView.Active.Extent.Center;
-			var centerScreenPoint = MapView.Active.MapToScreen(centerMapPoint);
-			var distancePoint = new Point()
-			                    {
-									X = centerScreenPoint.X + pixels,
-									Y = centerScreenPoint.Y
-			                    };
-			List<MapPoint> points = new List<MapPoint>()
-			                        {
-										centerMapPoint,
-										MapView.Active.ClientToMap(distancePoint)
-			                        };
-			var polyline =
-				PolylineBuilder.CreatePolyline(points, MapView.Active.Map.SpatialReference);
-			return polyline.Length;
-		}
-
-		#region unused
-
-		public static Dictionary<GdbWorkspaceIdentity, HashSet<GdbTableIdentity>>
-			GeDistinctTablesByWorkspace(IEnumerable<GdbTableIdentity> tables)
-		{
-			var result = new Dictionary<GdbWorkspaceIdentity, HashSet<GdbTableIdentity>>();
-
-			foreach (GdbTableIdentity table in tables)
-			{
-				if (result.TryGetValue(table.Workspace,
-				                       out HashSet<GdbTableIdentity> distinctTables))
-				{
-					if (! distinctTables.Contains(table))
-					{
-						distinctTables.Add(table);
-					}
-				}
-				else
-				{
-					result.Add(table.Workspace, new HashSet<GdbTableIdentity> {table});
-				}
-			}
-
-			return result;
-		}
-
-		public static Dictionary<MapMember, HashSet<long>> GetDistinctSelectionByTable(
-			IEnumerable<KeyValuePair<MapMember, List<long>>> oidsByMapMember)
-		{
-			var distinctProxys = new SimpleSet<GdbTableIdentity>();
-
-			var result = new Dictionary<MapMember, HashSet<long>>();
-
-			foreach (KeyValuePair<MapMember, List<long>> pair in oidsByMapMember)
-			{
-				MapMember mapMember = pair.Key;
-				List<long> selectedFeatures = pair.Value;
-
-				if (! (mapMember is BasicFeatureLayer basicFeatureLayer))
-				{
-					continue;
-				}
-
-				using (Table table = basicFeatureLayer.GetTable())
-				{
-					var proxy = new GdbTableIdentity(table);
-
-					if (distinctProxys.Contains(proxy))
-					{
-						HashSet<long> oids = result[mapMember];
-
-						foreach (long oid in selectedFeatures)
-						{
-							if (! oids.Contains(oid))
-							{
-								oids.Add(oid);
-							}
-						}
-					}
-					else
-					{
-						distinctProxys.Add(proxy);
-						result.Add(mapMember, selectedFeatures.ToHashSet());
-					}
-				}
-			}
-
-			return result;
-		}
-
-		// todo daro: out IEnumerable<IWorkspaceContext> workspaces?
-		[NotNull]
-		public static Dictionary<GdbTableIdentity, IEnumerable<long>> GetDistinctSelectionByTable(
-			[NotNull] IEnumerable<BasicFeatureLayer> layers)
-		{
-			var result = new Dictionary<GdbTableIdentity, HashSet<long>>();
-
-			foreach (BasicFeatureLayer featureLayer in layers.Where(HasSelection))
-			{
-				IReadOnlyList<long> selectedFeatures = featureLayer.GetSelection().GetObjectIDs();
-
-				using (Table table = featureLayer.GetTable())
-				{
-					var proxy = new GdbTableIdentity(table);
-
-					if (result.TryGetValue(proxy, out HashSet<long> oids))
-					{
-						foreach (long oid in selectedFeatures)
-						{
-							if (! oids.Contains(oid))
-							{
-								oids.Add(oid);
-							}
-						}
-					}
-					else
-					{
-						result.Add(proxy, selectedFeatures.ToHashSet());
-					}
-				}
-			}
-
-			return result.ToDictionary(pair => pair.Key, pair => pair.Value.AsEnumerable());
-		}
-
-=======
-		
->>>>>>> eb0aa188
+		
 		public static bool HasSelection(BasicFeatureLayer featureLayer)
 		{
 			return featureLayer.SelectionCount > 0;
