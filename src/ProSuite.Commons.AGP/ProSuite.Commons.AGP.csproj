--- conflicted
+++ resolved
@@ -16,15 +16,12 @@
     <TargetFramework>$(TargetFrameworkVersion)</TargetFramework>
   </PropertyGroup>
 
-<<<<<<< HEAD
-=======
   <!-- .net 6 Winforms and WPF references: -->
   <PropertyGroup>
     <UseWpf>true</UseWpf>
     <LangVersion>latest</LangVersion>
   </PropertyGroup>
 
->>>>>>> dedcb6c8
   <PropertyGroup Condition=" '$(Configuration)|$(Platform)' == 'Debug|AnyCPU' ">
     <DebugType>full</DebugType>
   </PropertyGroup>
