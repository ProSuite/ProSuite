--- conflicted
+++ resolved
@@ -225,11 +225,8 @@
     <Compile Include="QA\TestReport\TestFactoryIndexEntry.cs" />
     <Compile Include="QA\TestReport\TestIndexEntry.cs" />
     <Compile Include="QA\TestReport\TestReportUtils.cs" />
-<<<<<<< HEAD
     <Compile Include="QA\TransformerFactory.cs" />
-=======
     <Compile Include="QA\TestReport\XmlTestDescriptorsBuilder.cs" />
->>>>>>> 6800c1ff
     <Compile Include="QA\VerificationContextUtils.cs" />
     <Compile Include="QA\VerificationProgressEventArgs.cs" />
     <Compile Include="QA\Xml\IXmlEntityMetadata.cs" />
