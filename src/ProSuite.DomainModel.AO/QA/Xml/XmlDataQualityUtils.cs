--- conflicted
+++ resolved
@@ -464,11 +464,7 @@
 			foreach (T xmlInstanceConfig in instanceConfigurations)
 			{
 				foreach (XmlTestParameterValue xmlTestParameterValue in
-<<<<<<< HEAD
-					xmlInstanceConfig.ParameterValues)
-=======
-					xmlQualityCondition.EnumParameterValues(ignoreEmptyValues: true))
->>>>>>> 824a0459
+					xmlInstanceConfig.EnumParameterValues(ignoreEmptyValues: true))
 				{
 					if (! string.IsNullOrWhiteSpace(xmlTestParameterValue.TransformerName))
 					{
@@ -707,66 +703,6 @@
 
 			result.Category = category;
 
-<<<<<<< HEAD
-=======
-			foreach (XmlTestParameterValue xmlTestParameterValue in
-				xmlQualityCondition.EnumParameterValues(ignoreEmptyValues: true))
-			{
-				TestParameter testParameter;
-				if (! testParametersByName.TryGetValue(xmlTestParameterValue.TestParameterName,
-				                                       out testParameter))
-				{
-					throw new InvalidConfigurationException(
-						string.Format(
-							"The name '{0}' as a test parameter in quality condition '{1}' " +
-							"defined in import document does not match test descriptor.",
-							xmlTestParameterValue.TestParameterName,
-							xmlQualityCondition.Name));
-				}
-
-				TestParameterValue parameterValue;
-
-				var datasetValue = xmlTestParameterValue as XmlDatasetTestParameterValue;
-				if (datasetValue != null)
-				{
-					parameterValue = CreateDatasetTestParameterValue(
-						testParameter, datasetValue,
-						Assert.NotNullOrEmpty(xmlQualityCondition.Name),
-						modelsByWorkspaceId, getDatasetsByName, ignoreForUnknownDatasets);
-
-					if (parameterValue == null)
-					{
-						unknownDatasetParameters.Add(datasetValue);
-					}
-				}
-				else
-				{
-					var scalarValue = xmlTestParameterValue as XmlScalarTestParameterValue;
-					if (scalarValue != null)
-					{
-						parameterValue = CreateScalarTestParameterValue(testParameter, scalarValue);
-					}
-					else
-					{
-						throw new InvalidProgramException("Unhandled TestParameterValue " +
-						                                  xmlTestParameterValue.TestParameterName);
-					}
-				}
-
-				if (parameterValue != null)
-				{
-					result.AddParameterValue(parameterValue);
-				}
-			}
-
-			if (unknownDatasetParameters.Count > 0)
-			{
-				Assert.True(ignoreForUnknownDatasets, "ignoreForUnknownDatasets");
-
-				return null;
-			}
-
->>>>>>> 824a0459
 			return result;
 		}
 
