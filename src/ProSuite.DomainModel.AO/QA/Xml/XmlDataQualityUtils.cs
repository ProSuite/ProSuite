using System;
using System.Collections.Generic;
using System.Globalization;
using System.IO;
using System.Linq;
using System.Text;
using System.Xml;
using ESRI.ArcGIS.Geodatabase;
using ProSuite.Commons.AO.Geodatabase;
using ProSuite.Commons.DomainModels;
using ProSuite.Commons.Essentials.Assertions;
using ProSuite.Commons.Essentials.CodeAnnotations;
using ProSuite.Commons.Exceptions;
using ProSuite.Commons.Logging;
using ProSuite.Commons.Text;
using ProSuite.Commons.Xml;
using ProSuite.DomainModel.AO.DataModel;
using ProSuite.DomainModel.AO.Schemas;
using ProSuite.DomainModel.Core;
using ProSuite.DomainModel.Core.DataModel;
using ProSuite.DomainModel.Core.QA;
using ProSuite.QA.Container;
using ProSuite.QA.Core;

namespace ProSuite.DomainModel.AO.QA.Xml
{
	public static class XmlDataQualityUtils
	{
		private enum QaSpecVersion
		{
			v2_0,
			v3_0
		}

		private static readonly IMsg _msg = Msg.ForCurrentClass();

		[NotNull]
		public static XmlDataQualityDocument ReadXmlDocument(
			[NotNull] StreamReader xml,
			[NotNull] out IList<XmlQualitySpecification> qualitySpecifications)
		{
			Assert.ArgumentNotNull(xml, nameof(xml));

			XmlDataQualityDocument document = Deserialize(xml);

			Assert.ArgumentCondition(document.GetAllQualitySpecifications().Any(),
									 "The document does not contain any quality specifications");

			AssertUniqueQualitySpecificationNames(document);
			AssertUniqueQualityConditionNames(document);
			AssertUniqueInstanceDescriptorNames(document);

			qualitySpecifications = document.GetAllQualitySpecifications()
											.Select(p => p.Key)
											.Where(qs => qs.Elements.Count > 0)
											.ToList();

			return document;
		}

		[NotNull]
		public static XmlDataQualityDocument Deserialize([NotNull] StreamReader xml)
		{
			Assert.ArgumentNotNull(xml, nameof(xml));

			// TODO: allow different schemas
			string schema = GetSchema(xml, out QaSpecVersion version);
			try
			{
				switch (version)
				{
					case QaSpecVersion.v2_0:
						return XmlUtils.Deserialize<XmlDataQualityDocument20>(xml, schema);
					case QaSpecVersion.v3_0:
						return XmlUtils.Deserialize<XmlDataQualityDocument30>(xml, schema);
					default:
						throw new InvalidOperationException("Unknown schema");
				}
			}
			catch (Exception e)
			{
				throw new XmlDeserializationException($"Error deserializing file: {e.Message}", e);
			}
		}

		[NotNull]
		public static XmlQualityCondition DeserializeCondition([NotNull] TextReader xml)
		{
			Assert.ArgumentNotNull(xml, nameof(xml));

			string schema = Schema.ProSuite_QA_QualitySpecifications_2_0;

			try
			{
				return XmlUtils.Deserialize<XmlQualityCondition>(xml, schema);
			}
			catch (Exception e)
			{
				throw new XmlDeserializationException($"Error deserializing xml: {e.Message}", e);
			}
		}

		private static string GetSchema(StreamReader xml, out QaSpecVersion version)
		{
			string schema = null;
			version = QaSpecVersion.v3_0;

			if (xml is StreamReader r)
			{
				using (var reader = XmlReader.Create(r.BaseStream))
				{
					while (reader.Read())
					{
						if (reader.NodeType == XmlNodeType.Element)
						{
							for (int iAttr = 0; iAttr < reader.AttributeCount; iAttr++)
							{
								reader.MoveToAttribute(iAttr);
								if (reader.Name == "xmlns" && reader.Value ==
									"urn:EsriDE.ProSuite.QA.QualitySpecifications-2.0")
								{
									schema = Schema.ProSuite_QA_QualitySpecifications_2_0;
									version = QaSpecVersion.v2_0;
								}
							}

							break;
						}
					}
				}
				r.BaseStream.Seek(0, SeekOrigin.Begin);
			}

			if (schema == null)
			{
				schema = Schema.ProSuite_QA_QualitySpecifications_3_0;
			}

			return schema;
		}

		public static void CreateXmlDataQualityDocument<T>(
			[NotNull] IEnumerable<QualitySpecification> qualitySpecifications,
			[NotNull] IList<InstanceDescriptor> descriptors,
			[NotNull] IEnumerable<DataQualityCategory> categories,
			bool exportMetadata,
			bool exportConnections,
			bool exportConnectionFilePaths,
			bool exportAllDescriptors,
			bool exportAllCategories,
			bool exportNotes,
			out T result)
			where T : XmlDataQualityDocument, new()
		{
			Assert.ArgumentNotNull(qualitySpecifications, nameof(qualitySpecifications));
			Assert.ArgumentNotNull(descriptors, nameof(descriptors));

			result = new T();

			Populate(result,
			         qualitySpecifications.ToList(),
			         descriptors,
			         categories,
			         exportMetadata,
			         exportConnections,
			         exportConnectionFilePaths,
			         exportAllDescriptors,
			         exportAllCategories,
			         exportNotes);
		}

		public static void ExportXmlDocument<T>([NotNull] T document, [NotNull] string xmlFilePath)
			where T : XmlDataQualityDocument
		{
			Assert.ArgumentNotNull(document, nameof(document));
			Assert.ArgumentNotNullOrEmpty(xmlFilePath, nameof(xmlFilePath));

			// Sort entries
			SortQualitySpecifications(document.QualitySpecifications);
			SortQualityConditions(document.QualityConditions);

			StringComparison o = StringComparison.Ordinal;

			document.Transformers?.Sort((x, y) => string.Compare(x.Name, y.Name, o));
			document.IssueFilters?.Sort((x, y) => string.Compare(x.Name, y.Name, o));

			document.TestDescriptors?.Sort((x, y) => string.Compare(x.Name, y.Name, o));
			document.TransformerDescriptors?.Sort((x, y) => string.Compare(x.Name, y.Name, o));
			document.IssueFilterDescriptors?.Sort((x, y) => string.Compare(x.Name, y.Name, o));

			SortCategories(document.Categories);

			XmlUtils.Serialize(document, xmlFilePath);
		}

		private static void SortQualitySpecifications(
			[CanBeNull] List<XmlQualitySpecification> specifications)
		{
			if (specifications == null)
			{
				return;
			}

			StringComparison o = StringComparison.Ordinal;
			specifications.Sort((x, y) => string.Compare(x.Name, y.Name, o));
			foreach (XmlQualitySpecification spec in specifications)
			{
				spec.Elements.Sort(
					(x, y) => string.Compare(
						x.QualityConditionName, y.QualityConditionName, o));
			}
		}

		private static void SortQualityConditions(
			[CanBeNull] List<XmlQualityCondition> qualityConditions)
		{
			qualityConditions?.Sort(
				(x, y) => string.Compare(x.Name, y.Name, StringComparison.Ordinal));
		}

		private static void SortCategories([CanBeNull] List<XmlDataQualityCategory> categories)
		{
			if (categories == null)
			{
				return;
			}
			
			foreach (XmlDataQualityCategory category in categories)
			{
				SortQualitySpecifications(category.QualitySpecifications);
				SortQualityConditions(category.QualityConditions);

				SortCategories(category.SubCategories);
			}
		}

		public static void AssertUniqueWorkspaceIds(
			[NotNull] XmlDataQualityDocument document)
		{
			Assert.ArgumentNotNull(document, nameof(document));

			if (document.Workspaces == null)
			{
				return;
			}

			var ids = new HashSet<string>(StringComparer.InvariantCultureIgnoreCase);

			foreach (XmlWorkspace workspace in document.Workspaces)
			{
				string id = workspace.ID;

				Assert.True(StringUtils.IsNotEmpty(id), "Missing workspace ID in document");

				string trimmedId = id.Trim();

				if (ids.Contains(trimmedId))
				{
					Assert.Fail("Duplicate workspace ID in document: {0}", trimmedId);
				}

				ids.Add(trimmedId);
			}
		}

		public static void AssertUniqueQualitySpecificationUuids(
			[NotNull] XmlDataQualityDocument document)
		{
			Assert.ArgumentNotNull(document, nameof(document));

			if (document.QualitySpecifications == null)
			{
				return;
			}

			var uuids = new HashSet<string>(StringComparer.InvariantCultureIgnoreCase);

			foreach (XmlQualitySpecification xmlQualitySpecification in
				document.QualitySpecifications)
			{
				string uuid = xmlQualitySpecification.Uuid;

				if (StringUtils.IsNullOrEmptyOrBlank(uuid))
				{
					continue;
				}

				string trimmedUuid = uuid.Trim();

				if (uuids.Contains(trimmedUuid))
				{
					Assert.Fail("Duplicate UUID in document: {0} (quality specification {1})",
								trimmedUuid, xmlQualitySpecification.Name);
				}

				uuids.Add(trimmedUuid);
			}
		}

		public static void AssertUniqueQualityConditionsUuids(
			[NotNull] XmlDataQualityDocument document)
		{
			Assert.ArgumentNotNull(document, nameof(document));

			AssertUniqueInstanceConfigurationUuids(
				document.GetAllQualityConditions().Select(p => p.Key),
				"quality condition");
		}

		public static void AssertUniqueTransformerUuids(
			[NotNull] XmlDataQualityDocument document)
		{
			Assert.ArgumentNotNull(document, nameof(document));
			AssertUniqueInstanceConfigurationUuids(document.Transformers, "transformer");
		}

		public static void AssertUniqueIssueFilterUuids(
			[NotNull] XmlDataQualityDocument document)
		{
			Assert.ArgumentNotNull(document, nameof(document));
			AssertUniqueInstanceConfigurationUuids(document.IssueFilters, "issue filter");
		}

		public static void AssertUniqueInstanceConfigurationUuids<T>(
			[CanBeNull] IEnumerable<T> instanceConfigurations, [NotNull] string type)
			where T : XmlInstanceConfiguration
		{
			if (instanceConfigurations == null)
			{
				return;
			}

			var uuids = new HashSet<string>(StringComparer.InvariantCultureIgnoreCase);

			foreach (T xmlInstanceConfiguration in instanceConfigurations)
			{
				foreach (string uuid in new[]
										{
											xmlInstanceConfiguration.Uuid,
											xmlInstanceConfiguration.VersionUuid
										})
				{
					if (StringUtils.IsNullOrEmptyOrBlank(uuid))
					{
						continue;
					}

					string trimmedUuid = uuid.Trim();

					if (uuids.Contains(trimmedUuid))
					{
						Assert.Fail(
							$"Duplicate UUID in document: {trimmedUuid} ({type} {xmlInstanceConfiguration.Name})");
					}

					uuids.Add(trimmedUuid);
				}
			}
		}

		public static void AssertUniqueCategoryUuids(
			[NotNull] XmlDataQualityDocument document)
		{
			Assert.ArgumentNotNull(document, nameof(document));

			var uuids = new HashSet<string>(StringComparer.InvariantCultureIgnoreCase);

			foreach (XmlDataQualityCategory xmlCategory in document.GetAllCategories())
			{
				string uuid = xmlCategory.Uuid;

				if (StringUtils.IsNullOrEmptyOrBlank(uuid))
				{
					continue;
				}

				string trimmedUuid = uuid.Trim();

				if (uuids.Contains(trimmedUuid))
				{
					Assert.Fail("Duplicate UUID in document: {0} (category {1})",
								trimmedUuid, xmlCategory.Name);
				}

				uuids.Add(trimmedUuid);
			}
		}

		public static void AssertUniqueQualitySpecificationNames(
			[NotNull] XmlDataQualityDocument document)
		{
			Assert.ArgumentNotNull(document, nameof(document));

			var names = new HashSet<string>(StringComparer.InvariantCultureIgnoreCase);

			foreach (XmlQualitySpecification xmlQualitySpecification in
			         document.GetAllQualitySpecifications().Select(p => p.Key))
			{
				string name = xmlQualitySpecification.Name;

				Assert.True(StringUtils.IsNotEmpty(name),
				            "Missing quality specification name in document");

				string trimmedName = name.Trim();

				if (names.Contains(trimmedName))
				{
					Assert.Fail("Duplicate quality specification name in document: {0}",
					            trimmedName);
				}

				names.Add(trimmedName);
			}
		}

		public static void AssertUniqueQualitySpecificationElementNames(
			[NotNull] XmlQualitySpecification qualitySpecification)
		{
			Assert.ArgumentNotNull(qualitySpecification, nameof(qualitySpecification));

			var names = new HashSet<string>(StringComparer.InvariantCultureIgnoreCase);

			foreach (XmlQualitySpecificationElement xmlQualitySpecificationElement in
				qualitySpecification.Elements)
			{
				string name = xmlQualitySpecificationElement.QualityConditionName;

				Assert.True(StringUtils.IsNotEmpty(name),
				            "Missing quality condition reference name in document");

				string trimmedName = name.Trim();

				if (names.Contains(trimmedName))
				{
					Assert.Fail("Duplicate quality condition reference in document: {0}",
					            trimmedName);
				}

				names.Add(trimmedName);
			}
		}

		public static void AssertUniqueQualityConditionNames(
			[NotNull] XmlDataQualityDocument document)
		{
			Assert.ArgumentNotNull(document, nameof(document));

			IEnumerable<XmlQualityCondition> xmlQualityConditions =
				document.GetAllQualityConditions().Select(p => p.Key);

			AssertUniqueInstanceConfigurationNames(xmlQualityConditions, "quality condition");
		}

		public static void AssertUniqueTransformerNames(
			[NotNull] XmlDataQualityDocument document)
		{
			Assert.ArgumentNotNull(document, nameof(document));
			AssertUniqueInstanceConfigurationNames(document.Transformers, "transformer");
		}

		public static void AssertUniqueIssueFilterNames(
			[NotNull] XmlDataQualityDocument document)
		{
			Assert.ArgumentNotNull(document, nameof(document));
			AssertUniqueInstanceConfigurationNames(document.IssueFilters, "issue filter");
		}

		public static void AssertUniqueInstanceConfigurationNames<T>(
			[CanBeNull] IEnumerable<T> instanceConfigurations, [NotNull] string type)
			where T : XmlInstanceConfiguration
		{
			if (instanceConfigurations == null)
			{
				return;
			}

			var names = new HashSet<string>(StringComparer.InvariantCultureIgnoreCase);

			foreach (T xmlInstanceConfiguration in instanceConfigurations)
			{
				string name = xmlInstanceConfiguration.Name;

				Assert.True(StringUtils.IsNotEmpty(name), $"Missing {type} name in document");

				string trimmedName = name.Trim();

				if (names.Contains(trimmedName))
				{
					Assert.Fail($"Duplicate {type} name in document: {trimmedName}");
				}

				names.Add(trimmedName);
			}
		}

		public static void AssertUniqueQualifiedCategoryNames(
			[NotNull] XmlDataQualityDocument document)
		{
			Assert.ArgumentNotNull(document, nameof(document));

			if (document.Categories != null)
			{
				AssertUniqueCategoryNames(document.Categories);
			}
		}

		private static void AssertUniqueCategoryNames(
			[NotNull] IEnumerable<XmlDataQualityCategory> categories)
		{
			var names = new HashSet<string>(StringComparer.OrdinalIgnoreCase);

			foreach (XmlDataQualityCategory category in categories)
			{
				if (category.SubCategories != null)
				{
					AssertUniqueCategoryNames(category.SubCategories);
				}

				string name = category.Name;

				Assert.True(StringUtils.IsNotEmpty(name), "Missing category name in document");

				string trimmedName = name.Trim();

				if (names.Contains(trimmedName))
				{
					Assert.Fail("Duplicate category name in document: {0}", trimmedName);
				}

				names.Add(trimmedName);
			}
		}

		public static void AssertUniqueInstanceDescriptorNames(
			[NotNull] XmlDataQualityDocument document)
		{
			Assert.ArgumentNotNull(document, nameof(document));

			IEnumerable<XmlInstanceDescriptor> xmlInstanceDescriptors =
				document.GetAllInstanceDescriptors();
			AssertUniqueInstanceDescriptorNames(xmlInstanceDescriptors,
			                                    "instance descriptor");
		}

		public static void AssertUniqueInstanceDescriptorNames<T>(
			[CanBeNull] IEnumerable<T> instanceDescriptors, [NotNull] string type)
			where T : XmlInstanceDescriptor
		{
			if (instanceDescriptors == null)
			{
				return;
			}

<<<<<<< HEAD
			AssertUniqueTestDescriptorNames(testDescriptors);
		}

		public static void AssertUniqueTestDescriptorNames(
			[NotNull] IEnumerable<XmlTestDescriptor> testDescriptors)
		{
=======
>>>>>>> 368d063d
			var names = new HashSet<string>(StringComparer.OrdinalIgnoreCase);

			foreach (T xmlInstanceDescriptor in instanceDescriptors)
			{
				string name = xmlInstanceDescriptor.Name;
				Assert.True(StringUtils.IsNotEmpty(name), $"Missing {type} name in document");

				string trimmedName = name.Trim();

				if (names.Contains(trimmedName))
				{
					Assert.Fail($"Duplicate {type} name in document: {trimmedName}");
				}
				
				names.Add(trimmedName);
			}
		}

		[CanBeNull]
		public static XmlQualitySpecification FindXmlQualitySpecification(
			[NotNull] XmlDataQualityDocument document,
			[NotNull] string qualitySpecificationName,
			out XmlDataQualityCategory category)
		{
			Assert.ArgumentNotNull(document, nameof(document));

			return FindXmlQualitySpecification(document.GetAllQualitySpecifications(),
											   qualitySpecificationName,
											   out category);
		}

		[CanBeNull]
		public static XmlQualitySpecification FindXmlQualitySpecification(
			[NotNull] IEnumerable<XmlQualitySpecification> qualitySpecifications,
			[NotNull] string qualitySpecificationName)
		{
			Assert.ArgumentNotNull(qualitySpecifications, nameof(qualitySpecifications));
			Assert.ArgumentNotNullOrEmpty(qualitySpecificationName,
										  nameof(qualitySpecificationName));

			return qualitySpecifications.FirstOrDefault(
				qs => string.Equals(qs.Name, qualitySpecificationName,
									StringComparison.OrdinalIgnoreCase));
		}

		[CanBeNull]
		public static XmlQualitySpecification FindXmlQualitySpecification(
			[NotNull] IEnumerable<KeyValuePair<XmlQualitySpecification, XmlDataQualityCategory>>
				qualitySpecifications,
			[NotNull] string qualitySpecificationName,
			out XmlDataQualityCategory category)
		{
			Assert.ArgumentNotNull(qualitySpecifications, nameof(qualitySpecifications));
			Assert.ArgumentNotNullOrEmpty(qualitySpecificationName,
										  nameof(qualitySpecificationName));

			string trimmedName = qualitySpecificationName.Trim();

			var availableNames = new List<string>();

			foreach (
				KeyValuePair<XmlQualitySpecification, XmlDataQualityCategory> pair in
				qualitySpecifications)
			{
				availableNames.Add(pair.Key.Name);
				if (string.Equals(pair.Key.Name, trimmedName,
								  StringComparison.OrdinalIgnoreCase))
				{
					category = pair.Value;
					return pair.Key;
				}
			}

			_msg.InfoFormat(
				"No match found for desired specification {0}. Available specifications are: {1}",
				qualitySpecificationName, StringUtils.Concatenate(availableNames, ", "));

			category = null;
			return null;
		}

		[NotNull]
		public static IList<XmlWorkspace> GetReferencedWorkspaces(
			[NotNull] XmlDataQualityDocumentCache documentCache)
		{
			return GetReferencedWorkspaces(
				documentCache.QualityConditions,
				documentCache,
				out bool hasUndefinedWorkspaceReference);
		}

		[NotNull]
		public static IList<XmlWorkspace> GetReferencedWorkspaces<T>(
			[NotNull] IEnumerable<T> instanceConfigurations,
			[NotNull] XmlDataQualityDocumentCache documentCache,
			out bool hasUndefinedWorkspaceReference)
			where T : XmlInstanceConfiguration
		{
			Assert.ArgumentNotNull(documentCache, nameof(documentCache));

			var referencedWorkspaceIds = new HashSet<string>(StringComparer.OrdinalIgnoreCase);

			hasUndefinedWorkspaceReference = false;

			CollectWorkspaceIds(referencedWorkspaceIds, instanceConfigurations, documentCache,
							ref hasUndefinedWorkspaceReference);

			return documentCache.Workspaces?.Where(
					   workspace => referencedWorkspaceIds.Contains(workspace.ID)).ToList()
				   ?? new List<XmlWorkspace>();
		}

		private static void CollectWorkspaceIds<T>(
			[NotNull] HashSet<string> workspaceIds,
			[NotNull] IEnumerable<T> instanceConfigurations,
			[NotNull] XmlDataQualityDocumentCache documentCache,
			ref bool hasUndefinedWorkspaceReference)
			where T : XmlInstanceConfiguration
		{
			foreach (T xmlInstanceConfig in instanceConfigurations)
			{
				foreach (XmlTestParameterValue xmlTestParameterValue in
				         xmlInstanceConfig.EnumParameterValues(ignoreEmptyValues: true))
				{
					if (! string.IsNullOrWhiteSpace(xmlTestParameterValue.TransformerName))
					{
						if (! documentCache.TryGetTransformer(
							    xmlTestParameterValue.TransformerName,
							    out XmlTransformerConfiguration transformerConfiguration))
						{
							hasUndefinedWorkspaceReference = true;
							// TODO: handle missing
							continue;
						}

						CollectWorkspaceIds(workspaceIds, new[] {transformerConfiguration},
						                documentCache,
						                ref hasUndefinedWorkspaceReference);
					}

					var datasetTestParameterValue =
						xmlTestParameterValue as XmlDatasetTestParameterValue;
					if (datasetTestParameterValue == null)
					{
						continue;
					}

					if (string.IsNullOrEmpty(datasetTestParameterValue.WorkspaceId))
					{
						if (string.IsNullOrWhiteSpace(xmlTestParameterValue.TransformerName))
						{
							hasUndefinedWorkspaceReference = true;
						}
					}
					else
					{
						workspaceIds.Add(datasetTestParameterValue.WorkspaceId);
					}
				}

				if (xmlInstanceConfig is XmlQualityCondition xmlCondition)
				{
					IList<string> issueFilterNames =
						GetFilterNames(
							xmlCondition.IssueFilterExpression?.Expression);
					// Handle issue filters
					if (issueFilterNames != null)
					{
						var issueFilterConfigurations = new List<XmlInstanceConfiguration>();
						foreach (string name in issueFilterNames)
						{
							if (!documentCache.TryGetIssueFilter(
									name, out XmlIssueFilterConfiguration issueFilterConfiguration))
							{
								hasUndefinedWorkspaceReference = true;
								// TODO: handle missing
								continue;
							}

							issueFilterConfigurations.Add(issueFilterConfiguration);
						}

						CollectWorkspaceIds(workspaceIds, issueFilterConfigurations,
										documentCache,
										ref hasUndefinedWorkspaceReference);
					}
				}
			}
		}

		[CanBeNull]
		public static IList<string> GetFilterNames([CanBeNull] string filterExpression)
		{
			if (string.IsNullOrEmpty(filterExpression))
			{
				return null;
			}

			IList<string> filterNames = null;
			foreach (string token in ExpressionUtils.GetExpressionTokens(
				         filterExpression))
			{
				const StringComparison ii = StringComparison.InvariantCultureIgnoreCase;
				if (token.Equals("AND", ii) || token.Equals("OR") || token.Equals("NOT"))
				{
					continue;
				}

				filterNames = filterNames ?? new List<string>();
				filterNames.Add(token);
			}

			return filterNames;
		}

		[NotNull]
		public static XmlDataQualityDocumentCache GetDocumentCache(
				[NotNull] XmlDataQualityDocument document,
				[NotNull] IEnumerable<XmlQualitySpecification> xmlQualitySpecifications)
		{
			Assert.ArgumentNotNull(document, nameof(document));
			Assert.ArgumentNotNull(xmlQualitySpecifications, nameof(xmlQualitySpecifications));

			ICollection<string> referencedConditionNames =
				GetReferencedQualityConditionNames(xmlQualitySpecifications);

			IEnumerable<KeyValuePair<XmlQualityCondition, XmlDataQualityCategory>>
				qualityConditions = document.GetAllQualityConditions()
											.Where(pair => referencedConditionNames.Contains(
													   pair.Key.Name?.Trim()));

			return new XmlDataQualityDocumentCache(document, qualityConditions);
		}

		[NotNull]
		public static QualitySpecification CreateQualitySpecification(
			[NotNull] XmlQualitySpecification xmlSpecification,
			[NotNull] IDictionary<string, QualityCondition> qualityConditionsByName,
			[CanBeNull] DataQualityCategory category,
			bool ignoreMissingConditions = false)
		{
			Assert.ArgumentNotNull(qualityConditionsByName, nameof(qualityConditionsByName));
			Assert.ArgumentNotNull(xmlSpecification, nameof(xmlSpecification));

			var result = new QualitySpecification(xmlSpecification.Name)
			{
				Category = category
			};

			string uuid = xmlSpecification.Uuid;
			if (StringUtils.IsNotEmpty(uuid))
			{
				result.Uuid = uuid;
			}

			UpdateSpecification(result,
								xmlSpecification,
								qualityConditionsByName,
								category,
								ignoreMissingConditions);

			return result;
		}

		[NotNull]
		public static QualitySpecification CreateQualitySpecification(
			string name,
			[NotNull] IDictionary<string, QualityCondition> qualityConditionsByName,
			[NotNull] IEnumerable<QualitySpecificationElement> specificationElements)
		{
			Assert.ArgumentNotNull(qualityConditionsByName, nameof(qualityConditionsByName));

			var result = new QualitySpecification(name);

			foreach (QualitySpecificationElement element in specificationElements)
			{
				result.AddElement(element.QualityCondition, element.StopOnError,
								  element.AllowErrors);
			}

			return result;
		}

		public static void UpdateSpecification(
			[NotNull] QualitySpecification qualitySpecification,
			[NotNull] XmlQualitySpecification xmlSpecification,
			[NotNull] IDictionary<string, QualityCondition> qualityConditionsByName,
			[CanBeNull] DataQualityCategory category,
			bool ignoreMissingConditions = false)
		{
			Assert.ArgumentNotNull(qualitySpecification, nameof(qualitySpecification));
			Assert.ArgumentNotNull(xmlSpecification, nameof(xmlSpecification));
			Assert.ArgumentNotNull(qualityConditionsByName, nameof(qualityConditionsByName));

			qualitySpecification.Name = Assert.NotNull(xmlSpecification.Name).Trim();
			qualitySpecification.Description = xmlSpecification.Description;
			qualitySpecification.Notes = xmlSpecification.Notes;
			qualitySpecification.TileSize = xmlSpecification.TileSize <= 0
												? (double?)null
												: xmlSpecification.TileSize;
			qualitySpecification.Url = xmlSpecification.Url;
			qualitySpecification.Hidden = xmlSpecification.Hidden;
			qualitySpecification.Category = category;

			ImportMetadata(qualitySpecification, xmlSpecification);

			if (xmlSpecification.ListOrder >= 0)
			{
				qualitySpecification.ListOrder = xmlSpecification.ListOrder;
			}

			foreach (XmlQualitySpecificationElement xmlElement in xmlSpecification.Elements)
			{
				string conditionName = xmlElement.QualityConditionName;

				QualityCondition qualityCondition;
				if (!qualityConditionsByName.TryGetValue(conditionName, out qualityCondition))
				{
					if (ignoreMissingConditions)
					{
						return;
					}

					Assert.Fail("The quality condition reference '{0}' defined in import document " +
					            "is based on an unknown quality condition.", conditionName);
				}

				bool? stopOnError = TranslateOverride(xmlElement.StopOnError);
				bool? allowErrors = TranslateOverride(xmlElement.AllowErrors);

				qualitySpecification.AddElement(qualityCondition, stopOnError, allowErrors);
			}
		}
		
		[NotNull]
		public static QualityCondition PrepareInstanceConfiguration(
			[NotNull] XmlQualityCondition xmlQualityCondition,
			[NotNull] IDictionary<string, TestDescriptor> testDescriptorsByName)
		{
			string testDescriptorName = xmlQualityCondition.TestDescriptorName;
			Assert.True(StringUtils.IsNotEmpty(testDescriptorName), "test descriptor name");

			TestDescriptor testDescriptor;
			if (!testDescriptorsByName.TryGetValue(testDescriptorName.Trim(),
													out testDescriptor))
			{
				Assert.Fail(
					"Test descriptor '{0}' referenced in quality condition '{1}' does not exist", // TODO '... quality condition ...' correct?
					testDescriptorName, xmlQualityCondition.Name);
			}

			var result = new QualityCondition(xmlQualityCondition.Name, testDescriptor);

			return result;
		}

		[CanBeNull]
		public static QualityCondition CreateQualityCondition(
			[NotNull] XmlQualityCondition xmlQualityCondition,
			[NotNull] XmlDataQualityDocumentCache documentCache,
			[NotNull] Func<string, IList<Dataset>> getDatasetsByName,
			[CanBeNull] DataQualityCategory category,
			bool ignoreForUnknownDatasets,
			out ICollection<XmlDatasetTestParameterValue> unknownDatasetParameters)
		{
			QualityCondition result =
				documentCache.CreateQualityCondition(xmlQualityCondition, getDatasetsByName,
											 ignoreForUnknownDatasets,
											 out unknownDatasetParameters);

			if (result == null)
			{
				return null;
			}

			InitializeProperties(result, xmlQualityCondition, category);

			return result;
		}

		[CanBeNull]
		public static QualityCondition CreateQualityConditionLegacy(
			[NotNull] XmlQualityCondition xmlQualityCondition,
			[NotNull] TestDescriptor testDescriptor,
			[NotNull] IDictionary<string, Model> modelsByWorkspaceId,
			[NotNull] Func<string, IList<Dataset>> getDatasetsByName,
			[CanBeNull] DataQualityCategory category,
			bool ignoreForUnknownDatasets,
			out ICollection<XmlDatasetTestParameterValue> unknownDatasetParameters)
		{
			Assert.ArgumentNotNull(xmlQualityCondition, nameof(xmlQualityCondition));
			Assert.ArgumentNotNull(testDescriptor, nameof(testDescriptor));
			Assert.ArgumentNotNull(modelsByWorkspaceId, nameof(modelsByWorkspaceId));
			Assert.ArgumentNotNull(getDatasetsByName, nameof(getDatasetsByName));

			unknownDatasetParameters = new List<XmlDatasetTestParameterValue>();

			TestFactory testFactory =
				Assert.NotNull(TestFactoryUtils.GetTestFactory(testDescriptor));

			Dictionary<string, TestParameter> testParametersByName =
				testFactory.Parameters.ToDictionary(
					parameter => parameter.Name,
					StringComparer.OrdinalIgnoreCase);

			var result = new QualityCondition(xmlQualityCondition.Name, testDescriptor);

			InitializeProperties(result, xmlQualityCondition, category);

			foreach (XmlTestParameterValue xmlTestParameterValue in
				xmlQualityCondition.EnumParameterValues(ignoreEmptyValues: true))
			{
				TestParameter testParameter;
				if (!testParametersByName.TryGetValue(xmlTestParameterValue.TestParameterName,
													   out testParameter))
				{
					throw new InvalidConfigurationException(
						string.Format(
							"The name '{0}' as a test parameter in quality condition '{1}' " +
							"does not match test descriptor.",
							xmlTestParameterValue.TestParameterName,
							xmlQualityCondition.Name));
				}

				TestParameterValue parameterValue;

				var datasetValue = xmlTestParameterValue as XmlDatasetTestParameterValue;
				if (datasetValue != null)
				{
					parameterValue = CreateDatasetTestParameterValue(
						testParameter, datasetValue,
						Assert.NotNullOrEmpty(xmlQualityCondition.Name),
						modelsByWorkspaceId, getDatasetsByName, ignoreForUnknownDatasets);

					if (parameterValue == null)
					{
						unknownDatasetParameters.Add(datasetValue);
					}
				}
				else
				{
					var scalarValue = xmlTestParameterValue as XmlScalarTestParameterValue;
					if (scalarValue != null)
					{
						parameterValue = CreateScalarTestParameterValue(testParameter, scalarValue);
					}
					else
					{
						throw new InvalidProgramException("Unhandled TestParameterValue " +
														  xmlTestParameterValue.TestParameterName);
					}
				}

				if (parameterValue != null)
				{
					result.AddParameterValue(parameterValue);
				}
			}

			if (unknownDatasetParameters.Count > 0)
			{
				Assert.True(ignoreForUnknownDatasets, "ignoreForUnknownDatasets");

				return null;
			}

			return result;
		}

		private static void InitializeProperties(QualityCondition qualityCondition,
												 XmlQualityCondition fromXmlQualityCondition,
												 DataQualityCategory category)
		{
			qualityCondition.Description = fromXmlQualityCondition.Description;
			qualityCondition.Notes = fromXmlQualityCondition.Notes;
			qualityCondition.Url = fromXmlQualityCondition.Url;
			qualityCondition.AllowErrorsOverride =
				TranslateOverride(fromXmlQualityCondition.AllowErrors);
			qualityCondition.StopOnErrorOverride =
				TranslateOverride(fromXmlQualityCondition.StopOnError);
			qualityCondition.NeverFilterTableRowsUsingRelatedGeometry =
				fromXmlQualityCondition.NeverFilterTableRowsUsingRelatedGeometry;
			qualityCondition.NeverStoreRelatedGeometryForTableRowIssues =
				fromXmlQualityCondition.NeverStoreRelatedGeometryForTableRowIssues;

			string uuid = fromXmlQualityCondition.Uuid;
			if (StringUtils.IsNotEmpty(uuid))
			{
				qualityCondition.Uuid = uuid;
			}

			string versionUuid = fromXmlQualityCondition.VersionUuid;
			if (StringUtils.IsNotEmpty(versionUuid))
			{
				qualityCondition.VersionUuid = versionUuid;
			}

			ImportMetadata(qualityCondition, fromXmlQualityCondition);

			qualityCondition.Category = category;
		}

		[NotNull]
		private static TestParameterValue CreateScalarTestParameterValue(
			[NotNull] TestParameter testParameter,
			[NotNull] XmlScalarTestParameterValue xmlScalarTestParameterValue)
		{
			return new ScalarTestParameterValue(testParameter, xmlScalarTestParameterValue.Value);
		}

		[CanBeNull]
		public static TestParameterValue CreateDatasetTestParameterValue(
			[NotNull] TestParameter testParameter,
			[NotNull] XmlDatasetTestParameterValue xmlDatasetTestParameterValue,
			[NotNull] string qualityConditionName,
			[NotNull] IDictionary<string, Model> modelsByWorkspaceId,
			[NotNull] Func<string, IList<Dataset>> getDatasetsByName,
			bool ignoreForUnknownDatasets)
		{
			Dataset dataset = GetDataset(xmlDatasetTestParameterValue,
										 testParameter,
										 qualityConditionName,
										 modelsByWorkspaceId,
										 getDatasetsByName,
										 ignoreForUnknownDatasets);

			if (dataset == null)
			{
				if (!testParameter.IsConstructorParameter)
				{
					return new DatasetTestParameterValue(testParameter, dataset,
														 xmlDatasetTestParameterValue.WhereClause,
														 xmlDatasetTestParameterValue
															 .UsedAsReferenceData);
				}

				// Exception must already be thrown in GetDataset()
				Assert.True(ignoreForUnknownDatasets, "ignoreForUnknownDatasets");

				return null;
			}

			TestParameterTypeUtils.AssertValidDataset(testParameter, dataset);

			return CreateDatasetTestParameterValue(testParameter, xmlDatasetTestParameterValue,
												   dataset);
		}

		[NotNull]
		private static TestParameterValue CreateDatasetTestParameterValue(
			[NotNull] TestParameter testParameter,
			[NotNull] XmlDatasetTestParameterValue xmlValue,
			[CanBeNull] Dataset dataset)
		{
			var paramValue = new DatasetTestParameterValue(
				testParameter, dataset,
				xmlValue.WhereClause,
				xmlValue.UsedAsReferenceData);

			return paramValue;
		}

		[CanBeNull]
		private static Dataset GetDataset(
			[NotNull] XmlDatasetTestParameterValue xmlDatasetTestParameterValue,
			// ReSharper disable once UnusedParameter.Local
			[NotNull] TestParameter testParameter,
			// ReSharper disable once UnusedParameter.Local
			[NotNull] string qualityConditionName,
			[NotNull] IDictionary<string, Model> modelsByWorkspaceId,
			[NotNull] Func<string, IList<Dataset>> getDatasetsByName,
			bool ignoreUnknownDataset)
		{
			string datasetName = xmlDatasetTestParameterValue.Value;
			if (string.IsNullOrWhiteSpace(datasetName))
			{
				if (testParameter.IsConstructorParameter)
				{
					Assert.NotNullOrEmpty(
						datasetName,
						"Dataset is not defined for constructor-parameter '{0}' in quality condition '{1}'",
						testParameter.Name, qualityConditionName);
				}

				return null;
			}

			string workspaceId = xmlDatasetTestParameterValue.WorkspaceId;

			if (StringUtils.IsNotEmpty(workspaceId))
			{
				Model model;
				Assert.True(modelsByWorkspaceId.TryGetValue(workspaceId, out model),
							"No matching model found for workspace id '{0}'", workspaceId);

				return ModelElementUtils.GetDatasetFromStoredName(datasetName,
					model,
					ignoreUnknownDataset);
			}

			if (StringUtils.IsNullOrEmptyOrBlank(workspaceId))
			{
				const string defaultModelId = "";

				Model defaultModel;
				if (modelsByWorkspaceId.TryGetValue(defaultModelId, out defaultModel))
				{
					// there is a default model
					return ModelElementUtils.GetDatasetFromStoredName(datasetName,
						defaultModel,
						ignoreUnknownDataset);
				}
			}

			// no workspace id for dataset, and there is no default model

			IList<Dataset> datasets = getDatasetsByName(datasetName);

			Assert.False(datasets.Count > 1,
						 "More than one dataset found with name '{0}', for parameter '{1}' in quality condition '{2}'",
						 datasetName, testParameter.Name, qualityConditionName);

			if (datasets.Count == 0)
			{
				if (ignoreUnknownDataset)
				{
					return null;
				}

				Assert.False(datasets.Count == 0,
							 "Dataset '{0}' for parameter '{1}' in quality condition '{2}' not found",
							 datasetName, testParameter.Name, qualityConditionName);
			}

			return datasets[0];
		}

		[NotNull]
		public static DataQualityCategory CreateDataQualityCategory(
			[NotNull] XmlDataQualityCategory xmlCategory,
			[CanBeNull] DataQualityCategory parentCategory,
			[CanBeNull] Func<string, Model> getModelByName = null)
		{
			var category = new DataQualityCategory(assignUuid: true)
			{
				Name = xmlCategory.Name,
				Abbreviation = xmlCategory.Abbreviation,
				Description = xmlCategory.Description,
				ListOrder = xmlCategory.ListOrder,
				CanContainQualityConditions =
								   xmlCategory.CanContainQualityConditions,
				CanContainQualitySpecifications =
								   xmlCategory.CanContainQualitySpecifications,
				CanContainSubCategories = xmlCategory.CanContainSubCategories
			};

			ImportMetadata(category, xmlCategory);

			string uuid = xmlCategory.Uuid;
			if (StringUtils.IsNotEmpty(uuid))
			{
				category.Uuid = uuid;
			}

			if (parentCategory != null)
			{
				parentCategory.AddSubCategory(category);
			}

			if (getModelByName != null && StringUtils.IsNotEmpty(xmlCategory.DefaultModelName))
			{
				Model model = getModelByName(xmlCategory.DefaultModelName);
				if (model != null)
				{
					category.DefaultModel = model;
				}
				else
				{
					_msg.WarnFormat("Default model not found for category {0}: {1}",
									category.Name, xmlCategory.DefaultModelName);
				}
			}

			return category;
		}

		public static void TransferProperties([NotNull] DataQualityCategory from,
											  [NotNull] DataQualityCategory to)
		{
			Assert.ArgumentNotNull(from, nameof(from));
			Assert.ArgumentNotNull(to, nameof(to));

			to.Name = from.Name;
			to.Abbreviation = from.Abbreviation;
			to.Description = from.Description;
			to.CanContainQualityConditions = from.CanContainQualityConditions;
			to.CanContainQualitySpecifications = from.CanContainQualitySpecifications;
			to.CanContainSubCategories = from.CanContainSubCategories;
			to.DefaultModel = from.DefaultModel;

			AssignParentCategory(to, from.ParentCategory);

			if (from.ListOrder != 0)
			{
				to.ListOrder = from.ListOrder;
			}

			TransferMetadata(from, to);
		}

		public static void AssignParentCategory(
			[NotNull] DataQualityCategory category,
			[CanBeNull] DataQualityCategory parentCategory)
		{
			Assert.ArgumentNotNull(category, nameof(category));

			if (Equals(parentCategory, category.ParentCategory))
			{
				return;
			}

			if (category.ParentCategory != null)
			{
				category.ParentCategory.RemoveSubCategory(category);
			}

			if (parentCategory != null)
			{
				parentCategory.AddSubCategory(category);
			}
		}

		public static void TransferProperties([NotNull] QualityCondition from,
											  [NotNull] QualityCondition to)
		{
			Assert.ArgumentNotNull(from, nameof(from));
			Assert.ArgumentNotNull(to, nameof(to));

			to.Name = from.Name;
			to.TestDescriptor = from.TestDescriptor;

			to.AllowErrorsOverride = from.AllowErrorsOverride;
			to.StopOnErrorOverride = from.StopOnErrorOverride;

			to.NeverFilterTableRowsUsingRelatedGeometry =
				from.NeverFilterTableRowsUsingRelatedGeometry;
			to.NeverStoreRelatedGeometryForTableRowIssues =
				from.NeverStoreRelatedGeometryForTableRowIssues;

			to.Category = from.Category;

			if (!AreParameterValuesEqual(to.ParameterValues, from.ParameterValues))
			{
				to.ClearParameterValues();
				foreach (TestParameterValue value in from.ParameterValues)
				{
					to.AddParameterValue(value);
				}
			}

			// TODO consider adding option to not overwrite if description in xml is empty
			to.Description = from.Description;
			to.Url = from.Url;

			TransferMetadata(from, to);
		}

		[NotNull]
		public static TestDescriptor CreateTestDescriptor(
			[NotNull] XmlTestDescriptor xmlTestDescriptor)
		{
			Assert.ArgumentNotNull(xmlTestDescriptor, nameof(xmlTestDescriptor));

			TestDescriptor result;

			if (xmlTestDescriptor.TestClass != null)
			{
				result = new TestDescriptor(
					xmlTestDescriptor.Name,
					CreateClassDescriptor(xmlTestDescriptor.TestClass),
					xmlTestDescriptor.TestClass.ConstructorId);
			}
			else if (xmlTestDescriptor.TestFactoryDescriptor != null)
			{
				result = new TestDescriptor(
					xmlTestDescriptor.Name,
					CreateClassDescriptor(xmlTestDescriptor.TestFactoryDescriptor));
			}
			else
			{
				throw new InvalidOperationException(
					string.Format("Invalid xml test descriptor '{0}': " +
								  "neither test class nor test factory is defined",
								  xmlTestDescriptor.Name));
			}

			result.Description = xmlTestDescriptor.Description;
			result.AllowErrors = xmlTestDescriptor.AllowErrors;
			result.StopOnError = xmlTestDescriptor.StopOnError;
			result.ExecutionPriority = xmlTestDescriptor.GetExecutionPriority();

			ImportMetadata(result, xmlTestDescriptor);

			if (xmlTestDescriptor.TestConfigurator != null)
			{
				ClassDescriptor testConfigDescriptor =
					CreateClassDescriptor(xmlTestDescriptor.TestConfigurator);

				try
				{
					var configurator = testConfigDescriptor.CreateInstance<ITestConfigurator>();

					Type testClassType = configurator.GetTestClassType();
					Type factoryType = configurator.GetFactoryType();

					Assert.True(testClassType == null != (factoryType == null),
					            "Invalid TestConfigurator {0}: Combination testClass = {1} and factory = {2} not allowed",
					            testConfigDescriptor, testClassType, factoryType);

					if (testClassType != null)
					{
						int constructorId = configurator.GetTestConstructorId();
						Assert.True(constructorId >= 0, "Invalid constructorId {0}", constructorId);

						result.TestClass = new ClassDescriptor(testClassType);
						result.TestConstructorId = constructorId;
						result.TestFactoryDescriptor = null;
					}
					else
					{
						result.TestFactoryDescriptor = new ClassDescriptor(factoryType);
						result.TestClass = null;
						result.TestConstructorId = 0;
					}
				}
				catch (Exception e)
				{
					_msg.Debug($"Unable to load TestConfigurator for {xmlTestDescriptor.Name}.", e);
				}
				
				result.TestConfigurator = testConfigDescriptor;
			}
			
			return result;
		}

		[NotNull]
		public static TransformerDescriptor CreateTransformerDescriptor(
			[NotNull] XmlTransformerDescriptor xmlTransformerDescriptor)
		{
			Assert.ArgumentNotNull(xmlTransformerDescriptor, nameof(xmlTransformerDescriptor));

			return CreateInstanceDescriptor<TransformerDescriptor>(xmlTransformerDescriptor);
		}

		[NotNull]
		public static IssueFilterDescriptor CreateIssueFilterDescriptor(
			[NotNull] XmlIssueFilterDescriptor xmlIssueFilterDescriptor)
		{
			Assert.ArgumentNotNull(xmlIssueFilterDescriptor, nameof(xmlIssueFilterDescriptor));

			return CreateInstanceDescriptor<IssueFilterDescriptor>(xmlIssueFilterDescriptor);
		}

		[NotNull]
		private static T CreateInstanceDescriptor<T>(
			[NotNull] XmlInstanceDescriptor xmlInstanceDescriptor)
			where T : InstanceDescriptor, new()
		{
			Assert.ArgumentNotNull(xmlInstanceDescriptor, nameof(xmlInstanceDescriptor));

			Assert.NotNull(xmlInstanceDescriptor.ClassDescriptor);
			T result = new T();
			result.Name = xmlInstanceDescriptor.Name;
			result.Class = CreateClassDescriptor(xmlInstanceDescriptor.ClassDescriptor);
			result.ConstructorId = xmlInstanceDescriptor.ClassDescriptor.ConstructorId;

			result.Description = xmlInstanceDescriptor.Description;

			ImportMetadata(result, xmlInstanceDescriptor);

			return result;
		}

		[NotNull]
		private static ClassDescriptor CreateClassDescriptor(
			[NotNull] XmlClassDescriptor xmlClassDescriptor)
		{
			Assert.ArgumentNotNull(xmlClassDescriptor, nameof(xmlClassDescriptor));

			return new ClassDescriptor(xmlClassDescriptor.TypeName,
			                           xmlClassDescriptor.AssemblyName,
			                           xmlClassDescriptor.Description);
		}

		public static void TransferProperties([NotNull] InstanceDescriptor from,
		                                      [NotNull] InstanceDescriptor to,
		                                      bool updateName,
		                                      bool updateProperties)
		{
			Assert.ArgumentNotNull(from, nameof(from));
			Assert.ArgumentNotNull(to, nameof(to));
			Assert.AreEqual(from.GetType(), to.GetType(), "Type mismatch");

			if (updateName)
			{
				if (! string.Equals(to.Name, from.Name))
				{
					_msg.InfoFormat("Updating name of {0} {1} -> {2}", to.TypeDisplayName, to.Name,
					                from.Name);

					to.Name = from.Name;
				}
			}

			if (updateProperties)
			{
				_msg.InfoFormat("Updating properties of {0} {1}", to.TypeDisplayName, to.Name);

				to.Description = from.Description;

				if (from is TestDescriptor fromTd && to is TestDescriptor toTd)
				{
					toTd.AllowErrors = fromTd.AllowErrors;
					toTd.StopOnError = fromTd.StopOnError;
					toTd.ExecutionPriority = fromTd.ExecutionPriority;

					if (fromTd.TestConfigurator != null)
					{
						toTd.TestConfigurator = fromTd.TestConfigurator;
					}
				}

				TransferMetadata(from, to);
			}
		}

		[NotNull]
		public static IWorkspace OpenWorkspace([NotNull] XmlWorkspace xmlWorkspace)
		{
			Assert.ArgumentNotNull(xmlWorkspace, nameof(xmlWorkspace));
			Assert.ArgumentCondition(
				StringUtils.IsNotEmpty(xmlWorkspace.CatalogPath) ||
				StringUtils.IsNotEmpty(xmlWorkspace.ConnectionString),
				"neither catalog path nor connection string are specified for xml workspace id '{0}'",
				xmlWorkspace.ID);

			if (StringUtils.IsNotEmpty(xmlWorkspace.CatalogPath))
			{
				try
				{
					return WorkspaceUtils.OpenWorkspace(xmlWorkspace.CatalogPath);
				}
				catch (Exception e)
				{
					throw new InvalidConfigurationException(
						string.Format(
							"Unable to open workspace for catalog path of xml workspace with id '{0}': {1}",
							xmlWorkspace.ID, e.Message));
				}
			}

			Assert.NotNullOrEmpty(xmlWorkspace.FactoryProgId,
								  "no factory progId is specified for xml workspace id '{0}'",
								  xmlWorkspace.ID);

			try
			{
				return WorkspaceUtils.OpenWorkspace(xmlWorkspace.ConnectionString,
													xmlWorkspace.FactoryProgId);
			}
			catch (Exception e)
			{
				throw new InvalidConfigurationException(
					string.Format(
						"Unable to open workspace for connection string of xml workspace with id '{0}': {1}",
						xmlWorkspace.ID, e.Message), e);
			}
		}

		[NotNull]
		public static string ConcatenateUnknownDatasetNames(
			[NotNull] IEnumerable<XmlDatasetTestParameterValue> unknownDatasetParameters,
			[NotNull] IDictionary<string, Model> modelsByWorkspaceId,
			[NotNull] string anonymousWorkspaceId)
		{
			Assert.ArgumentNotNull(unknownDatasetParameters, nameof(unknownDatasetParameters));
			Assert.ArgumentNotNull(modelsByWorkspaceId, nameof(modelsByWorkspaceId));
			Assert.ArgumentNotNull(anonymousWorkspaceId, nameof(anonymousWorkspaceId));

			var sb = new StringBuilder();

			foreach (XmlDatasetTestParameterValue datasetParameter in unknownDatasetParameters)
			{
				if (sb.Length > 0)
				{
					sb.Append(", ");
				}

				string workspaceId = datasetParameter.WorkspaceId ?? anonymousWorkspaceId;
				Model model;
				if (modelsByWorkspaceId.TryGetValue(workspaceId, out model))
				{
					sb.AppendFormat("{0} ({1})", datasetParameter.Value, model.Name);
				}
				else
				{
					sb.Append(datasetParameter.Value);
				}
			}

			return sb.ToString();
		}

		[CanBeNull]
		public static Dataset GetDatasetByParameterValue(
			[NotNull] Model model,
			[NotNull] string datasetParameterValue)
		{
			const bool ignoreUnknownDataset = true;
			return ModelElementUtils.GetDatasetFromStoredName(datasetParameterValue,
															  model,
															  ignoreUnknownDataset);
		}

		[NotNull]
		public static IEnumerable<Dataset> GetReferencedDatasets(
			[NotNull] Model model,
			[NotNull] string workspaceId,
			[NotNull] IEnumerable<XmlInstanceConfiguration> referencedConditions)
		{
			Assert.ArgumentNotNull(model, nameof(model));
			Assert.ArgumentNotNull(referencedConditions, nameof(referencedConditions));
			Assert.ArgumentNotNullOrEmpty(workspaceId, nameof(workspaceId));

			var datasetNames = new HashSet<string>(StringComparer.OrdinalIgnoreCase);

			foreach (XmlInstanceConfiguration xmlQualityCondition in referencedConditions)
			{
				foreach (XmlTestParameterValue paramterValue in
					xmlQualityCondition.EnumParameterValues(ignoreEmptyValues: true))
				{
					var datasetParameterValue = paramterValue as XmlDatasetTestParameterValue;
					if (datasetParameterValue == null)
					{
						continue;
					}

					string datasetWorkspaceId = datasetParameterValue.WorkspaceId ?? string.Empty;

					if (!string.Equals(datasetWorkspaceId, workspaceId,
										StringComparison.OrdinalIgnoreCase))
					{
						continue;
					}

					string datasetName = datasetParameterValue.Value;
					if (datasetName == null || datasetNames.Contains(datasetName))
					{
						continue;
					}

					datasetNames.Add(datasetName);

					Dataset dataset = GetDatasetByParameterValue(model, datasetName);
					if (dataset != null)
					{
						yield return dataset;
					}
				}
			}
		}

		private static void ImportMetadata([NotNull] IEntityMetadata entity,
		                                   [NotNull] IXmlEntityMetadata fromXml)
		{
			Assert.ArgumentNotNull(entity, nameof(entity));
			Assert.ArgumentNotNull(fromXml, nameof(fromXml));

			// created

			if (!string.IsNullOrEmpty(fromXml.CreatedByUser))
			{
				entity.CreatedByUser = fromXml.CreatedByUser;
			}

			DateTime? xmlCreatedDate = ParseDateTime(fromXml.CreatedDate);

			if (xmlCreatedDate != null &&
			    !AreEqual(entity.CreatedDate, xmlCreatedDate))
			{
				entity.CreatedDate = xmlCreatedDate;
			}

			// last changed 

			if (!string.IsNullOrEmpty(fromXml.LastChangedByUser))
			{
				entity.LastChangedByUser = fromXml.LastChangedByUser;
			}

			DateTime? xmlLastChangedDate = ParseDateTime(fromXml.LastChangedDate);
			if (xmlLastChangedDate != null &&
			    !AreEqual(entity.LastChangedDate, xmlLastChangedDate))
			{
				entity.LastChangedDate = xmlLastChangedDate;
			}
		}

		private static void TransferMetadata([NotNull] IEntityMetadata from,
		                                     [NotNull] IEntityMetadata to)
		{
			Assert.ArgumentNotNull(from, nameof(from));
			Assert.ArgumentNotNull(to, nameof(to));

			// created

			if (!string.IsNullOrEmpty(from.CreatedByUser))
			{
				to.CreatedByUser = from.CreatedByUser;
			}

			if (from.CreatedDate != null &&
			    !AreEqual(to.CreatedDate, from.CreatedDate))
			{
				to.CreatedDate = from.CreatedDate;
			}

			// last changed

			if (!string.IsNullOrEmpty(from.LastChangedByUser))
			{
				to.LastChangedByUser = from.LastChangedByUser;
			}

			if (from.LastChangedDate != null &&
			    !AreEqual(to.LastChangedDate, from.LastChangedDate))
			{
				to.LastChangedDate = from.LastChangedDate;
			}
		}

		[NotNull]
		private static ICollection<string> GetReferencedQualityConditionNames(
			[NotNull] IEnumerable<XmlQualitySpecification> xmlQualitySpecifications)
		{
			Assert.ArgumentNotNull(xmlQualitySpecifications, nameof(xmlQualitySpecifications));

			var result = new HashSet<string>(StringComparer.InvariantCultureIgnoreCase);

			foreach (
				XmlQualitySpecification xmlQualitySpecification in xmlQualitySpecifications)
			{
				foreach (
					XmlQualitySpecificationElement element in xmlQualitySpecification.Elements)
				{
					result.Add(element.QualityConditionName);
				}
			}

			return result;
		}

		private static bool AreParameterValuesEqual(
			[CanBeNull] IList<TestParameterValue> list1,
			[CanBeNull] IList<TestParameterValue> list2)
		{
			if ((list1 == null) != (list2 == null))
			{
				return false;
			}

			if (list1 == null)
			{
				Assert.Null(list2, "list1 is null but list2 isn't");
				return true;
			}

			int list1Count = list1.Count;
			if (list1Count != list2.Count)
			{
				return false;
			}

			for (var i = 0; i < list1Count; i++)
			{
				TestParameterValue value1 = list1[i];
				TestParameterValue value2 = list2[i];

				if (value1.Equals(value2) == false)
				{
					return false;
				}
			}

			return true;
		}

		private static void Populate(
			[NotNull] XmlDataQualityDocument document,
			[NotNull] IList<QualitySpecification> qualitySpecifications,
			[NotNull] IList<InstanceDescriptor> descriptors,
			[NotNull] IEnumerable<DataQualityCategory> categories,
			bool exportMetadata,
			bool exportWorkspaceConnections,
			bool exportConnectionFilePaths,
			bool exportAllDescriptors,
			bool exportAllCategories,
			bool exportNotes)
		{
			Assert.ArgumentNotNull(document, nameof(document));
			Assert.ArgumentNotNull(qualitySpecifications, nameof(qualitySpecifications));
			Assert.ArgumentNotNull(descriptors, nameof(descriptors));
			Assert.ArgumentNotNull(categories, nameof(categories));

			IDictionary<Model, string> workspaceIdsByModel =
				AddWorkspaces(qualitySpecifications,
							  document,
							  exportWorkspaceConnections,
							  exportConnectionFilePaths);

			IReadOnlyList<QualityCondition> qualityConditions =
				GetQualityConditions(qualitySpecifications);

			// TODO: add any test descriptors that are referenced in the quality specifications but were not passed in
			// TODO: allow the test descriptors collection to be empty (or even null?)

			GetConfigurations(qualityConditions,
				out IReadOnlyList<TransformerConfiguration> transformerConfigurations,
				out IReadOnlyList<IssueFilterConfiguration> issueFilterConfigurations);

			IReadOnlyList<TestDescriptor> testDescriptors =
				exportAllDescriptors
					? descriptors.OfType<TestDescriptor>().ToList()
					: GetTestDescriptors(qualityConditions);

			IReadOnlyList<TransformerDescriptor> transformerDescriptors =
				exportAllDescriptors
					? descriptors.OfType<TransformerDescriptor>().ToList()
					: GetTransformerDescriptors(transformerConfigurations);

			IReadOnlyList<IssueFilterDescriptor> issueFilterDescriptors =
				exportAllDescriptors
					? descriptors.OfType<IssueFilterDescriptor>().ToList()
					: GetIssueFilterDescriptors(issueFilterConfigurations);

			foreach (var testDescriptor in GetSortedDescriptors(testDescriptors))
			{
				document.AddTestDescriptor(
					CreateXmlTestDescriptor(testDescriptor, exportMetadata));
			}

			foreach (var transformerDescriptor in GetSortedDescriptors(transformerDescriptors))
			{
				document.AddTransformerDescriptor(
					CreateXmlTransformerDescriptor(transformerDescriptor, exportMetadata));

			}

			foreach (var issueFilterDescriptor in GetSortedDescriptors(issueFilterDescriptors))
			{
				document.AddIssueFilterDescriptor(
					CreateXmlIssueFilterDescriptor(issueFilterDescriptor, exportMetadata));

			}
			
			AddCategories(document, categories,
			              c => qualityConditions.Where(qc => Equals(qc.Category, c))
			                                    .ToList(),
			              c => qualitySpecifications.Where(qs => Equals(qs.Category, c))
			                                        .ToList(),
			              workspaceIdsByModel,
			              exportMetadata,
			              exportAllCategories,
			              exportNotes);


			// export root level quality conditions
			foreach (QualityCondition qualityCondition in qualityConditions)
			{
				if (qualityCondition.Category == null)
				{
					document.AddQualityCondition(
						CreateXmlQualityCondition(qualityCondition,
												  workspaceIdsByModel,
												  exportMetadata,
												  exportNotes));
				}
			}
			foreach (TransformerConfiguration transformer in
			         GetSortedConfigurations(transformerConfigurations))
			{
				document.AddTransformer(
					CreateXmlTransformerConfiguration(transformer, workspaceIdsByModel, exportMetadata,
					                     exportNotes));
			}
			foreach (IssueFilterConfiguration issueFilter in
			         GetSortedConfigurations(issueFilterConfigurations))
			{
				document.AddIssueFilter(
					CreateXmlIssueFilterConfiguration(issueFilter, workspaceIdsByModel, exportMetadata,
					                     exportNotes));
			}

			// export root level quality specifications
			foreach (QualitySpecification qualitySpecification in qualitySpecifications)
			{
				if (qualitySpecification.Category == null)
				{
					document.AddQualitySpecification(
						CreateXmlQualitySpecification(qualitySpecification,
													  exportMetadata,
													  exportNotes));
				}
			}
		}

		[NotNull]
		private static IDictionary<Model, string> AddWorkspaces(
			[NotNull] IEnumerable<QualitySpecification> qualitySpecifications,
			[NotNull] XmlDataQualityDocument document,
			bool exportWorkspaceConnections,
			bool exportConnectionFilePaths)
		{
			var result = new Dictionary<Model, string>();

			foreach (QualitySpecification qualitySpecification in qualitySpecifications)
			{
				foreach (QualitySpecificationElement element in qualitySpecification.Elements)
				{
					QualityCondition qualityCondition = element.QualityCondition;

					foreach (Dataset dataset in qualityCondition.GetDatasetParameterValues(true, true))
					{
						Model model = (Model)dataset.Model;
						if (result.ContainsKey(model))
						{
							continue;
						}

						XmlWorkspace xmlWorkspace = CreateXmlWorkspace(
							model,
							exportWorkspaceConnections,
							exportConnectionFilePaths);

						document.AddWorkspace(xmlWorkspace);

						result.Add(model, xmlWorkspace.ID);
					}
				}
			}

			return result;
		}

		private static void AddCategories(
			[NotNull] XmlDataQualityDocument document,
			[NotNull] IEnumerable<DataQualityCategory> categories,
			[NotNull] Func<DataQualityCategory, IList<QualityCondition>> getQualityConditions,
			[NotNull] Func<DataQualityCategory, IList<QualitySpecification>>
				getQualitySpecifications,
			[NotNull] IDictionary<Model, string> workspaceIdsByModel,
			bool exportMetadata,
			bool exportAllCategories,
			bool exportNotes)
		{
			Assert.ArgumentNotNull(document, nameof(document));
			Assert.ArgumentNotNull(categories, nameof(categories));

			foreach (DataQualityCategory category in GetSorted(
				         categories.Where(c => c.ParentCategory == null)))
			{
				document.AddCategory(CreateXmlDataQualityCategory(category,
					                     getQualityConditions,
					                     getQualitySpecifications,
					                     workspaceIdsByModel,
					                     exportMetadata,
					                     exportAllCategories,
					                     exportNotes));
			}
		}

		[NotNull]
		private static IReadOnlyList<QualityCondition> GetQualityConditions(
			[NotNull] IEnumerable<QualitySpecification> qualitySpecifications)
		{
			var uniqueConditions = new HashSet<QualityCondition>();

			foreach (QualitySpecification qualitySpecification in qualitySpecifications)
			{
				foreach (QualitySpecificationElement element in qualitySpecification.Elements)
				{
					QualityCondition qualityCondition = element.QualityCondition;

					if (uniqueConditions.Contains(qualityCondition))
					{
						continue;
					}

					Assert.NotNull(
						TestFactoryUtils.CreateTestFactory(qualityCondition),
						$"Cannot create test factory for condition {qualityCondition.Name}");

					uniqueConditions.Add(qualityCondition);
				}
			}

			return uniqueConditions.ToList();
		}

		private static void GetConfigurations(
			[NotNull] IEnumerable<QualityCondition> qualityConditions,
			out IReadOnlyList<TransformerConfiguration> transformerConfigurations,
			out IReadOnlyList<IssueFilterConfiguration> issueFilterConfigurations)
		{
			HashSet<TransformerConfiguration>
				allTransformers = new HashSet<TransformerConfiguration>();
			
			HashSet<IssueFilterConfiguration>
				allIssueFilters = new HashSet<IssueFilterConfiguration>();
			foreach (QualityCondition qualityCondition in qualityConditions)
			{
				CollectTransformers(qualityCondition, allTransformers);
				foreach (var issueFilter in qualityCondition.IssueFilterConfigurations)
				{
					if (allIssueFilters.Add(issueFilter))
					{
						Assert.NotNull(
							InstanceFactoryUtils.CreateFactory(issueFilter),
							$"Cannot create factory for issue filter {issueFilter.Name}");
					}

					CollectTransformers(issueFilter, allTransformers);
				}
			}

			transformerConfigurations = allTransformers.ToList();
			issueFilterConfigurations = allIssueFilters.ToList();
		}

		private static void CollectTransformers(
			[NotNull]InstanceConfiguration configuration,
			[NotNull] HashSet<TransformerConfiguration> allTransformers)
		{
			foreach (TestParameterValue parameterValue in configuration.ParameterValues)
			{
				TransformerConfiguration transformer = parameterValue.ValueSource;
				if (transformer != null)
				{
					if (allTransformers.Add(transformer))
					{
						Assert.NotNull(
							InstanceFactoryUtils.CreateFactory(transformer),
							$"Cannot create factory for transformer {transformer.Name}");
					}

					CollectTransformers(transformer, allTransformers);
				}
			}
		}

		[NotNull]
		private static IReadOnlyList<TestDescriptor> GetTestDescriptors(
			[NotNull] IEnumerable<QualityCondition> qualityConditions)
		{
			var descriptors = new HashSet<TestDescriptor>();

			foreach (QualityCondition qualityCondition in qualityConditions)
			{
				TestDescriptor testDescriptor = qualityCondition.TestDescriptor;

				if (testDescriptor != null)
				{
					descriptors.Add(testDescriptor);
				}
			}

			return descriptors.ToList();
		}

		private static IReadOnlyList<TransformerDescriptor> GetTransformerDescriptors(
			[NotNull] IEnumerable<TransformerConfiguration> transformers)
		{
			HashSet<TransformerDescriptor> descriptors = new HashSet<TransformerDescriptor>();
			foreach (TransformerConfiguration configuration in transformers)
			{
				descriptors.Add(configuration.TransformerDescriptor);
			}

			return descriptors.ToList();
		}
		
		private static IReadOnlyList<IssueFilterDescriptor> GetIssueFilterDescriptors(
			[NotNull] IEnumerable<IssueFilterConfiguration> issueFilters)
		{
			HashSet<IssueFilterDescriptor> descriptors = new HashSet<IssueFilterDescriptor>();
			foreach (IssueFilterConfiguration configuration in issueFilters)
			{
				descriptors.Add(configuration.IssueFilterDescriptor);
			}

			return descriptors.ToList();
		}

		[NotNull]
		private static IEnumerable<QualitySpecification> GetSorted(
			[NotNull] IEnumerable<QualitySpecification> qualitySpecifications)
		{
			return qualitySpecifications.OrderBy(
				qs => string.Format("{0}#{1}", qs.ListOrder, qs.Name));
		}
		
		[NotNull]
		private static IEnumerable<DataQualityCategory> GetSorted(
			[NotNull] IEnumerable<DataQualityCategory> categories)
		{
			return categories.OrderBy(c => string.Format("{0}#{1}", c.ListOrder, c.Name));
		}

		[NotNull]
		private static IEnumerable<T> GetSortedConfigurations<T>(
			[NotNull] IEnumerable<T> configurations)
			where T : InstanceConfiguration
		{
			Assert.ArgumentNotNull(configurations, nameof(configurations));

			return configurations.OrderBy(t => t.Name);
		}

		[NotNull]
		private static IEnumerable<T> GetSortedDescriptors<T>(
			[NotNull] IEnumerable<T> descriptors)
			where T : InstanceDescriptor
		{
			Assert.ArgumentNotNull(descriptors, nameof(descriptors));

			return descriptors.OrderBy(t => t.Name);
		}

		#region CreateXml

		[NotNull]
		private static XmlDataQualityCategory CreateXmlDataQualityCategory(
			[NotNull] DataQualityCategory category,
			[NotNull] Func<DataQualityCategory, IList<QualityCondition>> getQualityConditions,
			[NotNull] Func<DataQualityCategory, IList<QualitySpecification>>
				getQualitySpecifications,
			[NotNull] IDictionary<Model, string> workspaceIdsByModel,
			bool exportMetadata,
			bool exportAllCategories,
			bool exportNotes)
		{
			var result =
				new XmlDataQualityCategory
				{
					Name = Escape(category.Name),
					Abbreviation = Escape(category.Abbreviation),
					Uuid = category.Uuid,
					Description = Escape(category.Description),
					ListOrder = category.ListOrder,
					CanContainQualityConditions = category.CanContainQualityConditions,
					CanContainQualitySpecifications = category.CanContainQualitySpecifications,
					CanContainSubCategories = category.CanContainSubCategories,
					DefaultModelName = category.DefaultModel == null
						                   ? null
						                   : Escape(category.DefaultModel.Name)
				};

			if (exportMetadata)
			{
				ExportMetadata(category, result);
			}

			foreach (DataQualityCategory subCategory in GetSorted(category.SubCategories))
			{
				XmlDataQualityCategory xmlSubCategory = CreateXmlDataQualityCategory(subCategory,
					getQualityConditions,
					getQualitySpecifications,
					workspaceIdsByModel,
					exportMetadata,
					exportAllCategories,
					exportNotes);

				if (!exportAllCategories &&
				    !xmlSubCategory.ContainsQualityConditions &&
				    !xmlSubCategory.ContainsQualitySpecifications)
				{
					continue;
				}

				result.AddSubCategory(xmlSubCategory);
			}

			foreach (QualityCondition condition in GetSortedConfigurations(
				         getQualityConditions(category)))
			{
				result.AddQualityCondition(CreateXmlQualityCondition(condition,
					                           workspaceIdsByModel,
					                           exportMetadata,
					                           exportNotes));
			}

			foreach (QualitySpecification specification in GetSorted(
				         getQualitySpecifications(category)))
			{
				result.AddQualitySpecification(CreateXmlQualitySpecification(specification,
					                               exportMetadata,
					                               exportNotes));
			}

			return result;
		}

		[NotNull]
		private static XmlQualitySpecification CreateXmlQualitySpecification(
			[NotNull] QualitySpecification qualitySpecification,
			bool exportMetadata,
			bool exportNotes)
		{
			Assert.ArgumentNotNull(qualitySpecification, nameof(qualitySpecification));

			var result = new XmlQualitySpecification
			             {
				             Name = Escape(qualitySpecification.Name),
				             Description = Escape(qualitySpecification.Description),
				             Uuid = qualitySpecification.Uuid,
				             ListOrder = qualitySpecification.ListOrder,
				             TileSize = qualitySpecification.TileSize ?? 0,
				             Url = Escape(qualitySpecification.Url),
				             Hidden = qualitySpecification.Hidden
			             };

			if (exportMetadata)
			{
				ExportMetadata(qualitySpecification, result);
			}

			if (exportNotes)
			{
				result.Notes = Escape(qualitySpecification.Notes);
			}

			foreach (QualitySpecificationElement element in qualitySpecification.Elements)
			{
				result.Elements.Add(CreateXmlQualitySpecificationElement(element));
			}

			return result;
		}

		[NotNull]
		private static XmlQualitySpecificationElement CreateXmlQualitySpecificationElement
			([NotNull] QualitySpecificationElement element)
		{
			Assert.ArgumentNotNull(element, nameof(element));

			var xmlElement =
				new XmlQualitySpecificationElement
				{
					AllowErrors = EOverride(element.AllowErrorsOverride),
					StopOnError = EOverride(element.StopOnErrorOverride),
					QualityConditionName = Escape(element.QualityCondition.Name)
				};

			return xmlElement;
		}

		[CanBeNull]
		private static XmlClassDescriptor CreateXmlClassDescriptor(
			[CanBeNull] ClassDescriptor descriptor, int constructorIndex)
		{
			XmlClassDescriptor result = CreateXmlClassDescriptor(descriptor);

			if (result == null)
			{
				return null;
			}

			result.ConstructorId = constructorIndex;
			return result;
		}

		[CanBeNull]
		private static XmlClassDescriptor CreateXmlClassDescriptor(
			[CanBeNull] ClassDescriptor descriptor)
		{
			if (descriptor == null)
			{
				return null;
			}

			var xmlDescriptor =
				new XmlClassDescriptor
				{
					AssemblyName = descriptor.AssemblyName,
					TypeName = descriptor.TypeName,
					Description = descriptor.Description
				};

			return xmlDescriptor;
		}

		[NotNull]
		public static XmlTestDescriptor CreateXmlTestDescriptor(
			[NotNull] TestDescriptor testDescriptor, bool exportMetadata)
		{
			Assert.ArgumentNotNull(testDescriptor, nameof(testDescriptor));

			var xmlDescriptor =
				new XmlTestDescriptor
				{
					Name = Escape(testDescriptor.Name),
					Description = Escape(testDescriptor.Description),
					StopOnError = testDescriptor.StopOnError,
					AllowErrors = testDescriptor.AllowErrors,
					TestClass = CreateXmlClassDescriptor(testDescriptor.TestClass,
														 testDescriptor.TestConstructorId),
					TestFactoryDescriptor = CreateXmlClassDescriptor(
						testDescriptor.TestFactoryDescriptor),
					TestConfigurator = CreateXmlClassDescriptor(
						testDescriptor.TestConfigurator)
				};

			if (exportMetadata)
			{
				ExportMetadata(testDescriptor, xmlDescriptor);
			}

			xmlDescriptor.SetExecutionPriority(testDescriptor.ExecutionPriority);

			return xmlDescriptor;
		}

		[NotNull]
		public static XmlTransformerDescriptor CreateXmlTransformerDescriptor(
			[NotNull] TransformerDescriptor transformerDescriptor, bool exportMetadata)
		{
			Assert.ArgumentNotNull(transformerDescriptor, nameof(transformerDescriptor));

			var xmlDescriptor =
				new XmlTransformerDescriptor
				{
					Name = Escape(transformerDescriptor.Name),
					Description = Escape(transformerDescriptor.Description),
					TransformerClass = CreateXmlClassDescriptor(
						transformerDescriptor.Class, transformerDescriptor.ConstructorId),
				};

			if (exportMetadata)
			{
				ExportMetadata(transformerDescriptor, xmlDescriptor);
			}

			return xmlDescriptor;
		}
		
		[NotNull]
		public static XmlIssueFilterDescriptor CreateXmlIssueFilterDescriptor(
			[NotNull] IssueFilterDescriptor issueFilterDescriptor, bool exportMetadata)
		{
			Assert.ArgumentNotNull(issueFilterDescriptor, nameof(issueFilterDescriptor));

			var xmlDescriptor =
				new XmlIssueFilterDescriptor
				{
					Name = Escape(issueFilterDescriptor.Name),
					Description = Escape(issueFilterDescriptor.Description),
					IssueFilterClass = CreateXmlClassDescriptor(
						issueFilterDescriptor.Class, issueFilterDescriptor.ConstructorId),
				};

			if (exportMetadata)
			{
				ExportMetadata(issueFilterDescriptor, xmlDescriptor);
			}

			return xmlDescriptor;
		}

		[NotNull]
		private static XmlQualityCondition CreateXmlQualityCondition(
			[NotNull] QualityCondition qualityCondition,
			[NotNull] IDictionary<Model, string> workspaceIdsByModel,
			bool exportMetadata, bool exportNotes)
		{
			Assert.ArgumentNotNull(qualityCondition, nameof(qualityCondition));
			Assert.ArgumentNotNull(workspaceIdsByModel, nameof(workspaceIdsByModel));

			var xmlCondition =
				new XmlQualityCondition
				{
					Name = Escape(qualityCondition.Name),
					Uuid = qualityCondition.Uuid,
					VersionUuid = qualityCondition.VersionUuid,
					Url = Escape(qualityCondition.Url),
					TestDescriptorName = Escape(qualityCondition.TestDescriptor.Name),
					Description = Escape(qualityCondition.Description),
					AllowErrors = EOverride(qualityCondition.AllowErrorsOverride),
					StopOnError = EOverride(qualityCondition.StopOnErrorOverride),
					NeverFilterTableRowsUsingRelatedGeometry =
						qualityCondition.NeverFilterTableRowsUsingRelatedGeometry,
					NeverStoreRelatedGeometryForTableRowIssues =
						qualityCondition.NeverStoreRelatedGeometryForTableRowIssues,

					IssueFilterExpression = CreateXmlFilterExpression(
						qualityCondition.IssueFilterExpression,
						qualityCondition.IssueFilterConfigurations)
				};

			if (exportMetadata)
			{
				ExportMetadata(qualityCondition, xmlCondition);
			}

			if (exportNotes)
			{
				xmlCondition.Notes = Escape(qualityCondition.Notes);
			}

			foreach (TestParameterValue parameterValue in qualityCondition.ParameterValues)
			{
				xmlCondition.ParameterValues.Add(
					CreateXmlTestParameterValue(parameterValue, qualityCondition,
												workspaceIdsByModel));
			}

			return xmlCondition;
		}

		[NotNull]
		private static XmlTransformerConfiguration CreateXmlTransformerConfiguration(
			[NotNull] TransformerConfiguration transformer,
			[NotNull] IDictionary<Model, string> workspaceIdsByModel,
			bool exportMetadata, bool exportNotes)
		{
			Assert.ArgumentNotNull(transformer, nameof(transformer));
			Assert.ArgumentNotNull(workspaceIdsByModel, nameof(workspaceIdsByModel));

			var xmlTransformer =
				new XmlTransformerConfiguration
				{
					Name = Escape(transformer.Name),
					Uuid = transformer.Uuid,
					// TODO: VersionUuid = transformer.VersionUuid,
					Url = Escape(transformer.Url),
					TransformerDescriptorName = Escape(transformer.TransformerDescriptor.Name),
					Description = Escape(transformer.Description),
				};

			if (exportMetadata)
			{
				ExportMetadata(transformer, xmlTransformer);
			}

			if (exportNotes)
			{
				xmlTransformer.Notes = Escape(transformer.Notes);
			}

			foreach (TestParameterValue parameterValue in transformer.ParameterValues)
			{
				xmlTransformer.ParameterValues.Add(
					CreateXmlTestParameterValue(parameterValue, transformer,
					                            workspaceIdsByModel));
			}

			return xmlTransformer;
		}
		
		[NotNull]
		private static XmlIssueFilterConfiguration CreateXmlIssueFilterConfiguration(
			[NotNull] IssueFilterConfiguration issueFilter,
			[NotNull] IDictionary<Model, string> workspaceIdsByModel,
			bool exportMetadata, bool exportNotes)
		{
			Assert.ArgumentNotNull(issueFilter, nameof(issueFilter));
			Assert.ArgumentNotNull(workspaceIdsByModel, nameof(workspaceIdsByModel));

			var xmlIssueFilter =
				new XmlIssueFilterConfiguration
				{
					Name = Escape(issueFilter.Name),
					Uuid = issueFilter.Uuid,
					// TODO: VersionUuid = issueFilter.VersionUuid,
					Url = Escape(issueFilter.Url),
					IssueFilterDescriptorName = Escape(issueFilter.IssueFilterDescriptor.Name),
					Description = Escape(issueFilter.Description),
				};

			if (exportMetadata)
			{
				ExportMetadata(issueFilter, xmlIssueFilter);
			}

			if (exportNotes)
			{
				xmlIssueFilter.Notes = Escape(issueFilter.Notes);
			}

			foreach (TestParameterValue parameterValue in issueFilter.ParameterValues)
			{
				xmlIssueFilter.ParameterValues.Add(
					CreateXmlTestParameterValue(parameterValue, issueFilter,
					                            workspaceIdsByModel));
			}

			return xmlIssueFilter;
		}

		[NotNull]
		private static XmlTestParameterValue CreateXmlTestParameterValue(
			[NotNull] TestParameterValue parameterValue,
			[NotNull] InstanceConfiguration instanceConfiguration,
			[NotNull] IDictionary<Model, string> workspaceIdsByModel)
		{
			Assert.ArgumentNotNull(parameterValue, nameof(parameterValue));
			Assert.ArgumentNotNull(instanceConfiguration, nameof(instanceConfiguration));
			Assert.ArgumentNotNull(workspaceIdsByModel, nameof(workspaceIdsByModel));

			XmlTestParameterValue xmlValue;
			try
			{
				if (parameterValue is ScalarTestParameterValue scValue)
				{
					xmlValue = CreateXmlScalarTestParameterValue(scValue);
				}
				else if (parameterValue is DatasetTestParameterValue dsValue)
				{
					xmlValue = CreateXmlDatasetTestParameterValue(dsValue, workspaceIdsByModel);
				}
				else
				{
					throw new InvalidConfigurationException(
						$"Parameter has an unhandled type {parameterValue.GetType()}");
				}
			}
			catch (Exception exception)
			{
				throw new InvalidConfigurationException(
					$"Parameter {parameterValue.TestParameterName} in quality condition {instanceConfiguration.Name} is invalid: {exception.Message}",
					exception);
			}

			if (parameterValue.ValueSource != null)
			{
				xmlValue.TransformerName = parameterValue.ValueSource.Name;
			}
			return xmlValue;
		}

		[NotNull]
		private static XmlScalarTestParameterValue CreateXmlScalarTestParameterValue(
			[NotNull] ScalarTestParameterValue scValue)
		{
			return new XmlScalarTestParameterValue
			       {
				       TestParameterName = scValue.TestParameterName,
				       Value = scValue.StringValue
			       };
		}

		[NotNull]
		private static XmlDatasetTestParameterValue CreateXmlDatasetTestParameterValue(
			[NotNull] DatasetTestParameterValue datasetTestParameterValue,
			[NotNull] IDictionary<Model, string> workspaceIdsByModel)
		{
			Dataset dataset = datasetTestParameterValue.DatasetValue;

			string datasetName;
			string workspaceId;
			if (dataset != null)
			{
				datasetName = dataset.Name;
				Assert.NotNull(dataset.Model, "dataset model is null");

				if (! workspaceIdsByModel.TryGetValue((Model) dataset.Model, out workspaceId))
				{
					throw new ArgumentException(
						string.Format("model not found in dictionary: {0}", dataset.Model),
						nameof(workspaceIdsByModel));
				}
			}
			else
			{
				datasetName = null;
				workspaceId = null;
			}

			return new XmlDatasetTestParameterValue
			       {
				       TestParameterName = datasetTestParameterValue.TestParameterName,
				       Value = datasetName,
				       WhereClause = Escape(datasetTestParameterValue.FilterExpression),
				       UsedAsReferenceData = datasetTestParameterValue.UsedAsReferenceData,
				       WorkspaceId = Escape(workspaceId)
			       };
		}
		
		[CanBeNull]
		private static XmlFilterExpression CreateXmlFilterExpression<T>(
			[CanBeNull] string expression, [NotNull] IList<T> filters)
			where T : InstanceConfiguration
		{
			if (string.IsNullOrWhiteSpace(expression))
			{
				if (filters.Count == 0)
				{
					return null;
				}

				if (filters.Count > 1)
				{
					throw new InvalidConfigurationException(
						$"A filter expression must be set for multiple filters {string.Concat(filters.Select(x => "{x},"))}");
				}

				expression = filters[0].Name;
			}

			return new XmlFilterExpression { Expression = expression };
		}

		[NotNull]
		private static XmlWorkspace CreateXmlWorkspace(
			[NotNull] Model model,
			bool exportWorkspaceConnections,
			bool exportConnectionFilePath)
		{
			var result = new XmlWorkspace
			             {
				             ID = Escape(model.Name),
				             ModelName = Escape(model.Name),
				             Database = model.DefaultDatabaseName,
				             SchemaOwner = model.DefaultDatabaseSchemaOwner
			             };

			if (exportWorkspaceConnections)
			{
				IWorkspace workspace = model.GetMasterDatabaseWorkspace();

				Assert.NotNull(workspace,
				               "Unable to determine workspace connection string for model {0} " +
				               "(cannot open model master database workspace)",
				               model.Name);

				string catalogPath = workspace.Type ==
				                     esriWorkspaceType.esriRemoteDatabaseWorkspace &&
				                     !exportConnectionFilePath
					                     ? null // don't use catalog path even if defined
					                     : WorkspaceUtils.TryGetCatalogPath(workspace);

				if (!string.IsNullOrEmpty(catalogPath))
				{
					result.CatalogPath = catalogPath;
				}
				else
				{
					result.ConnectionString = WorkspaceUtils.GetConnectionString(workspace);
					result.FactoryProgId = WorkspaceUtils.GetFactoryProgId(workspace);
				}
			}

			return result;
		}

		public static void ExportMetadata([NotNull] IEntityMetadata entity,
		                                  [NotNull] IXmlEntityMetadata xml)
		{
			Assert.ArgumentNotNull(entity, nameof(entity));
			Assert.ArgumentNotNull(xml, nameof(xml));

			xml.LastChangedByUser = Escape(entity.LastChangedByUser);
			xml.CreatedByUser = Escape(entity.CreatedByUser);
			xml.LastChangedDate = Format(entity.LastChangedDate);
			xml.CreatedDate = Format(entity.CreatedDate);
		}

		#endregion

		#region Utils

		[CanBeNull]
		public static string Format(DateTime? dateTime)
		{
			return dateTime?.ToString("s", CultureInfo.InvariantCulture);
		}

		[CanBeNull]
		public static DateTime? ParseDateTime([CanBeNull] string dateTimeString)
		{
			return string.IsNullOrEmpty(dateTimeString)
				       ? (DateTime?)null
				       : DateTime.Parse(dateTimeString,
				                        CultureInfo.InvariantCulture,
				                        DateTimeStyles.AssumeLocal);
		}

		public static bool AreEqual(DateTime? dateTime1, DateTime? dateTime2)
		{
			return Equals(Format(dateTime1), Format(dateTime2));
		}

		[ContractAnnotation("text:null => null")]
		private static string Escape([CanBeNull] string text)
		{
			return XmlUtils.EscapeInvalidCharacters(text);
		}

		private static bool? TranslateOverride(Override value)
		{
			switch (value)
			{
				case Override.Null:
					return null;

				case Override.False:
					return false;

				case Override.True:
					return true;

				default:
					throw new InvalidOperationException("Unhandled Override " + value);
			}
		}

		private static Override EOverride(bool? value)
		{
			if (!value.HasValue)
			{
				return Override.Null;
			}

			return value.Value
					   ? Override.True
					   : Override.False;
		}

		#endregion
	}
}<|MERGE_RESOLUTION|>--- conflicted
+++ resolved
@@ -551,15 +551,6 @@
 				return;
 			}
 
-<<<<<<< HEAD
-			AssertUniqueTestDescriptorNames(testDescriptors);
-		}
-
-		public static void AssertUniqueTestDescriptorNames(
-			[NotNull] IEnumerable<XmlTestDescriptor> testDescriptors)
-		{
-=======
->>>>>>> 368d063d
 			var names = new HashSet<string>(StringComparer.OrdinalIgnoreCase);
 
 			foreach (T xmlInstanceDescriptor in instanceDescriptors)
