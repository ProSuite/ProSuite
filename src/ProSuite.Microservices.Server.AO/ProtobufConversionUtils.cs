using System;
using System.Collections.Generic;
using System.Linq;
using ESRI.ArcGIS.esriSystem;
using ESRI.ArcGIS.Geodatabase;
using ESRI.ArcGIS.Geometry;
using ProSuite.Commons.AO;
using ProSuite.Commons.AO.Geodatabase;
using ProSuite.Commons.AO.Geodatabase.GdbSchema;
using ProSuite.Commons.Essentials.Assertions;
using ProSuite.Commons.Essentials.CodeAnnotations;
using ProSuite.Commons.Gdb;
using ProSuite.Commons.Logging;
using ProSuite.Commons.Text;
using ProSuite.DomainModel.AO.QA.Xml;
using ProSuite.DomainServices.AO.QA.Standalone.XmlBased;
using ProSuite.Microservices.AO;
using ProSuite.Microservices.Definitions.QA;
using ProSuite.Microservices.Definitions.Shared;
using ProSuite.Microservices.Server.AO.Geodatabase;

namespace ProSuite.Microservices.Server.AO
{
	public static class ProtobufConversionUtils
	{
		private static readonly IMsg _msg = Msg.ForCurrentClass();

		/// <summary>
		/// Converts the specified messages into a list of features that reference
		/// a GdbTable or GdbFeatureClass which, however have null workspaces.
		/// </summary>
		/// <param name="gdbObjectMessages"></param>
		/// <param name="objectClassMessages"></param>
		/// <returns></returns>
		[NotNull]
		public static IList<IFeature> FromGdbObjectMsgList(
			[NotNull] ICollection<GdbObjectMsg> gdbObjectMessages,
			[NotNull] ICollection<ObjectClassMsg> objectClassMessages)
		{
			IDictionary<long, GdbFeatureClass> classesByHandle =
				CreateGdbClassByHandleDictionary(objectClassMessages);

			var result = new List<IFeature>();

			foreach (GdbObjectMsg gdbObjectMsg in gdbObjectMessages)
			{
				GdbFeature remoteFeature = FromGdbFeatureMsg(
					gdbObjectMsg, () => classesByHandle[gdbObjectMsg.ClassHandle]);

				result.Add(remoteFeature);
			}

			return result;
		}

		private static IDictionary<long, GdbFeatureClass> CreateGdbClassByHandleDictionary(
			[NotNull] ICollection<ObjectClassMsg> objectClassMsgs)
		{
			var result = new Dictionary<long, GdbFeatureClass>();

			foreach (ObjectClassMsg classMsg in objectClassMsgs)
			{
				if (! result.ContainsKey(classMsg.ClassHandle))
				{
					GdbFeatureClass gdbTable = (GdbFeatureClass) FromObjectClassMsg(classMsg, null);

					result.Add(classMsg.ClassHandle, gdbTable);
				}
			}

			return result;
		}

		public static IList<IFeature> FromGdbObjectMsgList(
			[NotNull] ICollection<GdbObjectMsg> gdbObjectMessages,
			[NotNull] GdbTableContainer container)
		{
			var result = new List<IFeature>(gdbObjectMessages.Count);

			Assert.NotNull(container, "No object class provided");

			foreach (GdbObjectMsg gdbObjectMsg in gdbObjectMessages)
			{
				GdbFeature remoteFeature = FromGdbFeatureMsg(
					gdbObjectMsg,
					() => (GdbFeatureClass) container.GetByClassId((int) gdbObjectMsg.ClassHandle));

				result.Add(remoteFeature);
			}

			return result;
		}

		public static GdbTableContainer CreateGdbTableContainer(
			[NotNull] IEnumerable<ObjectClassMsg> objectClassMessages,
			[CanBeNull] Func<DataVerificationResponse, DataVerificationRequest> getRemoteDataFunc,
			out GdbWorkspace workspace)
		{
			GdbTableContainer container = null;
			long? workspaceHandle = null;
			workspace = null;

			foreach (ObjectClassMsg objectClassMsg in objectClassMessages)
			{
				if (workspaceHandle == null)
				{
					workspaceHandle = objectClassMsg.WorkspaceHandle;

					container = new GdbTableContainer();

					workspace = new GdbWorkspace(container, workspaceHandle);
				}
				else
				{
					Assert.AreEqual(workspaceHandle, objectClassMsg.WorkspaceHandle,
					                "Not all features are from the same workspace");
				}

				if (objectClassMsg.WorkspaceHandle == -1)
				{
					workspace = null;
				}

				Func<ITable, BackingDataset> createBackingDataset = null;

				if (getRemoteDataFunc != null)
				{
					createBackingDataset = (t) =>
						new RemoteDataset(t, getRemoteDataFunc,
						                  new ClassDef
						                  {
							                  ClassHandle = objectClassMsg.ClassHandle,
							                  WorkspaceHandle = objectClassMsg.WorkspaceHandle
						                  });
				}

				GdbTable gdbTable =
					FromObjectClassMsg(objectClassMsg, workspace, createBackingDataset);

				container.TryAdd(gdbTable);
			}

			return container;
		}

		public static GdbWorkspace CreateGdbWorkspace(
			[NotNull] WorkspaceMsg workspaceMessage,
			[NotNull] IEnumerable<ObjectClassMsg> objectClassMessages)
		{
			var container = new GdbTableContainer();

			DateTime? defaultCreationDate =
				workspaceMessage.DefaultVersionCreationTicks == 0
					? (DateTime?) null
					: new DateTime(workspaceMessage.DefaultVersionCreationTicks);

			var gdbWorkspace = new GdbWorkspace(container, workspaceMessage.WorkspaceHandle,
			                                    (WorkspaceDbType) workspaceMessage.WorkspaceDbType,
			                                    EmptyToNull(workspaceMessage.Path),
			                                    EmptyToNull(workspaceMessage.VersionName),
			                                    EmptyToNull(workspaceMessage.DefaultVersionName),
			                                    defaultCreationDate);

			foreach (ObjectClassMsg objectClassMsg in objectClassMessages)
			{
				Assert.AreEqual(gdbWorkspace.WorkspaceHandle, objectClassMsg.WorkspaceHandle,
				                "Not all object classes are from the provided workspace");

				GdbTable gdbTable = FromObjectClassMsg(objectClassMsg, gdbWorkspace);

				container.TryAdd(gdbTable);
			}

			return gdbWorkspace;
		}

		public static IList<GdbWorkspace> CreateSchema(
			[NotNull] IEnumerable<ObjectClassMsg> objectClassMessages,
			[CanBeNull] ICollection<ObjectClassMsg> relClassMessages = null,
			Func<DataVerificationResponse, DataVerificationRequest> moreDataRequest = null)
		{
			var result = new List<GdbWorkspace>();
			foreach (IGrouping<long, ObjectClassMsg> classGroup in objectClassMessages.GroupBy(
				         c => c.WorkspaceHandle))
			{
				GdbTableContainer gdbTableContainer =
					CreateGdbTableContainer(classGroup, moreDataRequest,
					                        out GdbWorkspace gdbWorkspace);

				result.Add(gdbWorkspace);

				if (relClassMessages == null)
				{
					continue;
				}

				foreach (ObjectClassMsg relTableMsg
				         in relClassMessages.Where(
					         r => r.WorkspaceHandle == gdbWorkspace.WorkspaceHandle))
				{
					GdbTable relClassTable = FromObjectClassMsg(relTableMsg, gdbWorkspace);

					gdbTableContainer.TryAddRelationshipClass(relClassTable);
				}
			}

			return result;
		}

		public static IList<GdbWorkspace> CreateSchema(
			[NotNull] IEnumerable<ObjectClassMsg> objectClassMessages,
			[NotNull] ICollection<WorkspaceMsg> workspaceMessages)
		{
			var result = new List<GdbWorkspace>();

			foreach (IGrouping<long, ObjectClassMsg> classGroup in objectClassMessages.GroupBy(
				         c => c.WorkspaceHandle))
			{
				long workspaceHandle = classGroup.Key;

				WorkspaceMsg workspaceMsg =
					workspaceMessages.Single(wm => wm.WorkspaceHandle == workspaceHandle);

				GdbWorkspace gdbWorkspace = CreateGdbWorkspace(workspaceMsg, classGroup);

				result.Add(gdbWorkspace);
			}

			return result;
		}

		public static GdbTable FromObjectClassMsg(
			[NotNull] ObjectClassMsg objectClassMsg,
			[CanBeNull] IWorkspace workspace,
			[CanBeNull] Func<ITable, BackingDataset> createBackingDataset = null)
		{
			esriGeometryType geometryType = (esriGeometryType) objectClassMsg.GeometryType;

			GdbTable result;
			if (geometryType == esriGeometryType.esriGeometryNull)
			{
				result = new GdbTable((int) objectClassMsg.ClassHandle,
				                      objectClassMsg.Name, objectClassMsg.Alias,
				                      createBackingDataset, workspace);
			}
			else
			{
				result = new GdbFeatureClass(
					         (int) objectClassMsg.ClassHandle,
					         objectClassMsg.Name,
					         (esriGeometryType) objectClassMsg.GeometryType,
					         objectClassMsg.Alias,
					         createBackingDataset, workspace)
				         {
					         SpatialReference =
						         ProtobufGeometryUtils.FromSpatialReferenceMsg(
							         objectClassMsg.SpatialReference)
				         };
			}

			if (objectClassMsg.Fields == null || objectClassMsg.Fields.Count <= 0)
			{
				return result;
			}

			foreach (FieldMsg fieldMsg in objectClassMsg.Fields)
			{
				IField field = FieldUtils.CreateField(fieldMsg.Name,
				                                      (esriFieldType) fieldMsg.Type,
				                                      fieldMsg.AliasName);

				if (field.Type == esriFieldType.esriFieldTypeString)
				{
					((IFieldEdit) field).Length_2 = fieldMsg.Length;
				}
				else if (field.Type == esriFieldType.esriFieldTypeGeometry)
				{
					var sr = ProtobufGeometryUtils.FromSpatialReferenceMsg(
						objectClassMsg.SpatialReference);
					field = FieldUtils.CreateShapeField(geometryType, sr, 1000, true, false);
				}

				if (result.Fields.FindField(field.Name) < 0)
				{
					result.AddField(field);
				}
				else
				{
					_msg.DebugFormat("Field {0} is duplicate or has been added previously",
					                 field.Name);
				}
			}

			return result;
		}

		public static GdbFeature FromGdbFeatureMsg(
			[NotNull] GdbObjectMsg gdbObjectMsg,
			[NotNull] Func<GdbFeatureClass> getClass)
		{
<<<<<<< HEAD
			GdbFeatureClass featureClass = getClass();
				//(IFeatureClass) tableContainer.GetByClassId((int) gdbObjectMsg.ClassHandle);
=======
			IFeatureClass featureClass = getClass();
			//(IFeatureClass) tableContainer.GetByClassId((int) gdbObjectMsg.ClassHandle);
>>>>>>> d8ec0f68

			GdbFeature result = CreateGdbFeature(gdbObjectMsg, featureClass);

			return result;
		}

		public static GdbRow FromGdbObjectMsg(
			[NotNull] GdbObjectMsg gdbObjectMsg,
			[NotNull] GdbTable table)
		{
			GdbRow result;
			if (table is GdbFeatureClass featureClass)
			{
				result = CreateGdbFeature(gdbObjectMsg, featureClass);
			}
			else
			{
				result = new GdbRow((int) gdbObjectMsg.ObjectId, table);
			}

			ReadMsgValues(gdbObjectMsg, result, table);

			return result;
		}

		public static SpecificationElement CreateXmlConditionElement(
			[NotNull] QualitySpecificationElementMsg specificationElementMsg)
		{
			QualityConditionMsg conditionMsg = specificationElementMsg.Condition;

			var parameterList = new List<XmlTestParameterValue>();

			foreach (ParameterMsg parameterMsg in conditionMsg.Parameters)
			{
				XmlTestParameterValue xmlParameter;
				if (StringUtils.IsNotEmpty(parameterMsg.WorkspaceId))
				{
					xmlParameter = new XmlDatasetTestParameterValue()
					               {
						               TestParameterName = parameterMsg.Name,
						               Value = parameterMsg.Value,
						               WorkspaceId = parameterMsg.WorkspaceId,
						               WhereClause = parameterMsg.WhereClause
					               };
				}
				else
				{
					xmlParameter = new XmlScalarTestParameterValue()
					               {
						               TestParameterName = parameterMsg.Name,
						               Value = parameterMsg.Value
					               };
				}

				parameterList.Add(xmlParameter);
			}

			XmlQualityCondition xmlCondition =
				new XmlQualityCondition
				{
					Name = conditionMsg.Name,
					TestDescriptorName = conditionMsg.TestDescriptorName,
					Description = conditionMsg.Description,
					Url = conditionMsg.Url
				};

			xmlCondition.ParameterValues.AddRange(parameterList);

			var specificationElement =
				new SpecificationElement(xmlCondition,
				                         specificationElementMsg.CategoryName)
				{
					AllowErrors = specificationElementMsg.AllowErrors,
					StopOnError = specificationElementMsg.StopOnError
				};
			return specificationElement;
		}

		private static GdbFeature CreateGdbFeature(GdbObjectMsg gdbObjectMsg,
		                                           GdbFeatureClass featureClass)
		{
			ISpatialReference classSpatialRef = DatasetUtils.GetSpatialReference(featureClass);

			IGeometry shape =
				ProtobufGeometryUtils.FromShapeMsg(gdbObjectMsg.Shape, classSpatialRef);

			var result = new GdbFeature((int) gdbObjectMsg.ObjectId, featureClass)
			             {
				             Shape = shape
			             };

			return result;
		}

		private static void ReadMsgValues(GdbObjectMsg gdbObjectMsg, GdbRow intoResult,
		                                  ITable table)
		{
			if (gdbObjectMsg.Values.Count == 0)
			{
				return;
			}

			Assert.AreEqual(table.Fields.FieldCount, gdbObjectMsg.Values.Count,
			                "GdbObject message values do not correspond to table schema");

			for (var index = 0; index < gdbObjectMsg.Values.Count; index++)
			{
				AttributeValue attributeValue = gdbObjectMsg.Values[index];

				switch (attributeValue.ValueCase)
				{
					case AttributeValue.ValueOneofCase.None:
						break;
					case AttributeValue.ValueOneofCase.DbNull:
						intoResult.set_Value(index, DBNull.Value);
						break;
					case AttributeValue.ValueOneofCase.ShortIntValue:
						intoResult.set_Value(index, attributeValue.ShortIntValue);
						break;
					case AttributeValue.ValueOneofCase.LongIntValue:
						intoResult.set_Value(index, attributeValue.LongIntValue);
						break;
					case AttributeValue.ValueOneofCase.FloatValue:
						intoResult.set_Value(index, attributeValue.FloatValue);
						break;
					case AttributeValue.ValueOneofCase.DoubleValue:
						intoResult.set_Value(index, attributeValue.DoubleValue);
						break;
					case AttributeValue.ValueOneofCase.StringValue:
						intoResult.set_Value(index, attributeValue.StringValue);
						break;
					case AttributeValue.ValueOneofCase.DateTimeTicksValue:
						intoResult.set_Value(
							index, new DateTime(attributeValue.DateTimeTicksValue));
						break;
					case AttributeValue.ValueOneofCase.UuidValue:
						var guid = new Guid(attributeValue.UuidValue.Value.ToByteArray());
						IUID uid = UIDUtils.CreateUID(guid);
						intoResult.set_Value(index, uid);
						break;
					case AttributeValue.ValueOneofCase.BlobValue:
						intoResult.set_Value(index, attributeValue.BlobValue);
						break;
					default:
						if (table.Fields.Field[index].Type == esriFieldType.esriFieldTypeGeometry)
						{
							// Leave empty, it is already assigned to the Shape property
							break;
						}

						throw new ArgumentOutOfRangeException();
				}
			}
		}

		public static string EmptyToNull(string value)
		{
			return string.IsNullOrEmpty(value) ? null : value;
		}
	}
}<|MERGE_RESOLUTION|>--- conflicted
+++ resolved
@@ -298,13 +298,8 @@
 			[NotNull] GdbObjectMsg gdbObjectMsg,
 			[NotNull] Func<GdbFeatureClass> getClass)
 		{
-<<<<<<< HEAD
 			GdbFeatureClass featureClass = getClass();
-				//(IFeatureClass) tableContainer.GetByClassId((int) gdbObjectMsg.ClassHandle);
-=======
-			IFeatureClass featureClass = getClass();
 			//(IFeatureClass) tableContainer.GetByClassId((int) gdbObjectMsg.ClassHandle);
->>>>>>> d8ec0f68
 
 			GdbFeature result = CreateGdbFeature(gdbObjectMsg, featureClass);
 
