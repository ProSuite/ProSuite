--- conflicted
+++ resolved
@@ -551,11 +551,9 @@
 
 			try
 			{
-				Task responseReaderTask = Task.Run(async () =>
-				{
-					while (resultData == null)
+				Task responseReaderTask = Task.Run(
+					async () =>
 					{
-<<<<<<< HEAD
 						// NOTE: The client should probably ensure that this call back
 						//       does not exceed a certain time span. Ideally this does
 						//       only block for a few seconds:
@@ -569,15 +567,8 @@
 								resultData = requestStream.Current;
 								break;
 							}
-=======
-						while (await requestStream.MoveNext().ConfigureAwait(false))
-						{
-							resultData = requestStream.Current;
-							break;
->>>>>>> f8828420
 						}
-					}
-				});
+					});
 
 				await responseStream.WriteAsync(r).ConfigureAwait(false);
 				await responseReaderTask.ConfigureAwait(false);
