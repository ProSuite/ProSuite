using System;
using System.Collections.Generic;
using System.IO;
using System.Threading;
using System.Threading.Tasks;
using System.Xml.Serialization;
using ESRI.ArcGIS.esriSystem;
using ESRI.ArcGIS.Geometry;
using Grpc.Core;
using log4net.Core;
using ProSuite.Commons;
using ProSuite.Commons.AO.Geodatabase;
using ProSuite.Commons.AO.Geometry;
using ProSuite.Commons.Com;
using ProSuite.Commons.Essentials.Assertions;
using ProSuite.Commons.Essentials.CodeAnnotations;
using ProSuite.Commons.Essentials.System;
using ProSuite.Commons.Logging;
using ProSuite.Commons.Progress;
using ProSuite.Commons.Text;
using ProSuite.DomainModel.AO.DataModel;
using ProSuite.DomainModel.AO.QA;
using ProSuite.DomainModel.Core.QA;
using ProSuite.DomainServices.AO.QA;
using ProSuite.DomainServices.AO.QA.IssuePersistence;
using ProSuite.DomainServices.AO.QA.Standalone;
using ProSuite.DomainServices.AO.QA.Standalone.XmlBased;
using ProSuite.DomainServices.AO.QA.VerifiedDataModel;
using ProSuite.Microservices.AO;
using ProSuite.Microservices.Client.QA;
using ProSuite.Microservices.Definitions.QA;
using ProSuite.Microservices.Definitions.Shared;
using Quaestor.LoadReporting;

namespace ProSuite.Microservices.Server.AO.QA
{
	public class QualityVerificationGrpcImpl : QualityVerificationGrpc.QualityVerificationGrpcBase
	{
		private static readonly IMsg _msg = Msg.ForCurrentClass();

		private readonly StaTaskScheduler _staThreadScheduler;

		private static readonly ThreadAffineUseNameProvider _userNameProvider =
			new ThreadAffineUseNameProvider();

		private readonly Func<VerificationRequest, IBackgroundVerificationInputs>
			_verificationInputsFactoryMethod;

		public QualityVerificationGrpcImpl(
			Func<VerificationRequest, IBackgroundVerificationInputs> inputsFactoryMethod,
			int maxThreadCount)
		{
			_verificationInputsFactoryMethod = inputsFactoryMethod;

			if (maxThreadCount <= 0)
			{
				maxThreadCount = Environment.ProcessorCount - 1;
			}

			_msg.DebugFormat("{0} parallel requests will be processed", maxThreadCount);

			_staThreadScheduler = new StaTaskScheduler(maxThreadCount);

			EnvironmentUtils.SetUserNameProvider(_userNameProvider);
		}

		/// <summary>
		/// The overall service process health. If it has been set, it will be marked as not serving
		/// in case any error occurs in this service implementation. Later this might be limited to
		/// specific, serious errors (such as out-of-memory, TNS could not be resolved).
		/// </summary>
		[CanBeNull]
		public IServiceHealth Health { get; set; }

		/// <summary>
		/// The current service load to be kept up-to-date by the quality verification service.
		/// A reference will also be passed to <see cref="LoadReportingGrpcImpl"/> to report the
		/// current load to interested load balancers. 
		/// </summary>
		[CanBeNull]
		public ServiceLoad CurrentLoad { get; set; }

		/// <summary>
		/// The license checkout action to be performed before any service call is executed.
		/// By default the lowest available license (basic, standard, advanced) is checked out
		/// in a 32-bit process, the server license is checked out in a 64-bit process. In case
		/// a test requires a specific license or an extension, provide a different function.
		/// </summary>
		[CanBeNull]
		public Func<bool> LicenseAction { get; set; }

		/// <summary>
		/// The report template path for HTML reports.
		/// </summary>
		[CanBeNull]
		public string HtmlReportTemplatePath { get; set; }

		/// <summary>
		/// The specification template path for the output HTML specification.
		/// </summary>
		[CanBeNull]
		public string QualitySpecificationTemplatePath { get; set; }

		/// <summary>
		/// The supported test descriptors for a fine-granular specification based off a condition list.
		/// </summary>
		[CanBeNull]
		public ISupportedInstanceDescriptors SupportedInstanceDescriptors { get; set; }

		/// <summary>
		/// The client end point used for parallel processing.
		/// </summary>
		[CanBeNull]
		public IList<IQualityVerificationClient> DistributedProcessingClients { get; set; }

		/// <summary>
		/// The default value to use if the environment variable that indicates whether or not the
		/// service should continue serving (or shut down) in case of an exception.
		/// </summary>
		public bool KeepServingOnErrorDefaultValue { get; set; }

		public override async Task VerifyQuality(
			VerificationRequest request,
			IServerStreamWriter<VerificationResponse> responseStream,
			ServerCallContext context)
		{
			try
			{
				await StartRequest(request);

				Func<ITrackCancel, ServiceCallStatus> func =
					trackCancel => VerifyQualityCore(request, responseStream, trackCancel);

				ServiceCallStatus result =
					await GrpcServerUtils.ExecuteServiceCall(
						func, context, _staThreadScheduler, true);

				_msg.InfoFormat("Verification {0}", result);
			}
			catch (TaskCanceledException canceledException)
			{
				HandleCancellationException(request, context, canceledException);
			}
			catch (Exception e)
			{
				_msg.Error($"Error verifying quality for request {request}", e);

				ServiceUtils.SendFatalException(e, responseStream);
				ServiceUtils.SetUnhealthy(Health, GetType());
			}
			finally
			{
				EndRequest();
			}
		}

		/// <summary>
		/// Verifies the data quality with various levels of data being provided:
		/// - Standalone (request.WorkContext is null) proto-based specification:
		///   -> If the Schema is delivered by caller (i.e. the data model), harvesting can be omitted
		///      but the data sources need to have a working catalog path as connection to read the data.
		///      Data streaming is not (yet) supported.
		///	     This is useful in distributed scenarios to avoid re-harvesting in each sub-verification.
		/// - Ddx-based (WorkContext.Type > 0):
		///   -> If the Schema is delivered by caller (i.e. the actual virtual workspace(s)) it is used
		///      for data access (using the DataVerificationRequest in a response)
		///   -> If the Schema is not delivered by caller: The Ddx model is used and the schema/data is
		///      requested from the client.
		/// </summary>
		/// <param name="requestStream"></param>
		/// <param name="responseStream"></param>
		/// <param name="context"></param>
		/// <returns></returns>
		public override async Task VerifyDataQuality(
			IAsyncStreamReader<DataVerificationRequest> requestStream,
			IServerStreamWriter<DataVerificationResponse> responseStream,
			ServerCallContext context)
		{
			VerificationRequest request = null;

			try
			{
				Assert.True(await requestStream.MoveNext(), "No request");

				DataVerificationRequest initialRequest =
					Assert.NotNull(requestStream.Current, "No request");

				request = initialRequest.Request;

				await StartRequest(request);

				Func<DataVerificationResponse, DataVerificationRequest> moreDataRequest =
					delegate(DataVerificationResponse r)
					{
						return Task.Run(async () =>
							                await RequestMoreDataAsync(
									                requestStream, responseStream, context, r)
								                .ConfigureAwait(false))
						           .Result;
					};

				Func<ITrackCancel, ServiceCallStatus> func =
					trackCancel =>
						VerifyDataQualityCore(initialRequest, moreDataRequest, responseStream,
						                      trackCancel);

				ServiceCallStatus result =
					await GrpcServerUtils.ExecuteServiceCall(
						func, context, _staThreadScheduler, true);

				_msg.InfoFormat("Verification {0}", result);
			}
			catch (TaskCanceledException canceledException)
			{
				HandleCancellationException(request, context, canceledException);
			}
			catch (Exception e)
			{
				_msg.Error($"Error verifying quality for request {request}", e);

				ServiceUtils.SendFatalException(e, responseStream);
				ServiceUtils.SetUnhealthy(Health, GetType());
			}
			finally
			{
				EndRequest();
			}
		}

		public override async Task VerifyStandaloneXml(
			StandaloneVerificationRequest request,
			IServerStreamWriter<StandaloneVerificationResponse> responseStream,
			ServerCallContext context)
		{
			try
			{
				await StartRequest(context.Peer, request, true);

				_msg.InfoFormat("Starting stand-alone verification request from {0}",
				                context.Peer);
				_msg.VerboseDebug(() => $"Request details: {request}");

				var responseStreamer =
					new VerificationProgressStreamer<StandaloneVerificationResponse>(
						responseStream);

				responseStreamer.CreateResponseAction = responseStreamer.CreateStandaloneResponse;

				// Attach to logging infrastructure
				Action<LoggingEvent> action =
					SendStandaloneProgressAction(responseStreamer, ServiceCallStatus.Running);

				ServiceCallStatus result;
				using (MessagingUtils.TemporaryRootAppender(new ActionAppender(action)))
				{
					Func<ITrackCancel, ServiceCallStatus> func =
						trackCancel =>
							VerifyStandaloneXmlCore(request, responseStreamer, trackCancel);

					result = await GrpcServerUtils.ExecuteServiceCall(
						         func, context, _staThreadScheduler, true);

					// final message:
					responseStreamer.WriteProgressAndIssues(
						new VerificationProgressEventArgs($"Verification {result}"), result);
				}

				_msg.InfoFormat("Verification {0}", result);
			}
			catch (Exception e)
			{
				_msg.Error($"Error verifying quality for request {request}", e);

				ServiceUtils.SendFatalException(e, responseStream);
				ServiceUtils.SetUnhealthy(Health, GetType());
			}
			finally
			{
				EndRequest();
			}
		}

		private async Task StartRequest(VerificationRequest request)
		{
			await StartRequest(request.UserName, request, true);
		}

		private async Task StartRequest(string peerName, object request, bool requiresLicense)
		{
			// The request comes in on a .NET thread-pool thread, which has no useful name
			// when it comes to logging. Set the ID as its name.
			ProcessUtils.TrySetThreadIdAsName();

			CurrentLoad?.StartRequest();

			_msg.InfoFormat("Starting {0} request from {1}", request.GetType().Name, peerName);

			if (_msg.IsVerboseDebugEnabled)
			{
				_msg.VerboseDebug(() => $"Request details: {request}");
			}

			if (requiresLicense)
			{
				bool licensed = await EnsureLicenseAsync();

				if (! licensed)
				{
					_msg.Warn("Could not check out the specified license");
				}
			}
		}

		private void EndRequest()
		{
			CurrentLoad?.EndRequest();
		}

		private async Task<bool> EnsureLicenseAsync()
		{
			if (LicenseAction == null)
			{
				return true;
			}

			if (Thread.CurrentThread.GetApartmentState() == ApartmentState.STA)
			{
				return LicenseAction();
			}

			// Schedule it on an STA thread!
			CancellationToken cancellationToken = new CancellationToken(false);

			bool result =
				await Task.Factory.StartNew(
					LicenseAction, cancellationToken, TaskCreationOptions.LongRunning,
					_staThreadScheduler);

			return result;
		}

		private static Action<LoggingEvent> SendStandaloneProgressAction(
			[NotNull] VerificationProgressStreamer<StandaloneVerificationResponse> progressStreamer,
			ServiceCallStatus callStatus)
		{
			Action<LoggingEvent> action =
				e =>
				{
					if (e.Level.Value < Level.Info.Value)
					{
						return;
					}

					progressStreamer.CurrentLogLevel = e.Level.Value;

					VerificationProgressEventArgs progressEventArgs =
						new VerificationProgressEventArgs(e.RenderedMessage);

					progressStreamer.WriteProgressAndIssues(progressEventArgs, callStatus);
				};

			return action;
		}

		private static async Task<DataVerificationRequest> RequestMoreDataAsync(
			IAsyncStreamReader<DataVerificationRequest> requestStream,
			IServerStreamWriter<DataVerificationResponse> responseStream,
			ServerCallContext context,
			DataVerificationResponse r)
		{
			DataVerificationRequest resultData = null;

			Task responseReaderTask = Task.Run(
				async () =>
				{
					while (resultData == null)
					{
						while (await requestStream.MoveNext().ConfigureAwait(false))
						{
							resultData = requestStream.Current;
							break;
						}
					}
				});

			await responseStream.WriteAsync(r).ConfigureAwait(false);
			await responseReaderTask.ConfigureAwait(false);

			return resultData;
		}

		private ServiceCallStatus VerifyDataQualityCore(
			[NotNull] DataVerificationRequest initialRequest,
			Func<DataVerificationResponse, DataVerificationRequest> moreDataRequest,
			IServerStreamWriter<DataVerificationResponse> responseStream,
			ITrackCancel trackCancel)
		{
			var request = initialRequest.Request;

			SetupUserNameProvider(request);

			BackgroundVerificationService qaService = null;
			VerificationProgressStreamer<DataVerificationResponse> responseStreamer =
				new VerificationProgressStreamer<DataVerificationResponse>(responseStream);

			responseStreamer.CreateResponseAction =
				responseStreamer.CreateDataVerificationResponse;

			List<GdbObjRefMsg> deletableAllowedErrorRefs = new List<GdbObjRefMsg>();
			QualityVerification verification = null;
			string cancellationMessage = null;
			try
			{
				bool useStandaloneService =
					IsStandAloneVerification(request, initialRequest.Schema,
					                         out QualitySpecification specification);

				DistributedTestRunner distributedTestRunner = null;

				if (useStandaloneService)
				{
					// Stand-alone: Xml or specification list (WorkContextMsg is null!)
					verification = VerifyStandaloneXmlCore(
						specification, request.Parameters,
						distributedTestRunner, responseStreamer, trackCancel, true);
				}
				else
				{
					// TODO: Separate long-lived objects, such as datasetLookup, domainTransactions (add to this class) from
					// short-term objects (request) -> add to background verification inputs
					IBackgroundVerificationInputs backgroundVerificationInputs =
						_verificationInputsFactoryMethod(request);

					if (initialRequest.Schema != null)
					{
						backgroundVerificationInputs.SetGdbSchema(
							ProtobufConversionUtils.CreateSchema(
								initialRequest.Schema.ClassDefinitions,
								initialRequest.Schema.RelclassDefinitions, moreDataRequest));
					}
					else if (moreDataRequest != null)
					{
						backgroundVerificationInputs.SetRemoteDataAccess(moreDataRequest);
					}

					responseStreamer.BackgroundVerificationInputs = backgroundVerificationInputs;

					qaService = CreateVerificationService(
						backgroundVerificationInputs, responseStreamer, trackCancel);

					verification = qaService.Verify(backgroundVerificationInputs, trackCancel);

					deletableAllowedErrorRefs.AddRange(
						GetDeletableAllowedErrorRefs(request.Parameters, qaService));
				}
			}
			catch (Exception e)
			{
				_msg.Error($"Error checking quality for request {request}", e);
				cancellationMessage = $"Server error: {e.Message}";

				ServiceUtils.SetUnhealthy(Health, GetType());
			}

			string cancelMessage = cancellationMessage ?? qaService?.CancellationMessage;

			ServiceCallStatus result = responseStreamer.SendFinalResponse(
				verification, cancelMessage, deletableAllowedErrorRefs,
				qaService?.VerifiedPerimeter);

			return result;
		}

		private ServiceCallStatus VerifyQualityCore(
			VerificationRequest request,
			IServerStreamWriter<VerificationResponse> responseStream,
			ITrackCancel trackCancel)
		{
			SetupUserNameProvider(request);

			BackgroundVerificationService qaService = null;
			VerificationProgressStreamer<VerificationResponse> responseStreamer =
				new VerificationProgressStreamer<VerificationResponse>(responseStream);
			responseStreamer.CreateResponseAction = responseStreamer.CreateVerificationResponse;

			List<GdbObjRefMsg> deletableAllowedErrorRefs = new List<GdbObjRefMsg>();
			QualityVerification verification = null;

			string cancellationMessage = null;

			try
			{
				DistributedTestRunner distributedTestRunner = null;

				bool useStandaloneService =
					IsStandAloneVerification(request, null, out QualitySpecification specification);

				if (DistributedProcessingClients != null && request.MaxParallelProcessing > 1)
				{
					distributedTestRunner =
						new DistributedTestRunner(DistributedProcessingClients, request)
						{
							QualitySpecification = specification,
							SupportedInstanceDescriptors = SupportedInstanceDescriptors
						};

					// TODO implement differently:
					string specName = request.Specification.XmlSpecification?
						.SelectedSpecificationName;
					int iSep = specName?.IndexOf(';') ?? -1;
					if (iSep >= 0)
					{
						string serviceConfigPath = specName.Substring(iSep + 1);
						if (File.Exists(serviceConfigPath))
						{
							XmlSerializer ser =
								new XmlSerializer(typeof(ParallelConfiguration));
							using (var r = new StreamReader(serviceConfigPath))
							{
								var config = (ParallelConfiguration) ser.Deserialize(r);
								distributedTestRunner.ParallelConfiguration = config;
							}
						}
					}
				}

				if (useStandaloneService)
				{
					if (distributedTestRunner != null)
					{
						// No re-harvesting in all the sub-verifications
						// TODO: Add SchemaMsg as DataModel property to standard request.
						// to make the intent more explicit!
						distributedTestRunner.SendModelsWithRequest = true;
					}

					// Stand-alone: Xml or specification list (WorkContextMsg is null!)
					verification = VerifyStandaloneXmlCore(
						specification, request.Parameters,
						distributedTestRunner, responseStreamer, trackCancel, true);
				}
				else
				{
					// DDX:
					verification = VerifyDdxQualityCore(request, distributedTestRunner,
					                                    responseStreamer, trackCancel,
					                                    out qaService);

					deletableAllowedErrorRefs.AddRange(
						GetDeletableAllowedErrorRefs(request.Parameters, qaService));
				}
			}
			catch (Exception e)
			{
				_msg.Error($"Error checking quality for request {request}", e);
				cancellationMessage = $"Server error: {e.Message}";

				if (! ServiceUtils.KeepServingOnError(KeepServingOnErrorDefaultValue))
				{
					ServiceUtils.SetUnhealthy(Health, GetType());
				}
			}

			ServiceCallStatus result = responseStreamer.SendFinalResponse(verification,
				cancellationMessage ?? qaService?.CancellationMessage, deletableAllowedErrorRefs,
				qaService?.VerifiedPerimeter);

			return result;
		}

		private ServiceCallStatus VerifyStandaloneXmlCore(
			StandaloneVerificationRequest request,
			VerificationProgressStreamer<StandaloneVerificationResponse> responseStreamer,
			ITrackCancel trackCancel)
		{
			SetupUserNameProvider(request.UserName);
			try
			{
				VerificationParametersMsg parameters = request.Parameters;

				// Currently no parallel processing for VerifyStandaloneXml() call. Use
				// VerifyQuality() with XML instead.
				DistributedTestRunner distributedTestRunner = null;

				QualitySpecification qualitySpecification;

				switch (request.SpecificationCase)
				{
					case StandaloneVerificationRequest.SpecificationOneofCase.XmlSpecification:
					{
						XmlQualitySpecificationMsg xmlSpecification = request.XmlSpecification;

						qualitySpecification = SetupQualitySpecification(xmlSpecification);
						break;
					}
					case StandaloneVerificationRequest.SpecificationOneofCase
					                                  .ConditionListSpecification:
					{
						ConditionListSpecificationMsg conditionListSpec =
							request.ConditionListSpecification;

						qualitySpecification = SetupQualitySpecification(conditionListSpec, null);
						break;
					}
					default: throw new ArgumentOutOfRangeException();
				}

				VerifyStandaloneXmlCore(qualitySpecification, parameters,
				                        distributedTestRunner, responseStreamer,
				                        trackCancel, false);
				return trackCancel.Continue()
					       ? ServiceCallStatus.Finished
					       : ServiceCallStatus.Cancelled;
			}
			catch (Exception e)
			{
				_msg.DebugFormat("Error during processing of request {0}", request);
				_msg.Error($"Error verifying quality: {e.Message}", e);

				if (! ServiceUtils.KeepServingOnError(KeepServingOnErrorDefaultValue))
				{
					ServiceUtils.SetUnhealthy(Health, GetType());
				}

				return ServiceCallStatus.Failed;
			}

			// TODO: Final result message (error, warning count, row count with stop conditions, fulfilled)
		}

		private QualityVerification VerifyDdxQualityCore(
			VerificationRequest request,
			DistributedTestRunner distributedTestRunner,
			VerificationProgressStreamer<VerificationResponse> responseStreamer,
			ITrackCancel trackCancel,
			out BackgroundVerificationService qaService)
		{
			// TODO: Separate long-lived objects, such as datasetLookup, domainTransactions (add to this class) from
			// short-term objects (request) -> add to background verification inputs
			IBackgroundVerificationInputs backgroundVerificationInputs =
				_verificationInputsFactoryMethod(request);

			responseStreamer.BackgroundVerificationInputs = backgroundVerificationInputs;

			qaService = CreateVerificationService(
				backgroundVerificationInputs, responseStreamer, trackCancel);

			qaService.DistributedTestRunner = distributedTestRunner;

			QualityVerification verification =
				qaService.Verify(backgroundVerificationInputs, trackCancel);

			return verification;
		}

		private QualityVerification VerifyStandaloneXmlCore<T>(
			[NotNull] QualitySpecification qualitySpecification,
			[NotNull] VerificationParametersMsg parameters,
			[CanBeNull] DistributedTestRunner distributedTestrunner,
			[NotNull] VerificationProgressStreamer<T> responseStreamer,
			ITrackCancel trackCancel,
			bool logToResponseStreamer) where T : class
		{
			// TODO: Remove parameter logToResponseStreamer once StandaloneXml service is removed

			IGeometry perimeter =
				ProtobufGeometryUtils.FromShapeMsg(parameters.Perimeter);

			var aoi = perimeter == null ? null : new AreaOfInterest(perimeter);

			_msg.DebugFormat("Provided perimeter: {0}", GeometryUtils.ToString(perimeter));

			XmlBasedVerificationService xmlService = new XmlBasedVerificationService(
				HtmlReportTemplatePath, QualitySpecificationTemplatePath);

			// TODO: Determine if the report paths are including the files or just the dirs (probably better: dirs)
			xmlService.SetupOutputPaths(parameters.IssueFileGdbPath,
			                            parameters.VerificationReportPath,
			                            parameters.HtmlReportPath);

			xmlService.IssueFound +=
				(sender, args) => responseStreamer.AddPendingIssue(args);

			xmlService.DistributedTestRunner = distributedTestrunner;

			if (logToResponseStreamer)
			{
				xmlService.ProgressStreamer = responseStreamer;
			}

			Model primaryModel =
				StandaloneVerificationUtils.GetPrimaryModel(qualitySpecification);
			responseStreamer.KnownIssueSpatialReference =
				primaryModel?.SpatialReferenceDescriptor?.SpatialReference;

			IssueRepositoryType issueRepositoryType = IssueRepositoryType.FileGdb;

			if (string.IsNullOrEmpty(parameters.IssueFileGdbPath))
			{
				xmlService.IssueRepositoryType = IssueRepositoryType.None;
			}
			else if (ExternalIssueRepositoryUtils.IssueRepositoryExists(
				         parameters.IssueFileGdbPath, IssueRepositoryType.FileGdb))
			{
				responseStreamer.Warning(
					$"The {issueRepositoryType} workspace '{parameters.IssueFileGdbPath}' already exists");

				return null;
			}

			xmlService.ExecuteVerification(qualitySpecification, aoi, parameters.TileSize,
			                               trackCancel);

			return xmlService.Verification;
		}

		private bool IsStandAloneVerification([NotNull] VerificationRequest request,
		                                      [CanBeNull] SchemaMsg knownSchemaMsg,
		                                      out QualitySpecification qualitySpecification)
		{
			QualitySpecificationMsg specificationMsg = request.Specification;

			qualitySpecification = null;

			// Specific context such as project, work unit
			if (request.WorkContext?.Type > 0)
			{
				return false;
			}

			switch (specificationMsg.SpecificationCase)
			{
				case QualitySpecificationMsg.SpecificationOneofCase.XmlSpecification:
					XmlQualitySpecificationMsg xmlSpecification = specificationMsg.XmlSpecification;

					HashSet<int> excludedQcIds =
						new HashSet<int>(request.Specification.ExcludedConditionIds);

					qualitySpecification =
						SetupQualitySpecification(xmlSpecification, excludedQcIds);
					break;
				case QualitySpecificationMsg.SpecificationOneofCase.ConditionListSpecification:
					ConditionListSpecificationMsg conditionListSpec =
						specificationMsg.ConditionListSpecification;

					qualitySpecification =
						SetupQualitySpecification(conditionListSpec, knownSchemaMsg);
					break;
				default: return false;
			}

			QualitySpecificationUtils.DisableExcludedConditions(
				qualitySpecification, request.Specification.ExcludedConditionIds);

			return qualitySpecification != null;
		}

		private static QualitySpecification SetupQualitySpecification(
			[NotNull] XmlQualitySpecificationMsg xmlSpecification,
			[CanBeNull] ICollection<int> excludedConditionIds = null)
		{
			var dataSources = new List<DataSource>();
			if (xmlSpecification.DataSourceReplacements.Count > 0)
			{
				foreach (string replacement in xmlSpecification.DataSourceReplacements)
				{
					List<string> replacementStrings =
						StringUtils.SplitAndTrim(replacement, '|');
					Assert.AreEqual(2, replacementStrings.Count,
					                "Data source workspace is not of the format \"workspace_id | catalog_path\"");

					var dataSource =
						new DataSource(replacementStrings[0], replacementStrings[0])
						{
							WorkspaceAsText = replacementStrings[1]
						};

					dataSources.Add(dataSource);
				}

				_msg.DebugFormat("Using {0} provided data source replacements.", dataSources.Count);
			}
			else
			{
				dataSources.AddRange(
					QualitySpecificationUtils.GetDataSources(xmlSpecification.Xml));
				_msg.DebugFormat("Using {0} data sources from XML.", dataSources.Count);
			}

			QualitySpecification qualitySpecification =
				QualitySpecificationUtils.CreateQualitySpecification(
					xmlSpecification.Xml, xmlSpecification.SelectedSpecificationName, dataSources,
					excludededConditionIds: excludedConditionIds);

			// ensure Xml- QualityConditionIds
			int nextQcId = 0;
			foreach (QualitySpecificationElement element in qualitySpecification.Elements)
			{
				if (element.QualityCondition.Id == -1)
				{
					element.QualityCondition.SetCloneId(nextQcId);
				}

				nextQcId++;
			}

			return qualitySpecification;
		}

		private QualitySpecification SetupQualitySpecification(
			[NotNull] ConditionListSpecificationMsg conditionsSpecificationMsg,
			[CanBeNull] SchemaMsg knownSchemaMsg)
		{
			if (SupportedInstanceDescriptors == null || SupportedInstanceDescriptors.Count == 0)
			{
				throw new InvalidOperationException(
					"No supported instance descriptors have been initialized.");
			}

			List<DataSource> dataSources =
				ProtobufQaUtils.GetDataSources(conditionsSpecificationMsg.DataSources);

			QualitySpecification qualitySpecification =
				CreateQualitySpecification(conditionsSpecificationMsg, dataSources, knownSchemaMsg);

			return qualitySpecification;
		}

		private QualitySpecification CreateQualitySpecification(
			[NotNull] ConditionListSpecificationMsg conditionsSpecificationMsg,
			[NotNull] ICollection<DataSource> dataSources,
			[CanBeNull] SchemaMsg knownSchemaMsg)
		{
			if (SupportedInstanceDescriptors == null || SupportedInstanceDescriptors.Count == 0)
			{
				throw new InvalidOperationException(
					"No supported instance descriptors have been initialized.");
			}

			ProtoBasedQualitySpecificationFactory factory =
				CreateSpecificationFactory(dataSources, SupportedInstanceDescriptors,
				                           knownSchemaMsg);

			QualitySpecification result = factory.CreateQualitySpecification(
				conditionsSpecificationMsg);

			return result;
		}

		private static ProtoBasedQualitySpecificationFactory CreateSpecificationFactory(
			[NotNull] ICollection<DataSource> dataSources,
			[NotNull] ISupportedInstanceDescriptors instanceDescriptors,
			[CanBeNull] SchemaMsg knownSchemaMsg)
		{
			var contextFactory = new MasterDatabaseWorkspaceContextFactory();

			IVerifiedModelFactory modelFactory =
				knownSchemaMsg == null
					? (IVerifiedModelFactory) new VerifiedModelFactory(
						contextFactory, new SimpleVerifiedDatasetHarvester())
					: new ProtoBasedModelFactory(knownSchemaMsg, contextFactory);

			var factory =
				new ProtoBasedQualitySpecificationFactory(modelFactory, dataSources,
				                                          instanceDescriptors);

			return factory;
		}

		private static IEnumerable<GdbObjRefMsg> GetDeletableAllowedErrorRefs(
			VerificationParametersMsg requestParameters,
			BackgroundVerificationService qaService)
		{
			// Add invalidated allowed errors to be deleted
			if (requestParameters.ReportInvalidExceptions)
			{
				foreach (AllowedError allowedError in qaService.GetInvalidatedAllowedErrors())
				{
					yield return GetGdbObjRefMsg(allowedError);
				}
			}

			if (requestParameters.ReportUnusedExceptions)
			{
				foreach (AllowedError allowedError in qaService.GetUnusedAllowedErrors())
				{
					yield return GetGdbObjRefMsg(allowedError);
				}
			}
		}

		private static BackgroundVerificationService CreateVerificationService<T>(
			IBackgroundVerificationInputs backgroundVerificationInputs,
			VerificationProgressStreamer<T> responseStreamer, ITrackCancel trackCancel)
			where T : class
		{
			var qaService = new BackgroundVerificationService(backgroundVerificationInputs)
			                {
				                CustomErrorFilter = backgroundVerificationInputs.CustomErrorFilter
			                };

			qaService.IssueFound +=
				(sender, args) => responseStreamer.AddPendingIssue(args);

			qaService.Progress += (sender, args) =>
				SendProgress(
					sender, args, responseStreamer, trackCancel);

			return qaService;
		}

		private static void SetupUserNameProvider(VerificationRequest request)
		{
			string userName = request.UserName;

			SetupUserNameProvider(userName);
		}

		private static void SetupUserNameProvider(string userName)
		{
			_msg.DebugFormat("New verification request from {0}", userName);

			if (! string.IsNullOrEmpty(userName))
			{
				_userNameProvider.SetDisplayName(userName);
			}
		}

		private static void SendProgress<T>(
			object sender,
			VerificationProgressEventArgs args,
			VerificationProgressStreamer<T> responseStreamer,
			ITrackCancel trackCancel) where T : class
		{
			if (trackCancel != null && ! trackCancel.Continue())
			{
				_msg.Debug("Cancelling...");
				((QualityVerificationServiceBase) sender).Cancel();

				return;
			}

			responseStreamer.WriteProgressAndIssues(args, ServiceCallStatus.Running);
		}

		private static GdbObjRefMsg GetGdbObjRefMsg(AllowedError allowedError)
		{
			GdbObjectReference objReference = allowedError.GetObjectReference();

			var result =
				new GdbObjRefMsg()
				{
					ClassHandle = objReference.ClassId,
					ObjectId = objReference.ObjectId
				};

			return result;
		}
<<<<<<< HEAD

		private static void HandleCancellationException(VerificationRequest request,
		                                                ServerCallContext context,
		                                                TaskCanceledException canceledException)
		{
			_msg.VerboseDebug(() => $"Cancelled request: {request}");
			_msg.Debug($"Task cancelled: {context.CancellationToken.IsCancellationRequested}",
			           canceledException);
			_msg.Warn("Task was cancelled, likely by the client");
		}

		private static void SendFatalException(
			[NotNull] Exception exception,
			IServerStreamWriter<VerificationResponse> responseStream)
		{
			void Write(VerificationResponse r) => responseStream.WriteAsync(r);

			SendFatalException(exception, Write);
		}

		private static void SendFatalException(
			[NotNull] Exception exception,
			IServerStreamWriter<DataVerificationResponse> responseStream)
		{
			void Write(VerificationResponse r) =>
				responseStream.WriteAsync(new DataVerificationResponse { Response = r });

			SendFatalException(exception, Write);
		}

		private static void SendFatalException(
			[NotNull] Exception exception,
			Action<VerificationResponse> writeAsync)
		{
			var response = new VerificationResponse();

			response.ServiceCallStatus = (int) ServiceCallStatus.Failed;

			if (! string.IsNullOrEmpty(exception.Message))
			{
				response.Progress = new VerificationProgressMsg
				                    {
					                    Message = exception.Message
				                    };
			}

			try
			{
				writeAsync(response);
			}
			catch (InvalidOperationException ex)
			{
				// For example: System.InvalidOperationException: Only one write can be pending at a time
				_msg.Warn("Error sending progress to the client", ex);
			}
		}

		private static void SendFatalException(
			[NotNull] Exception exception,
			IServerStreamWriter<StandaloneVerificationResponse> responseStream)
		{
			MessagingUtils.SendResponse(responseStream,
			                            new StandaloneVerificationResponse()
			                            {
				                            Message = new LogMsg()
				                                      {
					                                      Message = exception.Message,
					                                      MessageLevel = Level.Error.Value
				                                      },
				                            ServiceCallStatus = (int) ServiceCallStatus.Failed
			                            });
		}

		private void SetUnhealthy()
		{
			if (Health != null)
			{
				_msg.Warn("Setting service health to \"not serving\" due to exception " +
				          "because the process might be compromised.");

				Health?.SetStatus(GetType(), false);
			}
		}
=======
>>>>>>> 8cfcdffd
	}
}<|MERGE_RESOLUTION|>--- conflicted
+++ resolved
@@ -956,7 +956,6 @@
 
 			return result;
 		}
-<<<<<<< HEAD
 
 		private static void HandleCancellationException(VerificationRequest request,
 		                                                ServerCallContext context,
@@ -967,80 +966,5 @@
 			           canceledException);
 			_msg.Warn("Task was cancelled, likely by the client");
 		}
-
-		private static void SendFatalException(
-			[NotNull] Exception exception,
-			IServerStreamWriter<VerificationResponse> responseStream)
-		{
-			void Write(VerificationResponse r) => responseStream.WriteAsync(r);
-
-			SendFatalException(exception, Write);
-		}
-
-		private static void SendFatalException(
-			[NotNull] Exception exception,
-			IServerStreamWriter<DataVerificationResponse> responseStream)
-		{
-			void Write(VerificationResponse r) =>
-				responseStream.WriteAsync(new DataVerificationResponse { Response = r });
-
-			SendFatalException(exception, Write);
-		}
-
-		private static void SendFatalException(
-			[NotNull] Exception exception,
-			Action<VerificationResponse> writeAsync)
-		{
-			var response = new VerificationResponse();
-
-			response.ServiceCallStatus = (int) ServiceCallStatus.Failed;
-
-			if (! string.IsNullOrEmpty(exception.Message))
-			{
-				response.Progress = new VerificationProgressMsg
-				                    {
-					                    Message = exception.Message
-				                    };
-			}
-
-			try
-			{
-				writeAsync(response);
-			}
-			catch (InvalidOperationException ex)
-			{
-				// For example: System.InvalidOperationException: Only one write can be pending at a time
-				_msg.Warn("Error sending progress to the client", ex);
-			}
-		}
-
-		private static void SendFatalException(
-			[NotNull] Exception exception,
-			IServerStreamWriter<StandaloneVerificationResponse> responseStream)
-		{
-			MessagingUtils.SendResponse(responseStream,
-			                            new StandaloneVerificationResponse()
-			                            {
-				                            Message = new LogMsg()
-				                                      {
-					                                      Message = exception.Message,
-					                                      MessageLevel = Level.Error.Value
-				                                      },
-				                            ServiceCallStatus = (int) ServiceCallStatus.Failed
-			                            });
-		}
-
-		private void SetUnhealthy()
-		{
-			if (Health != null)
-			{
-				_msg.Warn("Setting service health to \"not serving\" due to exception " +
-				          "because the process might be compromised.");
-
-				Health?.SetStatus(GetType(), false);
-			}
-		}
-=======
->>>>>>> 8cfcdffd
 	}
 }