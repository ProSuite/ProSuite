using System;
using System.Collections.Generic;
using System.Diagnostics;
using System.Linq;
using System.Reflection;
using System.Runtime.InteropServices;
using ESRI.ArcGIS.Geometry;
using ProSuite.Commons.AO.Geometry.ExtractParts;
using ProSuite.Commons.Essentials.Assertions;
using ProSuite.Commons.Essentials.CodeAnnotations;
using ProSuite.Commons.Geom;
using ProSuite.Commons.Logging;

namespace ProSuite.Commons.AO.Geometry
{
	public static class IntersectionUtils
	{
		private static readonly esriGeometryDimension[] _intersectDimensions0 =
		{
			esriGeometryDimension.esriGeometry0Dimension
		};

		private static readonly esriGeometryDimension[] _intersectDimensions1 =
		{
			esriGeometryDimension.esriGeometry1Dimension,
			esriGeometryDimension.esriGeometry0Dimension
		};

		private static readonly esriGeometryDimension[] _intersectDimensions2 =
		{
			esriGeometryDimension.esriGeometry2Dimension,
			esriGeometryDimension.esriGeometry1Dimension,
			esriGeometryDimension.esriGeometry0Dimension
		};

		private static readonly IMsg _msg =
			new Msg(MethodBase.GetCurrentMethod().DeclaringType);

		public static bool UseCustomIntersect { get; set; } =
			EnvironmentUtils.GetBooleanEnvironmentVariableValue(
				"PROSUITE_USE_CUSTOM_INTERSECT");

		[NotNull]
		public static IList<IGeometry> GetAllIntersectionList([NotNull] IGeometry g1,
		                                                      [NotNull] IGeometry g2)
		{
			return new List<IGeometry>(GetAllIntersections(g1, g2));
		}

		[NotNull]
		public static IEnumerable<IGeometry> GetAllIntersections([NotNull] IGeometry g1,
		                                                         [NotNull] IGeometry g2)
		{
			Assert.ArgumentNotNull(g1, nameof(g1));
			Assert.ArgumentNotNull(g2, nameof(g2));

			esriGeometryType g1Type = g1.GeometryType;
			esriGeometryType g2Type = g2.GeometryType;

			if (g1Type == esriGeometryType.esriGeometryMultiPatch)
			{
				g1 = GeometryFactory.CreatePolygon((IMultiPatch) g1);

				g1Type = esriGeometryType.esriGeometryPolygon;
			}

			if (g2Type == esriGeometryType.esriGeometryMultiPatch)
			{
				g2 = GeometryFactory.CreatePolygon((IMultiPatch) g2);

				g2Type = esriGeometryType.esriGeometryPolygon;
			}

			if (CanUseIntersectMultidimension(g1Type, g2Type))
			{
				GeometryUtils.AllowIndexing(g1);
				GeometryUtils.AllowIndexing(g2);

				IGeometry intersections =
					((ITopologicalOperator2) g1).IntersectMultidimension(g2);

				if (intersections.IsEmpty)
				{
					yield break;
				}

				var bag = intersections as IGeometryBag;
				if (bag != null)
				{
					var collection = (IGeometryCollection) bag;
					int geometryCount = collection.GeometryCount;
					for (var i = 0; i < geometryCount; i++)
					{
						IGeometry geometry = collection.Geometry[i];

						yield return geometry;
					}
				}
				else if (intersections is IMultipoint)
				{
					yield return intersections;
				}
				else
				{
					throw new InvalidOperationException(
						"Multipoint or geometry bag expected");
				}
			}
			else
			{
				if (g1Type == esriGeometryType.esriGeometryPoint &&
				    g2Type == esriGeometryType.esriGeometryPoint &&
				    ! GeometryUtils.Disjoint(g1, g2))
				{
					// intersection of point/point usually returns empty geometry
					// -> return first point if points are not disjoint
					// TODO verify
					yield return g1;
				}
				else
				{
					GeometryUtils.AllowIndexing(g1);

					foreach (esriGeometryDimension dimension in
						GetIntersectDimensions(GetMaximumIntersectDimension(g1, g2)))
					{
						GeometryUtils.AllowIndexing(g2);
						IGeometry intersection = Intersect(g1, g2, dimension);

						if (! intersection.IsEmpty)
						{
							yield return intersection;
						}
					}
				}
			}
		}

		[NotNull]
		public static IGeometry GetIntersection([NotNull] IGeometry g1,
		                                        [NotNull] IGeometry g2)
		{
			GeometryUtils.AllowIndexing(g1);
			GeometryUtils.AllowIndexing(g2);

			return Intersect(g1, g2, GetMaximumIntersectDimension(g1, g2));
		}

		[NotNull]
		public static IGeometry GetLineCrossings([NotNull] IPolyline polyline1,
		                                         [NotNull] IPolyline polyline2,
		                                         bool reportEndPointTouchingInterior =
			                                         false)
		{
			Assert.ArgumentNotNull(polyline1, nameof(polyline1));
			Assert.ArgumentNotNull(polyline2, nameof(polyline2));

			// NOTE: this does not reliably find endpoint/interior intersections -> empty!! (even if Disjoint does return false)
			IGeometry intersection = Intersect(polyline1, polyline2,
			                                   esriGeometryDimension
				                                   .esriGeometry0Dimension);

			GeometryUtils.Simplify(intersection);

			if (intersection.IsEmpty)
			{
				return intersection;
			}

			if (GeometryUtils.GetPointCount(intersection) == 1)
			{
				// exactly one intersection; no need to try removing end points
				// (NOTE this assumes that the intersecting polylines are not only "touching", e.g. was searched using "crosses")
				return intersection;
			}

			// remove end points (if one end of line with two intersections crosses, the other is reported also)
			try
			{
				IGeometry innerIntersections;

				if (reportEndPointTouchingInterior)
				{
					// this fails if polylines are non-simple
					IGeometry shape1Boundary =
						((ITopologicalOperator) polyline1).Boundary;
					IGeometry shape2Boundary =
						((ITopologicalOperator) polyline2).Boundary;

					IGeometry touchingBoundary = Intersect(
						shape1Boundary, shape2Boundary,
						esriGeometryDimension.esriGeometry0Dimension);

					// get the reduced intersection
					try
					{
						innerIntersections = Difference(intersection, touchingBoundary);
					}
					finally
					{
						Marshal.ReleaseComObject(shape1Boundary);
						Marshal.ReleaseComObject(shape2Boundary);
					}
				}
				else
				{
					// this fails if polyline1 is non-simple
					IGeometry shape1Boundary =
						((ITopologicalOperator) polyline1).Boundary;

					// get the reduced intersection
					try
					{
						innerIntersections = Difference(intersection, shape1Boundary);
					}
					finally
					{
						Marshal.ReleaseComObject(shape1Boundary);
					}
				}

				GeometryUtils.Simplify(innerIntersections);

				// successfully reduced intersection, now release the unneeded full intersection
				try
				{
					Marshal.ReleaseComObject(intersection);
				}
				catch (Exception e)
				{
					// log and ignore
					_msg.DebugFormat(
						"Error releasing intersection geometry: {0}",
						e.Message);
				}

				return innerIntersections;
			}
			catch (Exception e)
			{
				// fall back to returning the full intersection
				_msg.DebugFormat(
					"Error subtracting end points from intersection: {0}",
					e.Message);

				return intersection;
			}
		}

		/// <summary>
		/// Gets the linear self intersections of a line
		/// </summary>
		/// <param name="polyline">The polyline.</param>
		/// <returns></returns>
		/// <remarks>Does not yet detect linear self intersections entirely within one half of the line.</remarks>
		[CanBeNull]
		public static IPolyline GetLinearSelfIntersection([NotNull] IPolyline polyline)
		{
			Assert.ArgumentNotNull(polyline, nameof(polyline));

			if (polyline.IsEmpty)
			{
				return null;
			}

			var polycurve = (IPolycurve3) polyline;

			ICurve firstHalf;
			ICurve secondHalf;
			const bool asRatio = true;
			polycurve.GetSubcurve(0, 0.5, asRatio, out firstHalf);
			if (firstHalf == null || firstHalf.IsEmpty)
			{
				return null;
			}

			polycurve.GetSubcurve(0.5, 1, asRatio, out secondHalf);
			if (secondHalf == null || secondHalf.IsEmpty)
			{
				return null;
			}

			GeometryUtils.Simplify(firstHalf,
			                       allowReorder: false,
			                       allowPathSplitAtIntersections: false);
			GeometryUtils.Simplify(secondHalf,
			                       allowReorder: false,
			                       allowPathSplitAtIntersections: false);

			var intersection = Intersect(
					                   firstHalf, secondHalf,
					                   esriGeometryDimension.esriGeometry1Dimension) as
				                   IPolyline;

			return intersection == null || intersection.IsEmpty
				       ? null
				       : intersection;
		}

		/// <summary>
		/// Gets the intersection points between two geometries. For polycurves
		/// the start and end point of linear intersections are included.
		/// The Z values of the resulting points are taken from geometry1.
		/// </summary>
		/// <param name="geometry1"></param>
		/// <param name="geometry2"></param>
		/// <returns></returns>
		[NotNull]
		public static IMultipoint GetIntersectionPoints(
			[NotNull] IGeometry geometry1,
			[NotNull] IGeometry geometry2)
		{
			const bool assumeIntersecting = false;

			return GetIntersectionPoints(geometry1, geometry2, assumeIntersecting);
		}

		/// <summary>
		/// Gets the intersection points between two geometries and implements a 
		/// work-around for some situations where the standard mechanisms don't find
		/// certain intersections. 
		/// The Z values of the resulting points are taken from geometry1 except for
		/// the option IncludeLinearIntersectionAllPoints where the points from both
		/// geometries (if they have different Z values) are returned.
		/// </summary>
		/// <param name="geometry1"></param>
		/// <param name="geometry2"></param>
		/// <param name="assumeIntersecting"></param>
		/// <param name="intersectionPointOption"></param>
		/// <returns></returns>
		[NotNull]
		public static IMultipoint GetIntersectionPoints(
			[NotNull] IGeometry geometry1,
			[NotNull] IGeometry geometry2,
			bool assumeIntersecting,
			IntersectionPointOptions intersectionPointOption =
				IntersectionPointOptions.IncludeLinearIntersectionEndpoints)
		{
			if (! assumeIntersecting && GeometryUtils.Disjoint(geometry1, geometry2))
			{
				return new MultipointClass
				       {SpatialReference = geometry1.SpatialReference};
			}

			var highLevelGeometry1 =
				(ITopologicalOperator) GeometryUtils
					.GetHighLevelGeometry(geometry1, true);

			IGeometry highLevelGeometry2 =
				GeometryUtils.GetHighLevelGeometry(geometry2, true);

			GeometryUtils.AllowIndexing((IGeometry) highLevelGeometry1);

			double xyTolerance = GeometryUtils.GetXyTolerance(geometry1);

			if (UseCustomIntersect &&
			    ! GeometryUtils.HasNonLinearSegments(geometry1) &&
			    ! GeometryUtils.HasNonLinearSegments(geometry2) &&
			    ! GeometryUtils.IsMAware(geometry1))
			{
				if (geometry1 is IMultipoint multipointSource)
				{
					return GetIntersectionPointsXY(multipointSource, geometry2, xyTolerance);
				}

				if (geometry1 is IMultiPatch multipatchSource)
				{
					// Use footprint for consistency with AO implementation:
					IPolygon sourceFootprint = GeometryFactory.CreatePolygon(multipatchSource);

					if (geometry2 is IMultiPatch multipatch2)
					{
						// Use footprint for consistency with AO implementation:
						geometry2 = GeometryFactory.CreatePolygon(multipatch2);
					}

					return GetIntersectionPointsXY(sourceFootprint, geometry2, xyTolerance);
				}
			}

			// Point argument -> Point result
			if (geometry1.GeometryType == esriGeometryType.esriGeometryPoint ||
			    geometry2.GeometryType == esriGeometryType.esriGeometryPoint)
			{
				var point = (IPoint) Intersect(
					highLevelGeometry1, highLevelGeometry2,
					esriGeometryDimension.esriGeometry0Dimension);

				return GeometryFactory.CreateMultipoint(new List<IPoint> {point});
			}

			// Multipoint argument -> needs work-around
			if (geometry1.GeometryType == esriGeometryType.esriGeometryMultipoint ||
			    geometry2.GeometryType == esriGeometryType.esriGeometryMultipoint)
			{
				// NOTE: At 10.0 it was observed that the intersection between a multipoint and a polygon
				//		 was empty unless the multipoint contained only one point
				// TODO: repro case, if it ever happens again
				var multipoint = (IMultipoint) Intersect(
					highLevelGeometry1, highLevelGeometry2,
					esriGeometryDimension.esriGeometry0Dimension);

				// WORK-AROUND
				if (multipoint.IsEmpty &&
				    (geometry1 is IPolycurve || geometry2 is IPolycurve))
				{
					// TODO: Return correct Z values
					// check point-by-point
					IMultipoint points;
					IPolycurve polycurve;
					if (geometry1.GeometryType == esriGeometryType.esriGeometryMultipoint)
					{
						points = (IMultipoint) geometry1;
						polycurve = (IPolycurve) geometry2;
					}
					else
					{
						points = (IMultipoint) geometry2;
						polycurve = (IPolycurve) geometry1;
					}

					IEnumerable<IPoint> intersectionPoints = Intersect(
						points, polycurve, ((IPointCollection) multipoint).PointCount);

					IMultipoint resultMultipoint =
						GeometryFactory.CreateMultipoint(intersectionPoints);

					if (resultMultipoint.SpatialReference == null)
					{
						// in case there were 0 intersection points:
						resultMultipoint.SpatialReference = points.SpatialReference;
					}

					return resultMultipoint;
				}
				// END WORK-AROUND

				return multipoint;
			}

			// Multipatch argument -> special treatment
			if (geometry1.GeometryType == esriGeometryType.esriGeometryMultiPatch ||
			    geometry2.GeometryType == esriGeometryType.esriGeometryMultiPatch)
			{
				// NOTE: intersection results from multipatches have generally no Z (at 10.0)
				// TODO: restore Z from geometry 1
				IGeometry intersection = Intersect(
					highLevelGeometry1, highLevelGeometry2,
					esriGeometryDimension.esriGeometry0Dimension);

				// if the highLevelGeometry1 is a multipatch the intersection can be of type Polyline,
				// especially when empty
				var intersectionMultipoint = intersection as IMultipoint;
				if (intersectionMultipoint != null)
				{
					return intersectionMultipoint;
				}

				if (intersection.IsEmpty)
				{
					return new MultipointClass
					       {SpatialReference = geometry1.SpatialReference};
				}

				var polyline = (IPolyline) intersection;
				return GeometryFactory.CreateMultipoint(
					polyline.FromPoint, polyline.ToPoint);
			}

			// Both arguments are polycurves -> redirect
			var polycurve1 = highLevelGeometry1 as IPolycurve;
			var polycurve2 = highLevelGeometry2 as IPolycurve;

			Assert.NotNull(polycurve1, "geometry1 is not of a supported geometry type");
			Assert.NotNull(polycurve2, "geometry2 is not of a supported geometry type");

			IMultipoint intersectPoints =
				GetIntersectionPoints(polycurve1, polycurve2, true,
				                      intersectionPointOption);

			return intersectPoints;
		}

		/// <summary>
		/// Returns the intersection points between polycurve1 and polycurve2. The Z values from
		/// polycurve1 will be preserved in the result.
		/// </summary>
		/// <param name="polycurve1"></param>
		/// <param name="polycurve2"></param>
		/// <param name="assumeIntersecting"></param>
		/// <param name="intersectionPointOptions"></param>
		/// <returns></returns>
		[NotNull]
		public static IMultipoint GetIntersectionPoints(
			[NotNull] IPolycurve polycurve1,
			[NotNull] IPolycurve polycurve2,
			bool assumeIntersecting,
			IntersectionPointOptions intersectionPointOptions)
		{
			return GetIntersectionPoints(polycurve1, polycurve2, assumeIntersecting,
			                             intersectionPointOptions, null);
		}

		/// <summary>
		/// Returns the intersection points between polycurve1 and polycurve2. The Z values from
		/// polycurve1 will be preserved in the result.
		/// </summary>
		/// <param name="polycurve1"></param>
		/// <param name="polycurve2"></param>
		/// <param name="assumeIntersecting"></param>
		/// <param name="intersectionPointOptions"></param>
		/// <param name="linearIntersectionsResult">The linear intersections in case their end points or all their vertices (depending on the intersectionPointOptions) are used.</param>
		/// <returns></returns>
		[NotNull]
		public static IMultipoint GetIntersectionPoints(
			[NotNull] IPolycurve polycurve1,
			[NotNull] IPolycurve polycurve2,
			bool assumeIntersecting,
			IntersectionPointOptions intersectionPointOptions,
			[CanBeNull] IPolyline linearIntersectionsResult)
		{
			object emptyRef = Type.Missing;

			if (! assumeIntersecting && GeometryUtils.Disjoint(polycurve1, polycurve2))
			{
				return new MultipointClass
				       {SpatialReference = polycurve1.SpatialReference};
			}

			if (UseCustomIntersect &&
			    intersectionPointOptions ==
			    IntersectionPointOptions.IncludeLinearIntersectionEndpoints &&
			    ! GeometryUtils.HasNonLinearSegments(polycurve1) &&
			    ! GeometryUtils.HasNonLinearSegments(polycurve2) &&
			    ! GeometryUtils.IsMAware(polycurve1))
			{
				return GetIntersectionPointsXY(polycurve1, polycurve2,
				                               GeometryUtils.GetXyTolerance(polycurve1),
				                               linearIntersectionsResult);
			}

			// NOTE: the resulting intersection point can have a larger distance to the actual intersection than the tolerance
			//		 if two lines intersect at a small angle and one has a vertex relatively close (but further than the tolerance)
			//		 to the actual intersection
			// NOTE 2: The result can be a (empty) polyline if there are no intersections
			IGeometry intersectionGeometry = Intersect(
				polycurve1, polycurve2,
				esriGeometryDimension.esriGeometry0Dimension);

			if (intersectionGeometry.IsEmpty)
			{
				// Known problem: vertical line:
				if (IsVerticalWithoutXyExtent(polycurve1))
				{
					// Check individual points of the vertical geometry:
					intersectionGeometry =
						GetIntersectionPointsWithVerticalGeometry(
							(IPointCollection) polycurve1,
							polycurve2, false);
				}

				if (IsVerticalWithoutXyExtent(polycurve2))
				{
					intersectionGeometry =
						GetIntersectionPointsWithVerticalGeometry(
							(IPointCollection) polycurve2,
							polycurve1, false);
				}
			}

			IMultipoint result =
				intersectionGeometry.IsEmpty
					? GeometryFactory.CreateEmptyMultipoint(polycurve1)
					: (IMultipoint) intersectionGeometry;

			if (intersectionPointOptions ==
			    IntersectionPointOptions.DisregardLinearIntersections)
			{
				return result;
			}

			// Make sure we're not intersecting a line with a polygon. Always use the polygon outlines.
			IPolyline polyline1;
			if (polycurve1.GeometryType != esriGeometryType.esriGeometryPolyline)
			{
				polyline1 = GeometryFactory.CreatePolyline(polycurve1);
			}
			else
			{
				polyline1 = (IPolyline) polycurve1;
			}

			IPolyline polyline2;
			if (polycurve2.GeometryType != esriGeometryType.esriGeometryPolyline)
			{
				polyline2 = GeometryFactory.CreatePolyline(polycurve2);
			}
			else
			{
				polyline2 = (IPolyline) polycurve2;
			}

			// get shared lines, were not included in intersect points
			// NOTE: do not assume intersecting because the outlines do not necessarily intersect when the polygons do (e.g. contained poly)
			bool intersecting = polyline1 != polycurve1 || polyline2 != polycurve2
				                    ? GeometryUtils.Intersects(polyline1, polycurve2)
				                    : true;

			const bool allowRandomStartPointsForClosedIntersections = false;

			var linearIntersections = GetIntersectionLines(
				polyline1, polyline2, intersecting,
				allowRandomStartPointsForClosedIntersections);

			if (polyline1 != polycurve1)
			{
				Marshal.ReleaseComObject(polyline1);
			}

			if (polyline2 != polycurve2)
			{
				Marshal.ReleaseComObject(polyline2);
			}

			var points = (IPointCollection) result;

			if (intersectionPointOptions ==
			    IntersectionPointOptions.IncludeLinearIntersectionEndpoints)
			{
				// add start and end point of shared lines to intersect points
				var lineParts = (IGeometryCollection) linearIntersections;
				int lineCount = lineParts.GeometryCount;

				for (var partIndex = 0; partIndex < lineCount; partIndex++)
				{
					var line = lineParts.Geometry[partIndex] as IPath;

					if (line == null)
					{
						continue;
					}

					points.AddPoint(line.ToPoint, ref emptyRef, ref emptyRef);
					points.AddPoint(line.FromPoint, ref emptyRef, ref emptyRef);
				}
			}
			else if (intersectionPointOptions ==
			         IntersectionPointOptions.IncludeLinearIntersectionAllPoints)
			{
				var intersectionVertices =
					(IPointCollection)
					GeometryFactory.CreateMultipoint(
						(IPointCollection) linearIntersections);

				points.AddPointCollection(intersectionVertices);
			}

			GeometryUtils.Simplify(result);

			// WORKAROUND 
			// TODO: Analyze these situations - at 10.0 they are most likely the following problem:
			//       - Very small overshoot, the intersection point is found on the line but the end-point
			//         also 'intersects' with respect to tolerance
			//         -> Find a more general solution (e.g. additional parameter 'accurate')
			// Add from- and to-point if not already added
			var geometry2Line = polycurve2 as IPolyline;
			if (geometry2Line != null &&
			    ! polycurve1.IsEmpty && ! polycurve1.IsClosed)
			{
				foreach (IGeometry geometry in
					GeometryUtils.GetParts((IGeometryCollection) polycurve1))
				{
					var path = (IPath) geometry;

					IPoint fromPoint = path.FromPoint;
					AddIntersectingPoint(fromPoint, geometry2Line, points);

					IPoint toPoint = path.ToPoint;
					AddIntersectingPoint(toPoint, geometry2Line, points);
				}
			}
			// END WORKAROUND

			((IGeometryCollection) linearIntersectionsResult)?.AddGeometryCollection(
				(IGeometryCollection) linearIntersections);

			return result;
		}

		public static IMultipoint GetIntersectionPointsNonPlanar(
			IPolycurve polycurve1,
			IPolycurve polycurve2)
		{
			// NOTE: In case of vertical polylines, the result is rather un-expected:
			// Sometimes all works fine (see unit test with constructed geometries)
			// Sometimes no 0-dimensional intersections are found. However, 1-dimensional intersections are found, but
			// they are strange: 3 parts, of which 2 are short paths that just exceed the tolerance on the horizontal(ish) segments
			// and 1 path that is equal to the vertical line, which is probably expected. We could probably also use that last
			// result part as basis of a work-around.

			if (IsVerticalWithoutXyExtent(polycurve1))
			{
				return GetIntersectionPointsWithVerticalGeometry(
					(IPointCollection) polycurve1,
					polycurve1, nonPlanar: true);
			}

			if (IsVerticalWithoutXyExtent(polycurve2))
			{
				return GetIntersectionPointsWithVerticalGeometry(
					(IPointCollection) polycurve2,
					polycurve1, nonPlanar: true);
			}

			const esriGeometryDimension dimension0 =
				esriGeometryDimension.esriGeometry0Dimension;

			IGeometry result = IntersectNonPlanar((ITopologicalOperator6) polycurve1,
			                                      polycurve2, dimension0);

			// The result can be an empty polyline!
			return result.IsEmpty
				       ? GeometryFactory.CreateEmptyMultipoint(polycurve1)
				       : (IMultipoint) result;
		}

		public static IMultipoint GetIntersectionPointsNonPlanar(
			[NotNull] IPointCollection sourcePoints,
			[NotNull] IGeometry targetGeometry)
		{
			var resultList = new List<IPoint>();

			foreach (IPoint sourcePoint in GeometryUtils.GetPoints(sourcePoints))
			{
				if (GeometryUtils.Disjoint(sourcePoint, targetGeometry))
				{
					continue;
				}

				if (IntersectsNonPlanar(sourcePoint, targetGeometry))
				{
					resultList.Add(sourcePoint);
				}
			}

			IMultipoint result = GeometryFactory.CreateMultipoint(resultList);

			return result;
		}

		/// <summary>
		/// Returns the intersection lines between polycurve1 and polycurve2. 
		/// With allowRandomStartPointsForClosedIntersections == false, this method is  symmetric regarding XY,
		/// i.e. the two polycurve parameters can be swapped and the result remains equal in XY.
		/// The Z values from polycurve1 will be preserved in the result. 
		/// </summary>
		/// <param name="polycurve1"></param>
		/// <param name="polycurve2"></param>
		/// <param name="assumeIntersecting"></param>
		/// <param name="allowRandomStartPointsForClosedIntersections">When true is specified, the resulting line's 
		/// from/to points are not corrected when they are closed and the method performs better when many 
		/// intersections are closed lines (important for coincident polygons converted to lines).</param>
		/// <returns></returns>
		[NotNull]
		public static IPolyline GetIntersectionLines(
			[NotNull] IPolycurve polycurve1,
			[NotNull] IPolycurve polycurve2,
			bool assumeIntersecting,
			bool allowRandomStartPointsForClosedIntersections)
		{
			if (! assumeIntersecting && GeometryUtils.Disjoint(polycurve1, polycurve2))
			{
				return new PolylineClass {SpatialReference = polycurve1.SpatialReference};
			}

			if (UseCustomIntersect &&
			    ! GeometryUtils.HasNonLinearSegments(polycurve1) &&
			    ! GeometryUtils.HasNonLinearSegments(polycurve2) &&
			    ! GeometryUtils.IsMAware(polycurve1) &&
			    polycurve1 is IPolyline && polycurve2 is IPolyline)
			{
				return GetIntersectionLinesXY(polycurve1, polycurve2,
				                              GeometryUtils.GetXyTolerance(polycurve1));
			}

			var topoOp1 = (ITopologicalOperator) polycurve1;

			var linearIntersections =
				(IPolyline) Intersect(topoOp1, polycurve2,
				                      esriGeometryDimension.esriGeometry1Dimension);

			if (polycurve1 is IPolygon || polycurve2 is IPolygon ||
			    allowRandomStartPointsForClosedIntersections)
			{
				// TODO: research if the correction below makes also sense in
				//       some polygon cases
				return linearIntersections;
			}

			FixClosedPathIntersectionPoints((IPolyline) polycurve1,
			                                (IPolyline) polycurve2,
			                                linearIntersections);

			return linearIntersections;
		}

		public static IMultipoint GetIntersectionPointsXY(
			[NotNull] IMultipoint multipoint1,
			[NotNull] IGeometry geometry2,
			double tolerance,
			bool planar = false)
		{
			// TODO: Use clone to improve performance
			IMultipoint result = GeometryFactory.CreateEmptyMultipoint(multipoint1);

			IEnvelope curve1Envelope = multipoint1.Envelope;

			// Currently assuming the input comes snapped to resolution/tolerance (directly from GDB):
			tolerance +=
				MathUtils.GetDoubleSignificanceEpsilon(
					curve1Envelope.XMax, curve1Envelope.YMax);

			var pntList = GeometryConversionUtils.CreateMultipoint(multipoint1);

			IEnumerable<IntersectionPoint3D> intersectionPoints;
			if (geometry2 is IPolycurve polycurve2)
			{
				// Note: Getting the paths from the GeometryCollection takes a large percentage of the entire method
				MultiPolycurve otherLinestrings =
					GeometryConversionUtils.CreateMultiPolycurve(
						polycurve2, tolerance, curve1Envelope);

				bool includeRingInteriorPoints = polycurve2 is IPolygon;

				intersectionPoints = GeomTopoOpUtils.GetIntersectionPoints(
					pntList, otherLinestrings, tolerance, includeRingInteriorPoints);
			}
			else if (geometry2 is IMultiPatch multipatch2)
			{
				var intersectionPointList = new List<IntersectionPoint3D>();
				foreach (RingGroup ringGroup in GeometryConversionUtils.CreateRingGroups(
					multipatch2))
				{
					intersectionPointList.AddRange(
						GeomTopoOpUtils.GetIntersectionPoints(
							pntList, ringGroup, tolerance, true));
				}

				intersectionPoints = intersectionPointList;
			}
			else if (geometry2 is IMultipoint multipoint2)
			{
				Multipoint<IPnt> otherPoints =
					GeometryConversionUtils.CreateMultipoint(multipoint2);

				intersectionPoints = GeomTopoOpUtils.GetIntersectionPoints(
					pntList, otherPoints, tolerance);
			}
			else if (geometry2 is IPoint point)
			{
				IPnt targetPoint =
					GeometryConversionUtils.CreatePnt(point, GeometryUtils.IsZAware(point));

				intersectionPoints =
					GeomTopoOpUtils.GetIntersectionPoints(pntList, targetPoint, tolerance);
			}
			else
			{
				throw new ArgumentOutOfRangeException(
					$"Unsupported geometry type: {geometry2.GeometryType}");
			}

			Multipoint<Pnt3D> resultMultipnt =
				new Multipoint<Pnt3D>(intersectionPoints.Select(ip => ip.Point));

			double zTolerance = planar ? double.NaN : tolerance;

			GeomTopoOpUtils.Simplify(resultMultipnt, tolerance, zTolerance);

			GeometryConversionUtils.AddPoints(resultMultipnt.GetPoints(), result);

			return result;
		}

		public static IMultipoint GetIntersectionPointsXY(
			[NotNull] IPolycurve polycurve1,
			[NotNull] IGeometry geometry2,
			double tolerance)
		{
			if (geometry2 is IPolycurve polycurve2)
			{
				return GetIntersectionPointsXY(polycurve1, polycurve2, tolerance);
			}

			if (geometry2 is IMultipoint multipoint2)
			{
				return GetIntersectionPointsXY(polycurve1, multipoint2, tolerance);
			}

			if (geometry2 is IPoint point)
			{
				// TODO: Proper implementation
				return GetIntersectionPointsXY(polycurve1, GeometryFactory.CreateMultipoint(point),
				                               tolerance);
			}

			if (geometry2 is IMultiPatch multipatch2)
			{
				return GetIntersectionPointsXY(polycurve1, multipatch2, tolerance);
			}

			throw new ArgumentOutOfRangeException(
				$"Unsupported geometry type: {geometry2.GeometryType}");
		}

		public static IMultipoint GetIntersectionPointsXY(
			[NotNull] IMultiPatch multipatch1,
			[NotNull] IGeometry geometry2,
			double tolerance,
			bool planar = false)
		{
			// TODO: Use clone to improve performance
			IMultipoint result = GeometryFactory.CreateEmptyMultipoint(multipatch1);

			IEnvelope curve1Envelope = multipatch1.Envelope;

			// Currently assuming the input comes snapped to resolution/tolerance (directly from GDB):
			tolerance +=
				MathUtils.GetDoubleSignificanceEpsilon(
					curve1Envelope.XMax, curve1Envelope.YMax);

			var intersectionPointList = new List<IntersectionPoint3D>();

			ISegmentList otherLinestrings = null;
			IPointList otherPoints = null;
			IPnt otherPoint = null;

			if (geometry2 is IMultiPatch multipatch2)
			{
				otherLinestrings = GeometryConversionUtils.CreatePolyhedron(multipatch2);
			}
			else if (geometry2 is IPolycurve polycurve2)
			{
				otherLinestrings =
					GeometryConversionUtils.CreateMultiPolycurve(
						polycurve2, tolerance, curve1Envelope);
			}
			else if (geometry2 is IMultipoint multipoint2)
			{
				otherPoints = GeometryConversionUtils.CreateMultipoint(multipoint2);
			}
			else if (geometry2 is IPoint point)
			{
				otherPoint =
					GeometryConversionUtils.CreatePnt(point, GeometryUtils.IsZAware(point));
			}
			else
			{
				throw new ArgumentOutOfRangeException(
					$"Unsupported geometry type: {geometry2.GeometryType}");
			}

			Polyhedron sourcePolyhedron = GeometryConversionUtils.CreatePolyhedron(multipatch1);

			if (otherLinestrings != null)
			{
				intersectionPointList.AddRange(
					GeomTopoOpUtils.GetIntersectionPoints(
						sourcePolyhedron, otherLinestrings, tolerance, false));
			}
			else if (otherPoints != null)
			{
				intersectionPointList.AddRange(
					GeomTopoOpUtils.GetIntersectionPoints(
						sourcePolyhedron, otherPoints, tolerance, true));
			}
			else if (otherPoint != null)
			{
				intersectionPointList.AddRange(
					GeomTopoOpUtils.GetIntersectionPoints(
						sourcePolyhedron, otherPoint, 0, tolerance, false));
			}
			else
			{
				throw new ArgumentOutOfRangeException(
					$"Unsupported geometry type: {geometry2.GeometryType}");
			}

			Multipoint<Pnt3D> resultMultipnt =
				new Multipoint<Pnt3D>(intersectionPointList.Select(ip => ip.Point));

			double zTolerance = planar ? double.NaN : tolerance;

			GeomTopoOpUtils.Simplify(resultMultipnt, tolerance, zTolerance);

			GeometryConversionUtils.AddPoints(resultMultipnt.GetPoints(), result);

			return result;
		}

		public static IMultipoint GetIntersectionPointsXY(
			[NotNull] IPolycurve polycurve1,
			[NotNull] IPolycurve polycurve2,
			double tolerance,
			[CanBeNull] IPolyline linearIntersectionResult = null,
			bool planar = false)
		{
			IEnvelope curve1Envelope = polycurve1.Envelope;

			// Currently assuming the input comes snapped to resolution/tolerance (directly from GDB):
			tolerance +=
				MathUtils.GetDoubleSignificanceEpsilon(
					curve1Envelope.XMax, curve1Envelope.YMax);

			// Note: Getting the paths from the GeometryCollection takes a large percentage of the entire method
			MultiPolycurve otherLinestrings =
				GeometryConversionUtils.CreateMultiPolycurve(
					polycurve2, tolerance, curve1Envelope);

			Multipoint<Pnt3D> resultMultipnt = Multipoint<Pnt3D>.CreateEmpty<Pnt3D>();

			// Note: For polygons with many rings it is more efficient to have 1 spatial index
			//       and process the segment intersections across rings
			foreach (IPath path1 in GeometryUtils.GetPaths(polycurve1))
			{
				Linestring path1Linestring = GeometryConversionUtils.GetLinestring(path1);

				var intersectionPoints =
					GeomTopoOpUtils.GetIntersectionPoints(
						(ISegmentList) path1Linestring, (ISegmentList) otherLinestrings, tolerance,
						false);

				if (intersectionPoints.Count == 0)
				{
					continue;
				}

				resultMultipnt.AddPoints(intersectionPoints.Select(ip => ip.Point));

				if (linearIntersectionResult != null)
				{
					IList<Linestring> intersectionLines =
						GeomTopoOpUtils.GetIntersectionLinesXY(
							path1Linestring, otherLinestrings, tolerance);

					GeometryConversionUtils.AddPaths(intersectionLines,
					                                 linearIntersectionResult);
				}
			}

<<<<<<< HEAD
			// This (i.e. snapping to spatial reference) causes TOP-5470. Intersection points must be as
			// accurate as possible, otherwise the participating segments will not be found any more
			// in downstream operations! What we report here should probably be as accurate as possible.
			// Alternatively use the Geom explicit intersection points.
			GeometryUtils.Simplify(result);
=======
			double zTolerance = planar ? double.NaN : tolerance;

			GeomTopoOpUtils.Simplify(resultMultipnt, tolerance, zTolerance);

			// TODO: Use clone to improve performance
			IMultipoint result = GeometryFactory.CreateEmptyMultipoint(polycurve1);
			GeometryConversionUtils.AddPoints(resultMultipnt.GetPoints(), result);

			return result;
		}

		public static IMultipoint GetIntersectionPointsXY(
			[NotNull] IPolycurve polycurve1,
			[NotNull] IMultipoint multipoint2,
			double tolerance,
			bool planar = false)
		{
			// TODO: Use clone to improve performance
			IMultipoint result = GeometryFactory.CreateEmptyMultipoint(polycurve1);

			IEnvelope curve1Envelope = polycurve1.Envelope;

			// Currently assuming the input comes snapped to resolution/tolerance (directly from GDB):
			tolerance +=
				MathUtils.GetDoubleSignificanceEpsilon(curve1Envelope.XMax, curve1Envelope.YMax);

			// TODO: Make segment finding symmetrical in order to profit from a potential spatial index
			//       on the source
			Multipoint<IPnt> otherPoints = GeometryConversionUtils.CreateMultipoint(multipoint2);

			bool includeRingInteriorPoints = polycurve1 is IPolygon;

			Multipoint<Pnt3D> resultMultipnt = Multipoint<Pnt3D>.CreateEmpty<Pnt3D>();

			foreach (IPath path1 in GeometryUtils.GetPaths(polycurve1))
			{
				Linestring path1Linestring = GeometryConversionUtils.GetLinestring(path1);

				var intersectionPoints =
					GeomTopoOpUtils.GetIntersectionPoints(
						(ISegmentList) path1Linestring, (IPointList) otherPoints, tolerance,
						includeRingInteriorPoints);

				resultMultipnt.AddPoints(intersectionPoints.Select(ip => ip.Point));
			}

			double zTolerance = planar ? double.NaN : tolerance;

			GeomTopoOpUtils.Simplify(resultMultipnt, tolerance, zTolerance);

			GeometryConversionUtils.AddPoints(resultMultipnt.GetPoints(), result);

			return result;
		}

		public static IMultipoint GetIntersectionPointsXY(
			[NotNull] IPolycurve polycurve1,
			[NotNull] IMultiPatch multipatch2,
			double tolerance,
			bool planar = false)
		{
			// TODO: Use clone to improve performance
			IMultipoint result = GeometryFactory.CreateEmptyMultipoint(polycurve1);

			IEnvelope curve1Envelope = polycurve1.Envelope;

			// Currently assuming the input comes snapped to resolution/tolerance (directly from GDB):
			tolerance +=
				MathUtils.GetDoubleSignificanceEpsilon(curve1Envelope.XMax, curve1Envelope.YMax);

			ISegmentList sourceSegments = GeometryConversionUtils.CreateMultiPolycurve(polycurve1);

			var intersectionPointList = new List<IntersectionPoint3D>();
			foreach (RingGroup ringGroup in GeometryConversionUtils.CreateRingGroups(multipatch2))
			{
				intersectionPointList.AddRange(
					GeomTopoOpUtils.GetIntersectionPoints(
						sourceSegments, ringGroup, tolerance, true));
			}

			Multipoint<Pnt3D> resultMultipnt =
				new Multipoint<Pnt3D>(intersectionPointList.Select(ip => ip.Point));

			double zTolerance = planar ? double.NaN : tolerance;

			GeomTopoOpUtils.Simplify(resultMultipnt, tolerance, zTolerance);

			GeometryConversionUtils.AddPoints(resultMultipnt.GetPoints(), result);
>>>>>>> 4b0e7484

			return result;
		}

		public static IPolyline GetIntersectionLinesXY(
			IPolycurve polycurve1,
			IPolycurve polycurve2,
			double tolerance)
		{
			IPolyline result = GeometryFactory.CreateEmptyPolyline(polycurve1);

			IEnvelope curve1Envelope = polycurve1.Envelope;

			// Currently assuming the input comes snapped to resolution/tolerance (directly from GDB):
			tolerance +=
				MathUtils.GetDoubleSignificanceEpsilon(
					curve1Envelope.XMax, curve1Envelope.YMax);

			MultiPolycurve otherLinestrings =
				GeometryConversionUtils.CreateMultiPolycurve(
					polycurve2, tolerance, curve1Envelope);

			foreach (IPath path1 in GeometryUtils.GetPaths(polycurve1))
			{
				Linestring path1Linestring = GeometryConversionUtils.GetLinestring(path1);

				IList<Linestring> intersectionLines =
					GeomTopoOpUtils.GetIntersectionLinesXY(path1Linestring, otherLinestrings,
					                                       tolerance);

				GeometryConversionUtils.AddPaths(intersectionLines, result);
			}

			GeometryUtils.Simplify(result);

			return result;
		}

		/// <summary>
		/// Calculates the segments where the provided polycurves differ only in Z.
		/// </summary>
		/// <param name="polycurve1"></param>
		/// <param name="polycurve2"></param>
		/// <param name="tolerance"></param>
		/// <remarks>Polycurves with non-linear segments are currently not supported!</remarks>
		/// <returns></returns>
		public static IPolyline GetZOnlyDifferenceLines(
			IPolycurve polycurve1,
			IPolycurve polycurve2,
			double tolerance)
		{
			IPolyline result = GeometryFactory.CreateEmptyPolyline(polycurve1);

			IEnvelope curve1Envelope = polycurve1.Envelope;

			// Currently assuming the input comes snapped to resolution/tolerance
			// and there has been no significant loss of precision (e.g. due to subtractions):
			tolerance +=
				MathUtils.GetDoubleSignificanceEpsilon(
					curve1Envelope.XMax, curve1Envelope.YMax);

			MultiPolycurve otherLinestrings =
				GeometryConversionUtils.CreateMultiPolycurve(
					polycurve2, tolerance, curve1Envelope);

			foreach (IPath path1 in GeometryUtils.GetPaths(polycurve1))
			{
				Linestring path1Linestring = GeometryConversionUtils.GetLinestring(path1);

				IList<Linestring> intersectionLines =
					GeomTopoOpUtils.GetZOnlyDifferences(path1Linestring, otherLinestrings,
					                                    tolerance);

				GeometryConversionUtils.AddPaths(intersectionLines, result);
			}

			GeometryUtils.Simplify(result);

			return result;
		}

		/// <summary>
		/// Calculates the segments where the provided polycurves differ in XY. Additionally
		/// the segments where they differ only in Z are returned.
		/// </summary>
		/// <param name="polycurve1"></param>
		/// <param name="polycurve2"></param>
		/// <param name="tolerance"></param>
		/// <param name="zOnlyDifferences">Empty input polyline to be populated with the z-only
		///   differences, if desired.</param>
		/// <param name="zTolerance"></param>
		/// <remarks>Polycurves with non-linear segments are currently not supported!</remarks>
		/// <returns></returns>
		[NotNull]
		public static IPolyline GetDifferenceLinesXY(
			[NotNull] IPolycurve polycurve1,
			[NotNull] IPolycurve polycurve2,
			double tolerance,
			[CanBeNull] IPolyline zOnlyDifferences = null,
			double zTolerance = double.NaN)
		{
			Stopwatch totalTime = _msg.DebugStartTiming();

			IPolyline result = GeometryFactory.CreateEmptyPolyline(polycurve1);

			IEnvelope curve1Envelope = polycurve1.Envelope;

			// Currently assuming the input comes snapped to resolution/tolerance
			// and there has been no significant loss of precision (e.g. due to subtractions):
			tolerance +=
				MathUtils.GetDoubleSignificanceEpsilon(
					curve1Envelope.XMax, curve1Envelope.YMax);

			MultiPolycurve otherLinestrings =
				GeometryConversionUtils.CreateMultiPolycurve(
					polycurve2, tolerance, curve1Envelope);

			Stopwatch calculationTime = new Stopwatch();

			foreach (IPath path1 in GeometryUtils.GetPaths(polycurve1))
			{
				Linestring path1Linestring = GeometryConversionUtils.GetLinestring(path1);

				calculationTime.Start();

				IList<Linestring> zOnlyDiffLinestrings =
					zOnlyDifferences != null ? new List<Linestring>() : null;

				IList<Linestring> differenceLinesXY =
					GeomTopoOpUtils.GetDifferenceLinesXY(
						path1Linestring, otherLinestrings,
						tolerance, zOnlyDiffLinestrings, zTolerance);

				calculationTime.Stop();

				GeometryConversionUtils.AddPaths(differenceLinesXY, result);

				if (zOnlyDifferences != null)
				{
					GeometryConversionUtils.AddPaths(zOnlyDiffLinestrings,
					                                 zOnlyDifferences);
				}
			}

			// Currently needed to merge source ring start/end points that are part of different result linestrings
			GeometryUtils.Simplify(result);

			_msg.DebugStopTiming(totalTime,
			                     "Custom difference (calculation time only: {0}): XY: {1} map units, Z-only: {2}",
			                     calculationTime.ElapsedMilliseconds, result.Length,
			                     zOnlyDifferences?.Length ?? double.NaN);

			return result;
		}

		public static IEnumerable<CutPolyline> GetIntersectionLines3D(
			[NotNull] IMultiPatch multiPatch1,
			[NotNull] IMultiPatch multiPatch2)
		{
			if (GeometryUtils.Disjoint(multiPatch1, multiPatch2))
			{
				yield break;
			}

			var intersections = new List<IntersectionPath3D>();

			// Process each pair of 'connected components' / ring group
			foreach (
				GeometryPart mp1Part in GeometryPart.FromGeometry(
					multiPatch1, false))
			{
				foreach (GeometryPart mp2Part in
					GeometryPart.FromGeometry(multiPatch2, false))
				{
					// Main outer ring is the first part by definition...
					var mp1Ring = (IRing) mp1Part.LowLevelGeometries[0];
					var mp2Ring = (IRing) mp2Part.LowLevelGeometries[0];

					IList<IntersectionPath3D> intersection = GetIntersectionLines3D(
						mp1Ring, mp2Ring,
						false);

					if (intersection != null)
					{
						intersections.AddRange(intersection);
					}
				}
			}

			ISpatialReference sr = multiPatch1.SpatialReference;

			foreach (
				IGrouping<RingPlaneTopology, IntersectionPath3D> groupedIntersections in
				intersections.GroupBy(ip => ip.RingPlaneTopology))
			{
				var cutPolyline = new CutPolyline(
					GeometryConversionUtils.CreatePolyline(groupedIntersections, sr),
					groupedIntersections.Key);

				yield return cutPolyline;
			}
		}

		[CanBeNull]
		public static IList<IntersectionPath3D> GetIntersectionLines3D(
			[NotNull] IRing planarRing1,
			[NotNull] IRing planarRing2,
			bool boundaryIntersectionsOnly)
		{
			Assert.ArgumentCondition(GeometryUtils.IsZAware(planarRing1),
			                         "ring1 is not z-aware");
			Assert.ArgumentCondition(GeometryUtils.IsZAware(planarRing2),
			                         "ring2 is not z-aware");

			List<Pnt3D> ring1Pnts3D = GeometryConversionUtils.GetPntList(planarRing1);
			List<Pnt3D> ring2Pnts3D = GeometryConversionUtils.GetPntList(planarRing2);

			double tolerance = GeometryUtils.GetXyTolerance(planarRing1);

			// Idea: Filter intersection lines where the multipatches do not actually cross in 3D but only touch
			//       This might avoid the problem of non-simple intersection lines with 'junctions' which result 
			//       in problems of multiple assignment to footprint parts.
			IList<IntersectionPath3D> intersections =
				GeomTopoOpUtils.IntersectRings3D(ring1Pnts3D, ring2Pnts3D, tolerance,
				                                 boundaryIntersectionsOnly);

			return intersections?.Count > 0 ? intersections : null;
		}

		[NotNull]
		public static IGeometry Difference([NotNull] IGeometry g1, [NotNull] IGeometry g2)
		{
			return Difference((ITopologicalOperator) g1, g2);
		}

		[NotNull]
		public static IGeometry Difference([NotNull] ITopologicalOperator topoOp,
		                                   [NotNull] IGeometry g2)
		{
			try
			{
				return GetDifferenceCore(topoOp, g2);
			}
			catch (COMException comEx)
			{
				if (comEx.ErrorCode != -2147220888)
				{
					_msg.DebugFormat("Error in Difference(): {0}", comEx.Message);

					_msg.Debug(GeometryUtils.ToString(topoOp as IGeometry));
					_msg.Debug(GeometryUtils.ToString(g2));

					throw;
				}

				// The xy cluster tolerance was too large for the extent of the data.

				var geometry = topoOp as IGeometry;

				if (geometry == null || geometry.SpatialReference == null)
				{
					_msg.DebugFormat("Error in Difference(): {0}", comEx.Message);

					_msg.Debug(GeometryUtils.ToString(topoOp as IGeometry));
					_msg.Debug(GeometryUtils.ToString(g2));

					throw;
				}

				_msg.DebugFormat("Difference(): workaround for '{0}'", comEx.Message);

				ISpatialReference origSRef = geometry.SpatialReference;

				ISpatialReference highResSRef =
					SpatialReferenceUtils.CreateSpatialReferenceWithMinimumTolerance(
						origSRef, resolutionFactor: 10);

				geometry.SpatialReference = highResSRef;

				try
				{
					IGeometry result = GetDifferenceCore(topoOp, g2);

					result.SpatialReference = origSRef;

					if (result.Dimension != esriGeometryDimension.esriGeometry0Dimension)
					{
						GeometryUtils.Simplify(result, allowReorder: true,
						                       allowPathSplitAtIntersections: false);
					}

					return result;
				}
				catch (Exception ex)
				{
					_msg.DebugFormat("Error in workaround for Difference(): {0}",
					                 ex.Message);

					_msg.Debug(GeometryUtils.ToString((IGeometry) topoOp));
					_msg.Debug(GeometryUtils.ToString(g2));

					throw;
				}
			}
			catch (Exception ex)
			{
				_msg.DebugFormat("Error in Difference(): {0}", ex.Message);

				_msg.Debug(GeometryUtils.ToString(topoOp as IGeometry));
				_msg.Debug(GeometryUtils.ToString(g2));

				throw;
			}
		}

		[NotNull]
		public static IGeometry Intersect([NotNull] IGeometry g1,
		                                  [NotNull] IGeometry g2,
		                                  esriGeometryDimension dimension)
		{
			if (g1 is ITopologicalOperator topoOp)
			{
				return Intersect(topoOp, g2, dimension);
			}

			if (g1 is IEnvelope envelope1 && g2 is IEnvelope envelope2 &&
			    dimension == esriGeometryDimension.esriGeometry2Dimension)
			{
				IEnvelope result = GeometryFactory.Clone(envelope1);
				result.Intersect(envelope2);

				return result;
			}

			throw new ArgumentException(
				$"Unsupported geometry type(s): {g1.GeometryType} / {g2.GeometryType}.");
		}

		[NotNull]
		public static IGeometry Intersect([NotNull] ITopologicalOperator topoOp,
		                                  [NotNull] IGeometry g2,
		                                  esriGeometryDimension dimension)
		{
			IGeometry result = GetIntersectionCore(topoOp, g2, dimension);

			if (g2.IsEmpty)
			{
				// The result becomes M-unaware (observed at 10.4.4) - see IntersectionUtilsTest.IntersectionResultKeepsAwarenessDespiteEmptyOtherGeometry()
				// The result is empty but should keep its properties nevertheless:
				if (GeometryUtils.IsMAware((IGeometry) topoOp) &&
				    ! GeometryUtils.IsMAware(result))
				{
					GeometryUtils.MakeMAware(result);
				}

				if (GeometryUtils.IsPointIDAware((IGeometry) topoOp) &&
				    ! GeometryUtils.IsPointIDAware(result))
				{
					GeometryUtils.MakePointIDAware(result);
				}
			}

			return result;
		}

		/// <summary>
		/// Deletes segments that are considered having a linear intersection w.r.t the tolerance.
		/// These are typically spikes or narrow straits in rings, such as these:
		/// ---------------------------        -------*          ---------
		/// |      *-----------       |        |      *          |       |
		/// |      |          |       |   ->   |      |          |       |
		/// |      |          |       |        |      |          |       |
		/// |______|          |_______|        |______|          |_______|
		/// The minimum segment length, if provided, determines whether a vertex will be
		/// kept on both sides of the strait (as depicted in the left result part) if the
		/// minimum segment length is not violated. The advantage of extra vertices is that
		/// the existing lines are kept in place which might be desired, especially if the
		/// tolerance is large.
		/// </summary>
		/// <param name="polygon"></param>
		/// <param name="tolerance"></param>
		/// <param name="minimumSegmentLength"></param>
		/// <returns>The resulting polygon with deleted self-intersections, or the input polygon
		/// if no self-intersections are present.</returns>
		[NotNull]
		public static IPolygon RemoveRingLinearSelfIntersections(
			[NotNull] IPolygon polygon,
			double tolerance,
			double? minimumSegmentLength = null)
		{
			var multiPolycurve = GeometryConversionUtils.CreateMultiPolycurve(polygon);

			var resultRings = new List<Linestring>();

			bool anyChange = false;
			foreach (Linestring linestring in multiPolycurve.GetLinestrings())
			{
				var thisRingResult = new List<Linestring>();

				if (GeomTopoOpUtils.TryDeleteLinearSelfIntersectionsXY(
					linestring, tolerance, thisRingResult, minimumSegmentLength))
				{
					anyChange = true;
					resultRings.AddRange(thisRingResult);
				}
				else
				{
					resultRings.Add(linestring);
				}
			}

			return anyChange
				       ? GeometryConversionUtils.CreatePolygon(polygon, resultRings)
				       : polygon;
		}

		#region Non-public

		[NotNull]
		private static IGeometry GetIntersectionCore(
			[NotNull] ITopologicalOperator topoOp,
			[NotNull] IGeometry g2,
			esriGeometryDimension dimension)
		{
			try
			{
				return topoOp.Intersect(g2, dimension);
			}
			catch (COMException comEx)
			{
				if (comEx.ErrorCode != -2147220888)
				{
					// unhandled COM exception

					_msg.DebugFormat("Error in Intersect() for {0}: {1}",
					                 dimension, comEx.Message);

					_msg.Debug(GeometryUtils.ToString(topoOp as IGeometry));
					_msg.Debug(GeometryUtils.ToString(g2));

					throw;
				}

				// The xy cluster tolerance was too large for the extent of the data.

				// TODO this occurs with vertical lines, the workaround does not help in that case

				var geometry = topoOp as IGeometry;
				if (geometry?.SpatialReference == null)
				{
					_msg.DebugFormat("Error in Intersect() for {0}: {1}",
					                 dimension, comEx.Message);

					_msg.Debug(GeometryUtils.ToString(geometry));
					_msg.Debug(GeometryUtils.ToString(g2));

					throw;
				}

				_msg.DebugFormat("Intersect(): Workaround for '{0}'", comEx.Message);

				ISpatialReference origSRef = geometry.SpatialReference;

				ISpatialReference highResSRef =
					SpatialReferenceUtils.CreateSpatialReferenceWithMinimumTolerance(
						origSRef, resolutionFactor: 10);

				geometry.SpatialReference = highResSRef;

				try
				{
					IGeometry result = topoOp.Intersect(g2, dimension);

					result.SpatialReference = origSRef;

					if (result.Dimension != esriGeometryDimension.esriGeometry0Dimension)
					{
						GeometryUtils.Simplify(result, allowReorder: true,
						                       allowPathSplitAtIntersections: false);
					}

					return result;
				}
				catch (Exception ex)
				{
					_msg.DebugFormat("Error in Intersect() workaround for {0}: {1}",
					                 dimension, ex.Message);

					_msg.Debug(GeometryUtils.ToString(geometry));
					_msg.Debug(GeometryUtils.ToString(g2));

					throw;
				}
				finally
				{
					geometry.SpatialReference = origSRef;
				}
			}
			catch (Exception ex)
			{
				_msg.DebugFormat("Error in Intersect() for {0}: {1}",
				                 dimension, ex.Message);

				_msg.Debug(GeometryUtils.ToString(topoOp as IGeometry));
				_msg.Debug(GeometryUtils.ToString(g2));

				throw;
			}
		}

		[NotNull]
		private static IGeometry GetDifferenceCore([NotNull] ITopologicalOperator topoOp,
		                                           [NotNull] IGeometry g2)
		{
			IGeometry difference = topoOp.Difference(g2);

			if (((IGeometry) topoOp).GeometryType ==
			    esriGeometryType.esriGeometryMultipoint)
			{
				// work-around for multipoint result
				difference = RestoreAwareness(topoOp, difference);
			}

			if (! (difference is IPolygon))
			{
				return difference;
			}

			if (difference.IsEmpty)
			{
				return difference;
			}

			if (! GeometryUtils.HasNonLinearSegments(difference))
			{
				return difference;
			}

			double? xyTolerance =
				((ISpatialReferenceTolerance) difference.SpatialReference)?.XYTolerance;

			var ringIndexesToRemove = new List<int>();

			var geometryCollection = (IGeometryCollection) difference;
			int ringCount = geometryCollection.GeometryCount;

			for (var ringIndex = 0; ringIndex < ringCount; ringIndex++)
			{
				var ring = (IRing) geometryCollection.Geometry[ringIndex];

				if (ring.IsExterior)
				{
					continue;
				}

				// interior ring

				if (! GeometryUtils.HasNonLinearSegments(ring))
				{
					// ring has no non-linear segments, consider it ok
					continue;
				}

				if (xyTolerance != null)
				{
					double minimumAreaForValidRing = xyTolerance.Value *
					                                 ((ring.Length -
					                                   2 * xyTolerance.Value) / 2);

					double ringArea = Math.Abs(((IArea) ring).Area);
					if (ringArea > minimumAreaForValidRing * 10)
					{
						continue; // large enough, consider it ok
					}
				}

				// small inner ring with non-linear segments: 
				// - convert it to a polygon and simplify it 
				// - if the result is empty then the ring was invalid
				IPolygon ringPolygon = GeometryFactory.CreatePolygon(ring);
				GeometryUtils.Simplify(ringPolygon);

				if (ringPolygon.IsEmpty)
				{
					ringIndexesToRemove.Add(ringIndex);
				}
			}

			if (ringIndexesToRemove.Count > 0)
			{
				ringIndexesToRemove.Reverse(); // remove highest indexes first

				foreach (int ringIndex in ringIndexesToRemove)
				{
					geometryCollection.RemoveGeometries(ringIndex, 1);
				}

				GeometryUtils.Simplify(difference); // maybe not needed
			}

			return difference;
		}

		private static IGeometry RestoreAwareness(ITopologicalOperator topoOp,
		                                          IGeometry difference)
		{
			bool zAwarenessLost = GeometryUtils.IsZAware((IGeometry) topoOp) &&
			                      ! GeometryUtils.IsZAware(difference);

			bool mAwarenessLost = GeometryUtils.IsMAware((IGeometry) topoOp) &&
			                      ! GeometryUtils.IsMAware(difference);

			bool pointIdAwarenessLost =
				GeometryUtils.IsPointIDAware((IGeometry) topoOp) &&
				! GeometryUtils.IsPointIDAware(difference);

			// May be it would work to just restore the awareness. In simple cases the actual coodinate values are correct
			// but this would need to be very well tested! Safe option:
			if (zAwarenessLost || mAwarenessLost || pointIdAwarenessLost)
			{
				// Intersect works ok (has simpler work-around):
				difference = Intersect(topoOp, difference, difference.Dimension);
			}

			return difference;
		}

		[NotNull]
		private static IEnumerable<esriGeometryDimension> GetIntersectDimensions(
			esriGeometryDimension maximumDimension)
		{
			switch (maximumDimension)
			{
				case esriGeometryDimension.esriGeometry0Dimension:
					return _intersectDimensions0;

				case esriGeometryDimension.esriGeometry1Dimension:
					return _intersectDimensions1;

				case esriGeometryDimension.esriGeometry2Dimension:
					return _intersectDimensions2;

				case esriGeometryDimension.esriGeometry25Dimension:
				case esriGeometryDimension.esriGeometry3Dimension:
				case esriGeometryDimension.esriGeometryNoDimension:
					throw new ArgumentException("dimension not valid for intersection");
				default:
					throw new ArgumentOutOfRangeException(nameof(maximumDimension));
			}
		}

		private static esriGeometryDimension GetMaximumIntersectDimension(
			[NotNull] IGeometry g1,
			[NotNull] IGeometry g2)
		{
			esriGeometryDimension g1Dim = g1.Dimension;
			esriGeometryDimension g2Dim = g2.Dimension;

			Assert.False(g1Dim == esriGeometryDimension.esriGeometryNoDimension,
			             "g1 dimension not defined");
			Assert.False(g2Dim == esriGeometryDimension.esriGeometryNoDimension,
			             "g2 dimension not defined");

			if (g1Dim == esriGeometryDimension.esriGeometry0Dimension ||
			    g2Dim == esriGeometryDimension.esriGeometry0Dimension)
			{
				return esriGeometryDimension.esriGeometry0Dimension;
			}

			if (g1Dim == esriGeometryDimension.esriGeometry1Dimension ||
			    g2Dim == esriGeometryDimension.esriGeometry1Dimension)
			{
				return esriGeometryDimension.esriGeometry1Dimension;
			}

			if (g1Dim == esriGeometryDimension.esriGeometry2Dimension ||
			    g2Dim == esriGeometryDimension.esriGeometry2Dimension)
			{
				return esriGeometryDimension.esriGeometry2Dimension;
			}

			throw new ArgumentException(
				string.Format(
					"Unsupported input dimensions for intersection: g1:{0}, g2:{1}",
					g1Dim, g2Dim));
		}

		private static bool CanUseIntersectMultidimension(esriGeometryType type1,
		                                                  esriGeometryType type2)
		{
			switch (type1)
			{
				case esriGeometryType.esriGeometryMultipoint:
					switch (type2)
					{
						case esriGeometryType.esriGeometryPolyline:
						case esriGeometryType.esriGeometryPolygon:
							return true;
						default:
							return false;
					}

				case esriGeometryType.esriGeometryPolyline:
					switch (type2)
					{
						case esriGeometryType.esriGeometryMultipoint:
						case esriGeometryType.esriGeometryPolygon:
							return true;
						default:
							return false;
					}

				case esriGeometryType.esriGeometryPolygon:
					switch (type2)
					{
						case esriGeometryType.esriGeometryMultipoint:
						case esriGeometryType.esriGeometryPolyline:
							return true;
						default:
							return false;
					}

				default:
					return false;
			}
		}

		/// <summary>
		/// Gets the intersection between the multipoint and the polygon.
		/// ITopologicalOperator.Intersect does not return the correct 
		/// result in this case.
		/// </summary>
		/// <param name="multipoint"></param>
		/// <param name="geometry"></param>
		/// <param name="expectedCount"></param>
		/// <returns></returns>
		private static IEnumerable<IPoint> Intersect(IMultipoint multipoint,
		                                             IGeometry geometry,
		                                             int expectedCount)
		{
			var result = new List<IPoint>();

			foreach (IPoint point in GeometryUtils.GetPoints(
				(IPointCollection) multipoint))
			{
				if (GeometryUtils.Intersects(geometry, point))
				{
					result.Add(GeometryFactory.Clone(point));
				}
			}

			if (result.Count != expectedCount)
			{
				// TODO: repro unit test, remove warning
				_msg.WarnFormat(
					"Employed work-around to find multipoint-polygon intersection points. Please report this incident.");
				_msg.DebugFormat(GeometryUtils.ToXmlString(geometry));
				_msg.DebugFormat(GeometryUtils.ToXmlString(multipoint));
			}

			return result;
		}

		private static void AddIntersectingPoint(IPoint point,
		                                         IPolyline intersectedGeometry,
		                                         IPointCollection toIntersectionPoints)
		{
			if (! GeometryUtils.Contains((IGeometry) toIntersectionPoints, point) &&
			    GeometryUtils.Intersects(point, intersectedGeometry))
			{
				object missing = Type.Missing;

				_msg.DebugFormat(
					"TopologicalOperator.Intersects did not find intersection point {0}",
					GeometryUtils.ToString(point));

				toIntersectionPoints.AddPoint(point, ref missing, ref missing);
			}
		}

		/// <summary>
		/// Make sure the closed intersection paths between two polyline geometries are split at
		/// the original paths' from/to points rather than having any random start/end point.
		/// </summary>
		/// <param name="polyline1"></param>
		/// <param name="polyline2"></param>
		/// <param name="linearIntersections"></param>
		private static void FixClosedPathIntersectionPoints(
			[NotNull] IPolyline polyline1,
			[NotNull] IPolyline polyline2,
			[NotNull] IPolyline linearIntersections)
		{
			var intersectionPaths = (IGeometryCollection) linearIntersections;

			for (var i = 0; i < intersectionPaths.GeometryCount; i++)
			{
				var path = (IPath) intersectionPaths.Geometry[i];

				if (path.IsClosed)
				{
					// fully coincident rings: The result line should be split at the original rings' 
					// start/end points and not at a random location as it is done by ArcObjects.

					// find the corresponding path in both geometries

					// Increase tolerance by approximately sqrt(2) to avoid no-hits resulting in not null violation
					const double sqrt2Approx = 1.5;
					double searchTolerance =
						GeometryUtils.GetXyTolerance(polyline1) * sqrt2Approx;

					var partInCurve1 = (IPath) GeometryUtils.GetCoincidentPath(
						(IGeometryCollection) polyline2, path, searchTolerance);

					var partInCurve2 = (IPath) GeometryUtils.GetCoincidentPath(
						(IGeometryCollection) polyline1, path, searchTolerance);

					// add their start points
					var cutPoints = new List<IPoint>();

					if (partInCurve1.IsClosed &&
					    ! GeometryUtils.AreEqualInXY(partInCurve1.FromPoint,
					                                 path.FromPoint))
					{
						cutPoints.Add(partInCurve1.FromPoint);
					}

					if (partInCurve2.IsClosed &&
					    ! GeometryUtils.AreEqualInXY(partInCurve2.FromPoint,
					                                 path.FromPoint))
					{
						cutPoints.Add(partInCurve2.FromPoint);
					}

					if (cutPoints.Count > 0)
					{
						const bool projectPointsOntoPathToSplit = false;
						double cutOffDistance = GeometryUtils.GetXyTolerance(path);
						IGeometryCollection splitPaths =
							GeometryUtils.SplitPath(path,
							                        (IPointCollection)
							                        GeometryFactory.CreateMultipoint(
								                        cutPoints),
							                        projectPointsOntoPathToSplit,
							                        cutOffDistance,
							                        splitCurves => true);

						GeometryUtils.ReplaceGeometryPart(
							linearIntersections, i, splitPaths);
					}
				}
			}
		}

		private static IGeometry IntersectNonPlanar(
			[NotNull] ITopologicalOperator6 topoOp6,
			[NotNull] IGeometry other,
			esriGeometryDimension resultDimension)
		{
			const bool nonPlanar = true;

			IGeometry result = topoOp6.IntersectEx(
				other, nonPlanar, resultDimension);

			if (GeometryUtils.IsZAware(other) &&
			    ! GeometryUtils.IsZAware(result))
			{
				// The result has perfectly correct Z values but is un-aware
				GeometryUtils.MakeZAware(result);
			}

			// Work-around to protect against duplicate result points
			// (see IntersectionUtilsTest.CanGetNonZAwareNonPlanarIntersection):
			GeometryUtils.Simplify(result);

			return result;
		}

		private static bool IsVerticalWithoutXyExtent(IGeometry geometry)
		{
			if (! GeometryUtils.IsZAware(geometry))
			{
				return false;
			}

			IEnvelope envelope = geometry.Envelope;

			return MathUtils.AreEqual(envelope.Width, 0) &&
			       MathUtils.AreEqual(envelope.Height, 0) &&
			       envelope.Depth > 0;
		}

		private static IMultipoint GetIntersectionPointsWithVerticalGeometry(
			[NotNull] IPointCollection verticalGeometry,
			[NotNull] IGeometry target,
			bool nonPlanar)
		{
			var resultList = new List<IPoint>();

			foreach (IPoint sourcePoint in GeometryUtils.GetPoints(verticalGeometry))
			{
				if (GeometryUtils.Disjoint(sourcePoint, target))
				{
					continue;
				}

				if (! nonPlanar)
				{
					// Planar: take the first intersection point, skip all others
					resultList.Add(sourcePoint);
					break;
				}

				if (IntersectsNonPlanar(sourcePoint, (IGeometry) verticalGeometry))
				{
					resultList.Add(sourcePoint);
				}
			}

			IMultipoint result =
				GeometryFactory.CreateMultipoint(resultList);

			return result;
		}

		private static bool IntersectsNonPlanar([NotNull] IPoint sourcePoint,
		                                        [NotNull] IGeometry intersectedTarget)
		{
			bool result;

			if (GeometryUtils.IsZAware(sourcePoint))
			{
				// 3D intersection if target is also Z-aware, otherwise 2D intersection
				if (GeometryUtils.IsZAware(intersectedTarget))
				{
					result = ! ((IRelationalOperator3D) sourcePoint).Disjoint3D(
						         intersectedTarget);
				}
				else
				{
					result = true;
				}
			}
			else
			{
				// non-Z-aware source: Non-planar intersection probably not very useful (unless geometry is and should be non-simple)
				result = true;
			}

			return result;
		}

		#endregion
	}
}<|MERGE_RESOLUTION|>--- conflicted
+++ resolved
@@ -1048,17 +1048,14 @@
 				}
 			}
 
-<<<<<<< HEAD
+			double zTolerance = planar ? double.NaN : tolerance;
+
+			GeomTopoOpUtils.Simplify(resultMultipnt, tolerance, zTolerance);
+
 			// This (i.e. snapping to spatial reference) causes TOP-5470. Intersection points must be as
 			// accurate as possible, otherwise the participating segments will not be found any more
 			// in downstream operations! What we report here should probably be as accurate as possible.
 			// Alternatively use the Geom explicit intersection points.
-			GeometryUtils.Simplify(result);
-=======
-			double zTolerance = planar ? double.NaN : tolerance;
-
-			GeomTopoOpUtils.Simplify(resultMultipnt, tolerance, zTolerance);
-
 			// TODO: Use clone to improve performance
 			IMultipoint result = GeometryFactory.CreateEmptyMultipoint(polycurve1);
 			GeometryConversionUtils.AddPoints(resultMultipnt.GetPoints(), result);
@@ -1143,7 +1140,6 @@
 			GeomTopoOpUtils.Simplify(resultMultipnt, tolerance, zTolerance);
 
 			GeometryConversionUtils.AddPoints(resultMultipnt.GetPoints(), result);
->>>>>>> 4b0e7484
 
 			return result;
 		}
