--- conflicted
+++ resolved
@@ -275,9 +275,6 @@
     <Compile Include="Surface\FeatureTinGenerator.cs" />
     <Compile Include="Surface\ISimpleSurface.cs" />
     <Compile Include="Surface\ITinGenerator.cs" />
-<<<<<<< HEAD
-    <Compile Include="Surface\MosaicLayerDefinition.cs" />
-=======
     <Compile Include="Surface\Raster\AoPixelBlock.cs" />
     <Compile Include="Surface\Raster\IRasterDatasetProvider.cs" />
     <Compile Include="Surface\Raster\ISimplePixelBlock.cs" />
@@ -285,7 +282,7 @@
     <Compile Include="Surface\Raster\SimpleAoRaster.cs" />
     <Compile Include="Surface\Raster\SimpleRasterMosaic.cs" />
     <Compile Include="Surface\Raster\SimpleRasterSurface.cs" />
->>>>>>> 662c31b0
+    <Compile Include="Surface\MosaicLayerDefinition.cs" />
     <Compile Include="Surface\RectangularTileIndex.cs" />
     <Compile Include="Surface\RectangularTilingStructure.cs" />
     <Compile Include="Surface\RectangularTilingUtils.cs" />
