--- conflicted
+++ resolved
@@ -36,7 +36,6 @@
 		public string Name => DatasetUtils.GetName(BaseTable);
 		public IFields Fields => BaseTable.Fields;
 
-<<<<<<< HEAD
 #if Server11
 		public IReadOnlyRow GetRow(long oid) => CreateRow(BaseTable.GetRow(oid));
 #else
@@ -45,10 +44,7 @@
 
 		public long RowCount(IQueryFilter filter) => BaseTable.RowCount(filter);
 
-		public int FindField(string name) => BaseTable.FindField(name);
-=======
 		public virtual int FindField(string name) => BaseTable.FindField(name);
->>>>>>> 3a83b579
 
 		public bool HasOID => AlternateOidFieldName != null || BaseTable.HasOID;
 
