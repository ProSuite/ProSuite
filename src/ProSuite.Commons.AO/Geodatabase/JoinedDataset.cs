using System;
using System.Collections.Generic;
using System.Diagnostics;
using System.Linq;
using ESRI.ArcGIS.esriSystem;
using ESRI.ArcGIS.Geodatabase;
using ESRI.ArcGIS.Geometry;
using ProSuite.Commons.AO.Geodatabase.GdbSchema;
using ProSuite.Commons.Collections;
using ProSuite.Commons.Essentials.Assertions;
using ProSuite.Commons.Essentials.CodeAnnotations;
using ProSuite.Commons.Exceptions;
using ProSuite.Commons.Logging;
using ProSuite.Commons.Text;

namespace ProSuite.Commons.AO.Geodatabase
{
	public class JoinedDataset : BackingDataset
	{
		private static readonly IMsg _msg = Msg.ForCurrentClass();

		[NotNull] private readonly GdbTable _joinedSchema;

		private readonly AssociationDescription _associationDescription;

		// A short-term (or in the future potentially long-term) cache of the association rows.
		// As short-term cache within read operations it is used to included the bridge table
		// attributes and hence provide a unique Id from the bridge table.
		// As Long-term could it can be used in read-only scenarios to improve performance.
		// TODO: Implement long-term cache
		private AssociationTableRowCache _associationRows;

		private readonly string
			_joinStrategy = Environment.GetEnvironmentVariable("PROSUITE_MEMORY_JOIN_STRATEGY");

		private readonly Dictionary<IReadOnlyTable, long> _tableRowStatistics =
			new Dictionary<IReadOnlyTable, long>(3);

		private string GeometryClassKeyField { get; set; }
		private string OtherClassKeyField { get; set; }

		private int GeometryClassKeyFieldIndex { get; set; }
		private int OtherClassKeyFieldIndex { get; set; }

		public JoinedDataset([NotNull] AssociationDescription associationDescription,
		                     [NotNull] IReadOnlyTable geometryTable,
		                     [NotNull] IReadOnlyTable otherTable,
		                     [NotNull] GdbTable joinedSchema)
		{
			GeometryEndClass = geometryTable;
			OtherEndClass = otherTable;

			_associationDescription = associationDescription;

			_joinedSchema = joinedSchema;
		}

		[NotNull]
		public IReadOnlyTable GeometryEndClass { get; }

		[NotNull]
		public IReadOnlyTable OtherEndClass { get; }

		[CanBeNull]
		public IReadOnlyTable AssociationTable
		{
			get
			{
				var manyToManyAssociation =
					_associationDescription as ManyToManyAssociationDescription;

				return manyToManyAssociation?.AssociationTable;
			}
		}

		public JoinType JoinType { get; set; } = JoinType.InnerJoin;

		private JoinSourceTable _objectIdSource;

		public JoinSourceTable ObjectIdSource
		{
			get
			{
				if (_objectIdSource == JoinSourceTable.None)
				{
					_objectIdSource = GetObjectIdTable();
				}

				return _objectIdSource;
			}
		}

		public IReadOnlyTable ObjectIdSourceTable
		{
			get
			{
				switch (ObjectIdSource)
				{
					case JoinSourceTable.Left:
						return GeometryEndClass;
					case JoinSourceTable.Right:
						return OtherEndClass;
					case JoinSourceTable.Association:
						return AssociationTable;
					default:
						return null;
				}
			}
		}

		public bool IncludeMtoNAssociationRows
		{
			get => _associationRows != null;
			set
			{
				if (value)
				{
					if (_associationRows == null)
					{
						_associationRows = new AssociationTableRowCache();
					}
				}
				else
				{
					_associationRows = null;
				}
			}
		}

		/// <summary>
		/// The factory that creates the final row from the rows to be joined (left row, other row,
		/// optionally the association table row). Extra values can be injected by subclasses of
		/// the default row factory.
		/// </summary>
		public JoinedRowFactory JoinedRowFactory { get; set; }

		/// <summary>
		/// Whether the features from the left table should be assumed to be cached and therefore
		/// the filtering can take place in client code rather than the database.
		/// </summary>
		public bool AssumeLeftTableCached { get; set; }

		#region BackingDataset implementation

		public override IEnvelope Extent => (GeometryEndClass as IReadOnlyFeatureClass)?.Extent;

		public override VirtualRow GetRow(long id)
		{
			EnsureKeyFieldNames();
			// This is ok if there is 1 left row with the provided id. For 1:many several results exist.
			// Consider using UniqueIdProvider. For many:many we should probably use the ObjectID on the
			// bridge table in the first place!
			// TODO: In case of m:n take the RID (if exists) and fill it into the OBJECTID field.
			//       In  case of 1:m take the right table's OBJECT id and fill it into the OBJECTID field.
			//       -> here, do a reverse look-up if necessary
			if (ObjectIdSource == JoinSourceTable.Left)
			{
				IReadOnlyRow leftRow = GeometryEndClass.GetRow(id);

				return GetJoinedRows(new List<IReadOnlyRow> { leftRow }).FirstOrDefault();
			}

			if (ObjectIdSource == JoinSourceTable.Right)
			{
				IReadOnlyRow rightRow = OtherEndClass.GetRow(id);

				string otherKeyValue = GetNonNullKeyValue(rightRow, OtherClassKeyFieldIndex);

				var otherKeyList = new List<string> { otherKeyValue };
				IList<IReadOnlyRow> resultGeoFeatures = FetchRowsByKey(
						GeometryEndClass, otherKeyList, GeometryClassKeyField, false)
					.ToList();

				Assert.True(resultGeoFeatures.Count <= 1,
				            $"Unexpected number of joined features: {resultGeoFeatures.Count}");

				IReadOnlyRow geoFeature = resultGeoFeatures[0];

				return CreateJoinedFeature(geoFeature, rightRow);
			}

			var m2nAssociation = ((ManyToManyAssociationDescription) _associationDescription);

			return GetRowManyToMany(id, m2nAssociation);
		}

		public override long GetRowCount(ITableFilter filter)
		{
			if (filter != null && ! string.IsNullOrEmpty(filter.WhereClause))
			{
				return Search(filter, true).Count();
			}

			EnsureKeyFieldNames();

			IDictionary<string, IList<IReadOnlyRow>> otherRows = GetOtherRowsByFeatureKey(filter);

			if (_associationDescription is ManyToManyAssociationDescription)
			{
				return otherRows.Values.Sum(v => v.Count);
			}
			else
			{
				// TODO: This could be optimized if the side of the primary key was known
				return PerformFinalGeoClassRead(otherRows, filter, true).Count();
			}
		}

		public override IEnumerable<VirtualRow> Search(ITableFilter filter, bool recycling)
		{
			var filterHelper = FilterHelper.Create(_joinedSchema, filter?.WhereClause);

			if (_msg.IsVerboseDebugEnabled)
			{
				LogQueryProperties(filter);
			}

			// The filter's where clause must use the fully qualified rows. But the spatial
			// constraint is applied during the creation of the join.
			foreach (VirtualRow virtualRow in GetJoinedRows(filter, recycling))
			{
				if (filterHelper.Check(virtualRow))
				{
					yield return virtualRow;
				}
			}
		}

		#endregion

		/// <summary>
		/// Performs the join using the filter only by applying the spatial constraint.
		/// </summary>
		/// <param name="filter"></param>
		/// <param name="recycle"></param>
		/// <returns></returns>
		private IEnumerable<VirtualRow> GetJoinedRows([CanBeNull] ITableFilter filter,
		                                              bool recycle)
		{
			EnsureKeyFieldNames();

			IDictionary<string, IList<IReadOnlyRow>> otherRowsByFeatureKey = null;

			bool filterHasWhereClause =
				filter != null && ! string.IsNullOrEmpty(filter.WhereClause);

			if (filterHasWhereClause)
			{
				try
				{
					// TOP-5597: Try using the where clause on the left table: It could improve performance
					// tremendously in case there is no spatial filter and the where-clause is restrictive.
					// However, it could fail if the where clause references fields from the right table.
					// The where clause will be re-applied to the resulting joined rows.
					otherRowsByFeatureKey = GetOtherRowsByFeatureKey(filter);
				}
				catch (Exception e)
				{
					_msg.Debug("Exception tentative executing the where-clause on the left table " +
					           "only. Falling back to default.", e);
				}
			}

			// Do not apply the where clause on the remaining queries (it will be applied applied to the resulting joined rows)
			if (filterHasWhereClause)
			{
				filter = filter.Clone();
				filter.WhereClause = null;
			}

			if (otherRowsByFeatureKey == null)
			{
				otherRowsByFeatureKey = GetOtherRowsByFeatureKey(filter);
			}

			IEnumerable<IReadOnlyRow> leftRows = PerformFinalGeoClassRead(
				otherRowsByFeatureKey, filter, recycle);

			foreach (VirtualRow virtualRow in Join(leftRows, otherRowsByFeatureKey))
			{
				yield return virtualRow;
			}
		}

		/// <summary>
		/// Performs the join with the provided left rows.
		/// </summary>
		/// <param name="leftRows">The collection of left rows to join to the right rows to be retrieved
		/// from the database.</param>
		/// <returns></returns>
		private IEnumerable<VirtualRow> GetJoinedRows([NotNull] ICollection<IReadOnlyRow> leftRows)
		{
			EnsureKeyFieldNames();

			IDictionary<string, IList<IReadOnlyRow>> otherRowsByFeatureKey =
				GetOtherRowsByFeatureKey(leftRows);

			foreach (VirtualRow virtualRow in Join(leftRows, otherRowsByFeatureKey))
			{
				yield return virtualRow;
			}
		}

		private IDictionary<string, IList<IReadOnlyRow>> GetOtherRowsByFeatureKey(
			[CanBeNull] ITableFilter filter)
		{
			Assert.NotNull(OtherEndClass);
			Assert.NotNull(OtherClassKeyField);

			string originalSubfields = filter?.SubFields;

			if (filter == null)
			{
				filter = new AoTableFilter();
			}

			filter.SubFields = GeometryClassKeyField;

			// TODO: More testing, does not seem to make a difference:
			//esriSpatialRelEnum originalSpatialRel = esriSpatialRelEnum.esriSpatialRelUndefined;
			//if (filter is ISpatialFilter spatialFilter  &&
			//    spatialFilter.SpatialRel == esriSpatialRelEnum.esriSpatialRelIntersects)
			//{
			//	originalSpatialRel = spatialFilter.SpatialRel;
			//	spatialFilter.SpatialRel = esriSpatialRelEnum.esriSpatialRelEnvelopeIntersects;
			//}

			// TODO: Deal with where-clause

			IEnumerable<IReadOnlyRow> leftFeatures = GeometryEndClass.EnumRows(filter, true);

			IDictionary<string, IList<IReadOnlyRow>> otherRows =
				GetOtherRowsByFeatureKey(leftFeatures);

			// Revert the filter change:
			filter.SubFields = originalSubfields;

			return otherRows;
		}

		private IDictionary<string, IList<IReadOnlyRow>> GetOtherRowsByFeatureKey(
			[NotNull] IEnumerable<IReadOnlyRow> leftFeatures)
		{
			Stopwatch watch = _msg.DebugStartTiming();

			HashSet<string> fClassKeys = new HashSet<string>();

			// TODO: If the filter is null or it's no spatial filter: compare row count to determine
			//       which table should be queried first.

			int featureCount = 0;

			foreach (IReadOnlyRow feature in leftFeatures)
			{
				featureCount++;

				string keyValue = GetKeyValue(feature, GeometryClassKeyFieldIndex);

				if (keyValue != null)
				{
					fClassKeys.Add(keyValue);
				}
			}

			_msg.DebugStopTiming(watch, "Initial search found {0} geo-keys in {1} features",
			                     fClassKeys.Count, featureCount);

			IDictionary<string, IList<IReadOnlyRow>> otherRows =
				GetOtherRowListsByFeatureKey(fClassKeys);

			return otherRows;
		}

		private IEnumerable<IReadOnlyRow> PerformFinalGeoClassRead(
			IDictionary<string, IList<IReadOnlyRow>> otherRowsByGeoKey,
			[CanBeNull] ITableFilter filter,
			bool recycling)
		{
			Stopwatch watch = _msg.DebugStartTiming();

			if (JoinType == JoinType.InnerJoin)
			{
				foreach (IReadOnlyRow feature in PerformFinalGeoClassReadFilteredByKeys(
					         otherRowsByGeoKey, GeometryClassKeyField, filter, recycling))
				{
					yield return feature;
				}
			}
			else if (JoinType == JoinType.LeftJoin)
			{
				// All records from the left table:
				foreach (IReadOnlyRow feature in GeometryEndClass.EnumRows(filter, recycling))
				{
					yield return feature;
				}
			}

			_msg.DebugStopTiming(watch, "Final read of geo-features with result processing");
		}

		private IEnumerable<IReadOnlyRow> PerformFinalGeoClassReadFilteredByKeys(
			[NotNull] IDictionary<string, IList<IReadOnlyRow>> otherRowsByGeoKey,
			[NotNull] string featureClassKeyField,
			[CanBeNull] ITableFilter filter,
			bool recycling)
		{
			int featureClassKeyIdx = GeometryEndClass.FindField(featureClassKeyField);
			Assert.True(featureClassKeyIdx >= 0, $"Key field not found: {featureClassKeyIdx}");

			bool clientSideKeyFiltering;

			if (! FilterHasGeometry(filter))
			{
				// The container is of no help, leverage at least the WhereClause directly in the DB
				clientSideKeyFiltering = false;
			}
			else if (AssumeLeftTableCached)
			{
				clientSideKeyFiltering = true;
			}
			else if (_joinStrategy == "INDEX")
			{
				clientSideKeyFiltering = true;
			}
			else if (_joinStrategy == "FTS")
			{
				clientSideKeyFiltering = false;
			}
			else
			{
				// TODO: if number of keys is large-ish, compare with
				// initial read's feature count
				clientSideKeyFiltering = false;
			}

			IEnumerable<IReadOnlyRow> resultGeoFeatures = FetchRowsByKey(
				GeometryEndClass, otherRowsByGeoKey.Keys, featureClassKeyField, recycling,
				clientSideKeyFiltering, filter);

			foreach (IReadOnlyRow row in resultGeoFeatures)
			{
				yield return row;
			}
		}

		private static bool FilterHasGeometry(ITableFilter filter)
		{
			if (filter is IFeatureClassFilter spatialFilter)
			{
				return spatialFilter.FilterGeometry != null;
			}

			return false;
		}

		private IEnumerable<VirtualRow> Join(
			[NotNull] IEnumerable<IReadOnlyRow> leftRows,
			[NotNull] IDictionary<string, IList<IReadOnlyRow>> otherRowsByFeatureKey)
		{
			foreach (IReadOnlyRow feature in leftRows)
			{
				string featureKeyValue = GetKeyValue(feature, GeometryClassKeyFieldIndex);
				IList<IReadOnlyRow> otherRowList;
				if (JoinType == JoinType.InnerJoin)
				{
					Assert.NotNull(featureKeyValue);
					otherRowList = otherRowsByFeatureKey[featureKeyValue];
				}
				else
				{
					if (featureKeyValue == null ||
					    ! otherRowsByFeatureKey.TryGetValue(featureKeyValue, out otherRowList) ||
					    otherRowList.Count == 0)
					{
						// No relationship or no relational integrity
						yield return CreateJoinedFeature(feature, null);
						continue;
					}
				}

				int listIdx = 0;
				foreach (IReadOnlyRow otherRow in otherRowList)
				{
					IReadOnlyRow associationRow = null;
					if (_associationRows != null && otherRow != null)
					{
						string otherRowKey = GetKeyValue(otherRow, OtherClassKeyFieldIndex);
						associationRow =
							_associationRows.LookUp(featureKeyValue, otherRowKey, listIdx);
					}

					yield return CreateJoinedFeature(feature, otherRow, associationRow);
					listIdx++;
				}
			}
		}

		private void EnsureKeyFieldNames()
		{
			if (GeometryClassKeyField != null && OtherClassKeyField != null)
			{
				return;
			}

			if (_associationDescription is ForeignKeyAssociationDescription foreignKeyAssociation)
			{
				if (GeometryEndClass.Equals(foreignKeyAssociation.ReferencedTable))
				{
					GeometryClassKeyField = foreignKeyAssociation.ReferencedKeyName;
					OtherClassKeyField = foreignKeyAssociation.ReferencingKeyName;
				}
				else
				{
					GeometryClassKeyField = foreignKeyAssociation.ReferencingKeyName;
					OtherClassKeyField = foreignKeyAssociation.ReferencedKeyName;
				}
			}
			else
			{
				ManyToManyAssociationDescription manyToManyAssociation =
					(ManyToManyAssociationDescription) _associationDescription;

				if (GeometryEndClass.Equals(manyToManyAssociation.Table1))
				{
					GeometryClassKeyField = manyToManyAssociation.Table1KeyName;
					OtherClassKeyField = manyToManyAssociation.Table2KeyName;
				}
				else
				{
					GeometryClassKeyField = manyToManyAssociation.Table2KeyName;
					OtherClassKeyField = manyToManyAssociation.Table1KeyName;
				}
			}

			// Set up field indexes
			GeometryClassKeyFieldIndex = GeometryEndClass.FindField(GeometryClassKeyField);
			Assert.True(GeometryClassKeyFieldIndex >= 0,
			            $"Key field {GeometryClassKeyField} not found in {GeometryEndClass.Name}");

			OtherClassKeyFieldIndex = OtherEndClass.FindField(OtherClassKeyField);
			Assert.True(OtherClassKeyFieldIndex >= 0,
			            $"Key field {OtherClassKeyField} not found in {OtherEndClass.Name}");
		}

		private JoinSourceTable GetObjectIdTable()
		{
			string oidFieldName = _joinedSchema.OIDFieldName;

			if (oidFieldName == null)
			{
				return JoinSourceTable.None;
			}

			int splitPosition = oidFieldName.LastIndexOf('.');

			Assert.False(splitPosition < 0, "OBJECTID field is not fully qualified.");

			string tableName = oidFieldName.Substring(0, splitPosition);

			if (tableName.Equals(GeometryEndClass.Name,
			                     StringComparison.InvariantCultureIgnoreCase))
			{
				return JoinSourceTable.Left;
			}

			if (tableName.Equals(OtherEndClass.Name, StringComparison.InvariantCultureIgnoreCase))
			{
				return JoinSourceTable.Right;
			}

			Assert.True(_associationDescription is ManyToManyAssociationDescription,
			            $"Unexpected association type for OID field {oidFieldName}");

			Assert.True(
				tableName.Equals(AssociationTable?.Name,
				                 StringComparison.InvariantCultureIgnoreCase),
				$"OID field {oidFieldName} not found in join tables");

			return JoinSourceTable.Association;
		}

		private GdbRow CreateJoinedFeature([NotNull] IReadOnlyRow leftRow,
		                                   [CanBeNull] IReadOnlyRow otherRow,
		                                   [CanBeNull] IReadOnlyRow associationRow = null)
		{
			if (JoinedRowFactory == null)
			{
				JoinedRowFactory = new JoinedRowFactory(
					                   _joinedSchema, GeometryEndClass, OtherEndClass)
				                   {
					                   AssociationTable = AssociationTable
				                   };
			}

			return JoinedRowFactory.CreateRow(leftRow, otherRow, ObjectIdSource, associationRow);
		}

		private IDictionary<string, IReadOnlyRow> GetOtherRowsByKey(
			[NotNull] IEnumerable<string> keyValues)
		{
			// Get the non-feature-rows:
			IDictionary<string, IReadOnlyRow> otherRows = new Dictionary<string, IReadOnlyRow>();
			foreach (IReadOnlyRow row in TableFilterUtils.GetRowsInList(
				         OtherEndClass, OtherClassKeyField, keyValues, false))
			{
				string otherRowKey = GetKeyValue(row, OtherClassKeyFieldIndex);

				if (otherRowKey == null)
				{
					throw new InvalidDataException(
						$"No key value in {GdbObjectUtils.ToString(row)}");
				}

				try
				{
					otherRows.Add(otherRowKey, row);
				}
				catch (ArgumentException e)
				{
					throw new ArgumentException(
						$"The the key value {otherRowKey} in row {GdbObjectUtils.ToString(row)} is not unique. " +
						$"The row {GdbObjectUtils.ToString(otherRows[otherRowKey])} has the same value",
						e);
				}
			}

			return otherRows;
		}

		private IDictionary<string, IList<IReadOnlyRow>> GetOtherRowListsByFeatureKey(
			HashSet<string> fClassKeys)
		{
			IDictionary<string, IList<IReadOnlyRow>> result =
				new Dictionary<string, IList<IReadOnlyRow>>();

			// M:N - Get the bridge table rows:
			if (_associationDescription is ManyToManyAssociationDescription m2n)
			{
				Stopwatch watch = _msg.DebugStartTiming();

				Dictionary<string, List<string>> geoKeysByOtherKey =
					GeoKeysByOtherKeyManyToMany(fClassKeys, m2n);

				_msg.DebugStopTiming(
					watch,
					"Searched with {0} geo-keys, found {1} other keys.",
					fClassKeys.Count, geoKeysByOtherKey.Count);

				watch = _msg.DebugStartTiming();

				IDictionary<string, IReadOnlyRow> otherRowsByKey =
					GetOtherRowsByKey(geoKeysByOtherKey.Keys);

				_msg.DebugStopTiming(watch, "Retrieved all {0} other rows.", otherRowsByKey.Count);

				foreach (KeyValuePair<string, List<string>> keyValuePair in geoKeysByOtherKey)
				{
					string otherKey = keyValuePair.Key;

					foreach (string geoKey in keyValuePair.Value)
					{
						if (! result.TryGetValue(geoKey, out _))
						{
							IList<IReadOnlyRow> otherRowList = new List<IReadOnlyRow>(5);

							result.Add(geoKey, otherRowList);
						}

						if (otherRowsByKey.ContainsKey(otherKey))
						{
							result[geoKey].Add(otherRowsByKey[otherKey]);
						}
					}
				}

				return result;
			}

			// Get the non-feature-rows:
			foreach (IReadOnlyRow row in TableFilterUtils.GetRowsInList(
				         OtherEndClass, OtherClassKeyField, fClassKeys, false))
			{
				string otherRowKey = GetKeyValue(row, OtherClassKeyFieldIndex);

				if (otherRowKey == null)
				{
					throw new InvalidDataException(
						$"No key value in {GdbObjectUtils.ToString(row)}");
				}

				if (! result.TryGetValue(otherRowKey, out IList<IReadOnlyRow> otherRowList))
				{
					otherRowList = new List<IReadOnlyRow>(3);

					result.Add(otherRowKey, otherRowList);
				}
				else
				{
					_msg.VerboseDebug(
						() =>
							$"The the key value {otherRowKey} in row {GdbObjectUtils.ToString(row)} is not " +
							$"unique. The rows {StringUtils.Concatenate(otherRowList, GdbObjectUtils.ToString, ", ")} " +
							"have the same value.");

					// TODO: Set property that declares the OID field not unique and use virtual composite key.
					_msg.WarnFormat(
						"{0}: Multiple right-table-rows reference the same left-table-row. The OID will be non-unique!",
						_joinedSchema.Name);
				}

				otherRowList.Add(row);
			}

			return result;
		}

		#region Many-to-many row access

		private Dictionary<string, List<string>> GeoKeysByOtherKeyManyToMany(
			[NotNull] HashSet<string> geoKeys,
			[NotNull] ManyToManyAssociationDescription m2nAssociation)
		{
			Dictionary<string, List<string>> geoKeysByOtherKey =
				new Dictionary<string, List<string>>();

			IReadOnlyTable bridgeTable = m2nAssociation.AssociationTable;
			GetAssociationTableKeyFields(m2nAssociation, out string bridgeTableGeoKeyField,
			                             out string bridgeTableOtherKeyField);

			string bridgeTableName = bridgeTable.Name;

			int bridgeTableOtherKeyIdx = bridgeTable.FindField(bridgeTableOtherKeyField);
			Assert.True(bridgeTableOtherKeyIdx >= 0,
			            $"Key field {bridgeTableOtherKeyField} not found in {bridgeTableName}");

			int bridgeTableGeoKeyIdx = bridgeTable.FindField(bridgeTableGeoKeyField);
			Assert.True(bridgeTableGeoKeyIdx >= 0,
			            $"Key field {bridgeTableGeoKeyField} not found in {bridgeTableName}");

			// This is the short-term cache. In a strictly read-only environment it could also be
			// used to retrieve the result in specific cases (requires caching geoKeys without match)
			_associationRows?.Clear();

			var recycle = _associationRows == null;
			foreach (IReadOnlyRow row in FetchBridgeTableRowsByKey(geoKeys, bridgeTable,
				         bridgeTableGeoKeyField, recycle))
			{
				// The primary key of the other table:
				string bridgeOtherKeyValue = GetNonNullKeyValue(row, bridgeTableOtherKeyIdx);

				// The primary key of the geo table:
				string bridgeGeoKeyValue = GetNonNullKeyValue(row, bridgeTableGeoKeyIdx);

				// NOTE: For long-term global caching if memory was no issue, the bridgeRow could be cached already here

				// Double check, the fetch might use a FTS or deliver the full cache:
				if (! geoKeys.Contains(bridgeGeoKeyValue))
				{
					continue;
				}

				// Cache the bridgeRow, if desired:
				_associationRows?.Add(bridgeGeoKeyValue, bridgeOtherKeyValue, row);

				// Collect the list of geo-end keys per other-table key
				if (! geoKeysByOtherKey.TryGetValue(bridgeOtherKeyValue, out List<string> other))
				{
					other = new List<string>(5);
					geoKeysByOtherKey.Add(bridgeOtherKeyValue, other);
				}

				geoKeysByOtherKey[bridgeOtherKeyValue].Add(bridgeGeoKeyValue);
			}

			return geoKeysByOtherKey;
		}

		private VirtualRow GetRowManyToMany(
			long id, ManyToManyAssociationDescription m2nAssociation)
		{
			GetAssociationTableKeyFields(m2nAssociation, out string bridgeTableGeoKeyField,
			                             out string bridgeTableOtherKeyField);

			IReadOnlyTable bridgeTable = m2nAssociation.AssociationTable;

			int bridgeTableOtherKeyIdx = bridgeTable.FindField(bridgeTableOtherKeyField);
			Assert.True(bridgeTableOtherKeyIdx >= 0,
			            $"Key field {bridgeTableOtherKeyField} not found in {bridgeTable.Name}");

			int bridgeTableGeoKeyIdx = bridgeTable.FindField(bridgeTableGeoKeyField);
			Assert.True(bridgeTableGeoKeyIdx >= 0,
			            $"Key field {bridgeTableGeoKeyField} not found in {bridgeTable.Name}");

			IReadOnlyRow associationRow = bridgeTable.GetRow(id);

			// The primary key of the other table:
			string bridgeOtherKeyValue = GetNonNullKeyValue(associationRow, bridgeTableOtherKeyIdx);

			// The primary key of the geo table:
			string bridgeGeoKeyValue = GetNonNullKeyValue(associationRow, bridgeTableGeoKeyIdx);

			var geoKeyList = new List<string> { bridgeGeoKeyValue };

			IList<IReadOnlyRow> geoFeatures = FetchRowsByKey(
					GeometryEndClass, geoKeyList, GeometryClassKeyField, false)
				.ToList();

			Assert.AreEqual(1, geoFeatures.Count, "Unexpected number of left table features");

			var otherKeyList = new List<string> { bridgeOtherKeyValue };

			IList<IReadOnlyRow> otherFeatures = FetchRowsByKey(
					OtherEndClass, otherKeyList, OtherClassKeyField, false)
				.ToList();

			Assert.AreEqual(1, otherFeatures.Count, "Unexpected number of right table features");

			return CreateJoinedFeature(geoFeatures[0], otherFeatures[0], associationRow);
		}

		private void GetAssociationTableKeyFields(ManyToManyAssociationDescription m2nAssociation,
		                                          out string bridgeTableGeoKeyField,
		                                          out string bridgeTableOtherKeyField)
		{
			if (GeometryEndClass.Equals(m2nAssociation.Table1))
			{
				bridgeTableGeoKeyField = m2nAssociation.AssociationTableKey1;
				bridgeTableOtherKeyField = m2nAssociation.AssociationTableKey2;
			}
			else
			{
				// Test for correct equals implementation:
				Assert.True(OtherEndClass.Equals(m2nAssociation.Table1),
				            "Table equality implementation: unexpected results");

				bridgeTableGeoKeyField = m2nAssociation.AssociationTableKey2;
				bridgeTableOtherKeyField = m2nAssociation.AssociationTableKey1;
			}
		}

		#endregion

		private IEnumerable<IReadOnlyRow> FetchBridgeTableRowsByKey(
			[NotNull] HashSet<string> keys,
			[NotNull] IReadOnlyTable bridgeTable,
			[NotNull] string keyFieldName,
			bool recycle)
		{
			bool clientSideKeyFiltering;

			if (_joinStrategy == "INDEX")
			{
				clientSideKeyFiltering = true;
			}
			else if (_joinStrategy == "FTS")
			{
				clientSideKeyFiltering = false;
			}
			else if (keys.Count < 1000)
			{
				clientSideKeyFiltering = false;
			}
			else
			{
				long ftsCount = GetTableRowCount(bridgeTable);

				clientSideKeyFiltering = (double) keys.Count / ftsCount > 0.025;
			}

			return FetchRowsByKey(bridgeTable, keys, keyFieldName, recycle, clientSideKeyFiltering);
		}

		private static IEnumerable<IReadOnlyRow> FetchRowsByKey(
			[NotNull] IReadOnlyTable table,
			[NotNull] ICollection<string> keys,
			[NotNull] string keyFieldName,
			bool recycle,
			bool clientSideKeyFiltering = false,
			[CanBeNull] ITableFilter filter = null)
		{
			// TODO: Switch depending on previous input-output count ratio with count
			// Empirical values:
			// Dev machine with local docker:
			// 155K rows in bridge table: FTS: ~1s
			// 4K rows in key list: Select-in: ~1s
			// --> Use 3% as threshold to to switch to FTS?
			//
			// Production DB:
			// 155K rows in bridge table: FTS: 1.3s - 1.5s
			// 3.5K rows in key list: ~1.2s
			// -> Use 2% of key-count / all rows count

			string originalSubfields = filter?.SubFields;
			if (filter != null)
			{
				filter.SubFields = null;
			}

			if (clientSideKeyFiltering)
			{
				_msg.DebugFormat(
					"Fetching rows from {0} and filtering for key list on the client...",
					table.Name);

				int keyFieldIdx = table.FindField(keyFieldName);
				Assert.True(keyFieldIdx >= 0,
				            $"Key field {keyFieldName} not found in {table.Name}");

				int totalCount = 0, yieldCount = 0;

				foreach (IReadOnlyRow row in table.EnumRows(filter, recycle))
				{
					totalCount++;

					// The primary key of the geo table:
					string rowKeyValueString = GetKeyValue(row, keyFieldIdx);

					if (rowKeyValueString == null)
					{
						continue;
					}

					if (! keys.Contains(rowKeyValueString))
					{
						continue;
					}

					yield return row;
					yieldCount++;
				}

				_msg.DebugFormat("Yielded {0} rows of a total of {1}", yieldCount, totalCount);
			}
			else
			{
				_msg.DebugFormat(
					"Fetching rows from {0} using select-in-list strategy (filtering on the server)",
					table.Name);

				int count = 0;
				foreach (IReadOnlyRow row in TableFilterUtils.GetRowsInList(
					         table, keyFieldName, keys, recycle, filter))
				{
					yield return row;
					count++;
				}

				_msg.DebugFormat("Yielded {0} rows", count);
			}

			if (filter != null)
			{
				filter.SubFields = originalSubfields;
			}
		}

		private long GetTableRowCount(IReadOnlyTable table)
		{
			if (! _tableRowStatistics.TryGetValue(table, out long rowCount))
			{
				Stopwatch watch = _msg.DebugStartTiming();

				ITableFilter filter = new AoTableFilter
				                      {
					                      SubFields = table.OIDFieldName
				                      };

				rowCount = table.RowCount(filter);

				_tableRowStatistics.Add(table, rowCount);

				_msg.DebugStopTiming(watch, "Determined row count of {0}", table.Name);
			}

			return rowCount;
		}

		private static string GetNonNullKeyValue(IReadOnlyRow row, int fieldIndex)
		{
			string result = GetKeyValue(row, fieldIndex);

			if (result == null)
			{
				throw new InvalidDataException(
					$"No key value in {GdbObjectUtils.ToString(row)} (field index: {fieldIndex}).");
			}

			return result;
		}

		private static string GetKeyValue(IReadOnlyRow row, int fieldIndex)
		{
			object value = row.get_Value(fieldIndex);

			if (value != null && DBNull.Value != value)
			{
				return value.ToString();
			}

			return null;
		}

<<<<<<< HEAD
		private void LogQueryProperties(ITableFilter filter)
=======
		private void LogQueryProperties([CanBeNull] IQueryFilter filter)
>>>>>>> 3019fd98
		{
			_msg.DebugFormat("Querying joined table {0} using the following filter:",
			                 _joinedSchema.Name);

			if (filter == null)
			{
				_msg.Debug("NULL");
				return;
			}

			using (_msg.IncrementIndentation())
			{
				GdbQueryUtils.LogFilterProperties(TableFilterUtils.GetQueryFilter(filter));
			}
		}

		private class AssociationTableRowCache
		{
			private readonly IDictionary<string, IList<AssociationRow>>
				_knownAssociationRowsByGeoKey =
					new Dictionary<string, IList<AssociationRow>>();

			public void Clear()
			{
				_knownAssociationRowsByGeoKey.Clear();
			}

			public void Add([NotNull] string geoKey,
			                [NotNull] string otherKey,
			                IReadOnlyRow row)
			{
				AssociationRow associationRow = new AssociationRow()
				                                {
					                                Row = row,
					                                GeoKey = geoKey,
					                                OtherKey = otherKey
				                                };

				CollectionUtils.AddToValueList(_knownAssociationRowsByGeoKey, geoKey,
				                               associationRow);
			}

			[CanBeNull]
			public IReadOnlyRow LookUp(string geoKey, string otherKey,
			                           int assumedListIndex = -1)
			{
				IList<AssociationRow> candidates;
				if (! _knownAssociationRowsByGeoKey.TryGetValue(geoKey, out candidates))
				{
					return null;
				}

				if (assumedListIndex >= 0 && assumedListIndex < candidates.Count)
				{
					var guessedCandidate = candidates[assumedListIndex];

					if (guessedCandidate.OtherKey == otherKey)
					{
						return guessedCandidate.Row;
					}
				}

				// Iterate all candidates
				foreach (AssociationRow candidate in candidates)
				{
					if (candidate.OtherKey == otherKey)
					{
						return candidate.Row;
					}
				}

				return null;
			}

			private class AssociationRow
			{
				public IReadOnlyRow Row { get; set; }
				public string GeoKey { get; set; }
				public string OtherKey { get; set; }
			}
		}
	}
}<|MERGE_RESOLUTION|>--- conflicted
+++ resolved
@@ -1000,11 +1000,7 @@
 			return null;
 		}
 
-<<<<<<< HEAD
-		private void LogQueryProperties(ITableFilter filter)
-=======
-		private void LogQueryProperties([CanBeNull] IQueryFilter filter)
->>>>>>> 3019fd98
+		private void LogQueryProperties([CanBeNull] ITableFilter filter)
 		{
 			_msg.DebugFormat("Querying joined table {0} using the following filter:",
 			                 _joinedSchema.Name);
