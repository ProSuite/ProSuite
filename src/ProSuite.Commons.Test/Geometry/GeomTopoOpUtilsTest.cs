using System;
using System.Collections.Generic;
using System.Linq;
using NUnit.Framework;
using ProSuite.Commons.Collections;
using ProSuite.Commons.Essentials.CodeAnnotations;
using ProSuite.Commons.Geom;

namespace ProSuite.Commons.Test.Geometry
{
	[TestFixture]
	public class GeomTopoOpUtilsTest
	{
		[Test]
		public void CanRemoveOverlapsXY()
		{
			var ring1 = new List<Pnt3D>
			            {
				            new Pnt3D(0, 0, 9),
				            new Pnt3D(0, 100, 9),
				            new Pnt3D(100, 50, 9),
				            new Pnt3D(100, 20, 9)
			            };

			var overlapping = new List<Pnt3D>();
			overlapping.Add(new Pnt3D(40, -10, 0));
			overlapping.Add(new Pnt3D(40, 30, 0));
			overlapping.Add(new Pnt3D(200, 30, 0));
			overlapping.Add(new Pnt3D(200, -10, 0));

			RingGroup poly1 = CreatePoly(ring1);
			Linestring overlap = CreateRing(overlapping);

			const double tolerance = 0.01;

			MultiLinestring differenceResult = GeomTopoOpUtils.GetDifferenceAreasXY(
				poly1, new MultiPolycurve(new[] {overlap}), tolerance);
			Assert.AreEqual(1, differenceResult.PartCount);
			Assert.AreEqual(true, differenceResult.GetLinestring(0).ClockwiseOriented);

			var expected = CreateRing(new List<Pnt3D>
			                          {
				                          new Pnt3D(0, 0, 9),
				                          new Pnt3D(0, 100, 9),
				                          new Pnt3D(100, 50, 9),
				                          new Pnt3D(100, 30, 9),
				                          new Pnt3D(40, 30, 9),
				                          new Pnt3D(40, 8, 9),
			                          });

			Assert.AreEqual(expected.GetArea2D(), differenceResult.GetArea2D(), 0.0001);
		}

		[Test]
		public void CanRemoveIslandXY()
		{
			var ring1 = new List<Pnt3D>
			            {
				            new Pnt3D(0, 0, 9),
				            new Pnt3D(0, 100, 9),
				            new Pnt3D(100, 100, 9),
				            new Pnt3D(100, 20, 9)
			            };

			RingGroup poly1 = CreatePoly(ring1);
			Linestring containedRing = CreateRing(new[]
			                                      {
				                                      new Pnt3D(25, 75, 0),
				                                      new Pnt3D(50, 75, 0),
				                                      new Pnt3D(50, 50, 0),
				                                      new Pnt3D(25, 50, 0)
			                                      }.ToList());

			const double tolerance = 0.01;

			var target = new MultiPolycurve(new[] {containedRing});
			MultiLinestring differenceResult =
				GeomTopoOpUtils.GetDifferenceAreasXY(poly1, target, tolerance);
			Assert.AreEqual(2, differenceResult.PartCount);
			Assert.AreEqual(true, differenceResult.GetLinestring(0).ClockwiseOriented);

			Assert.True(
				GeomTopoOpUtils.AreEqualXY(poly1.ExteriorRing, differenceResult.GetLinestring(0),
				                           tolerance));
			Assert.AreEqual(poly1.GetArea2D() - containedRing.GetArea2D(),
			                differenceResult.GetArea2D(), 0.0001);

			// Now the same with the target being equal to the source-island:
			var sourceWithIsland = differenceResult.Clone();
			differenceResult =
				GeomTopoOpUtils.GetDifferenceAreasXY(sourceWithIsland, target, tolerance);

			Assert.AreEqual(2, differenceResult.PartCount);
			Assert.AreEqual(true, differenceResult.GetLinestring(0).ClockwiseOriented);

			Assert.AreEqual(sourceWithIsland.GetArea2D(), differenceResult.GetArea2D(), 0.0001);

			// In contrast, the cut should not do anything for a cut line equal to the ring to cut:
			var cutResult = GeomTopoOpUtils.CutXY(sourceWithIsland, target, tolerance);
			Assert.AreEqual(0, cutResult.Count);
		}

		[Test]
		public void CanRemoveDisjointXY()
		{
			var ring1 = new List<Pnt3D>
			            {
				            new Pnt3D(0, 0, 9),
				            new Pnt3D(0, 100, 9),
				            new Pnt3D(100, 100, 9),
				            new Pnt3D(100, 20, 9)
			            };

			var disjoint = new List<Pnt3D>();
			disjoint.Add(new Pnt3D(140, -10, 0));
			disjoint.Add(new Pnt3D(140, 30, 0));
			disjoint.Add(new Pnt3D(300, 30, 0));
			disjoint.Add(new Pnt3D(300, -10, 0));

			RingGroup poly1 = CreatePoly(ring1);
			Linestring overlap = CreateRing(disjoint);

			const double tolerance = 0.01;

			var target = new MultiPolycurve(new[] {overlap});
			MultiLinestring differenceResult =
				GeomTopoOpUtils.GetDifferenceAreasXY(poly1, target, tolerance);
			Assert.AreEqual(1, differenceResult.PartCount);
			Assert.AreEqual(true, differenceResult.GetLinestring(0).ClockwiseOriented);

			Assert.AreEqual(poly1.GetArea2D(), differenceResult.GetArea2D(), 0.0001);

			// Now the same with the target inside a source-island:
			poly1.AddInteriorRing(new Linestring(new[]
			                                     {
				                                     new Pnt3D(25, 50, 0),
				                                     new Pnt3D(50, 50, 0),
				                                     new Pnt3D(50, 75, 0),
				                                     new Pnt3D(25, 75, 0),
				                                     new Pnt3D(25, 50, 0)
			                                     }
			                      ));

			target.AddLinestring(new Linestring(new[]
			                                    {
				                                    new Pnt3D(30, 55, 0),
				                                    new Pnt3D(45, 55, 0),
				                                    new Pnt3D(45, 70, 0),
				                                    new Pnt3D(30, 70, 0),
				                                    new Pnt3D(30, 55, 0)
			                                    }
			                     ));

			differenceResult = GeomTopoOpUtils.GetDifferenceAreasXY(poly1, target, tolerance);
			Assert.AreEqual(2, differenceResult.PartCount);
			Assert.AreEqual(true, differenceResult.GetLinestring(0).ClockwiseOriented);
			Assert.AreEqual(false, differenceResult.GetLinestring(1).ClockwiseOriented);

			Assert.AreEqual(poly1.GetArea2D(), differenceResult.GetArea2D(), 0.0001);
		}

		[Test]
		public void CanRemoveIdenticalXY()
		{
			var ring1 = new List<Pnt3D>
			            {
				            new Pnt3D(0, 0, 9),
				            new Pnt3D(0, 100, 9),
				            new Pnt3D(100, 50, 9),
				            new Pnt3D(100, 20, 9)
			            };

			RingGroup poly1 = CreatePoly(ring1);
			Linestring equalRing = poly1.ExteriorRing.Clone();

			const double tolerance = 0.01;

			var target = new MultiPolycurve(new[] {equalRing});
			MultiLinestring differenceResult =
				GeomTopoOpUtils.GetDifferenceAreasXY(poly1, target, tolerance);

			Assert.IsTrue(differenceResult.IsEmpty);
			Assert.AreEqual(0, differenceResult.PartCount);
		}

		[Test]
		public void CanDetectNonCuttingLine()
		{
			var ring1 = new List<Pnt3D>
			            {
				            new Pnt3D(0, 0, 0),
				            new Pnt3D(0, 100, 0),
				            new Pnt3D(100, 100, 0),
				            new Pnt3D(100, 0, 0)
			            };

			// The 'cut line' intersects twice but does not cross the polygon.
			var notQuiteCutting = new List<Pnt3D>();

			notQuiteCutting.Add(new Pnt3D(50, 30, 0));
			notQuiteCutting.Add(new Pnt3D(200, 30, 0));
			notQuiteCutting.Add(new Pnt3D(200, -10, 0));
			notQuiteCutting.Add(new Pnt3D(40, -10, 0));
			notQuiteCutting.Add(new Pnt3D(40, 30, 0));

			RingGroup poly1 = new RingGroup(CreateRing(ring1));
			Linestring target = new Linestring(notQuiteCutting);

			IList<RingGroup> result = CutPlanar(poly1, target, 0, 0);
			Assert.AreEqual(0, result.Count);

			// Now cutting through the interior ring but not the exterior => no cut

			var inner = new List<Pnt3D>
			            {
				            new Pnt3D(25, 50, 0),
				            new Pnt3D(50, 50, 0),
				            new Pnt3D(50, 75, 0),
				            new Pnt3D(25, 75, 0)
			            };

			var polyWithIsland = new RingGroup(CreateRing(ring1), new[] {CreateRing(inner)});

			var innerRingCutting = new List<Pnt3D>();

			innerRingCutting.Add(new Pnt3D(25, 50, 0));
			innerRingCutting.Add(new Pnt3D(50, 75, 0));
			target = new Linestring(innerRingCutting);

			CutPlanar(polyWithIsland, target, 0, 0);
		}

		[Test]
		public void CanCutOverlappingXY()
		{
			var ring1 = new List<Pnt3D>
			            {
				            new Pnt3D(0, 0, 0),
				            new Pnt3D(0, 100, 0),
				            new Pnt3D(100, 100, 0),
				            new Pnt3D(100, 0, 0)
			            };

			var overlapping = new List<Pnt3D>();
			overlapping.Add(new Pnt3D(40, -10, 0));
			overlapping.Add(new Pnt3D(40, 30, 0));
			overlapping.Add(new Pnt3D(200, 30, 0));
			overlapping.Add(new Pnt3D(200, -10, 0));

			WithRotatedLinestring(
				ring1,
				delegate(Linestring r1)
				{
					RingGroup poly1 = new RingGroup(r1);

					WithRotatedLinestring(
						overlapping,
						delegate(Linestring o)
						{
							IList<RingGroup> result = CutPlanarBothWays(poly1, o, 2, 0);

							var expected = CreateRing(new List<Pnt3D>
							                          {
								                          new Pnt3D(0, 0, 9),
								                          new Pnt3D(0, 100, 9),
								                          new Pnt3D(100, 100, 9),
								                          new Pnt3D(100, 30, 9),
								                          new Pnt3D(40, 30, 9),
								                          new Pnt3D(40, 0, 9)
							                          });

							Assert.True(
								GeomTopoOpUtils.AreEqualXY(expected, result[0].ExteriorRing,
								                           0.01) ||
								GeomTopoOpUtils.AreEqualXY(expected, result[1].ExteriorRing,
								                           0.01));

							o.ReverseOrientation();
							result = CutPlanarBothWays(poly1, o, 2, 0);
							Assert.True(
								GeomTopoOpUtils.AreEqualXY(expected, result[0].ExteriorRing,
								                           0.01) ||
								GeomTopoOpUtils.AreEqualXY(expected, result[1].ExteriorRing,
								                           0.01));
						});
				});
		}

		[Test]
		public void CanCutOverlappingXYwithCorrectZ()
		{
			var ring1 = new List<Pnt3D>
			            {
				            new Pnt3D(0, 0, 100),
				            new Pnt3D(0, 100, 100),
				            new Pnt3D(100, 100, 100),
				            new Pnt3D(100, 0, 100)
			            };

			var overlapping = new List<Pnt3D>();
			overlapping.Add(new Pnt3D(40, -10, 40));
			overlapping.Add(new Pnt3D(40, 30, 40));
			overlapping.Add(new Pnt3D(200, 30, 40));
			overlapping.Add(new Pnt3D(200, -10, 40));

			RingGroup source = new RingGroup(CreateRing(ring1));
			var targetLine = CreateRing(overlapping);

			// The general consensus is that if possible, the target Zs should be used
			// at the intersection points.
			var expected = CreateRing(new List<Pnt3D>
			                          {
				                          new Pnt3D(0, 0, 100),
				                          new Pnt3D(0, 100, 100),
				                          new Pnt3D(100, 100, 100),
				                          new Pnt3D(100, 30, 40),
				                          new Pnt3D(40, 30, 40),
				                          new Pnt3D(40, 0, 40)
			                          });

			var expectedRingGroup = new RingGroup(expected);

			IList<RingGroup> result = CutPlanarBothWays(source, targetLine, 2, 0);

			Assert.IsTrue(expectedRingGroup.Equals(result[0]));

			// The same with pre-existing vertices in the source at the intersection locations:
			ring1 = new List<Pnt3D>
			        {
				        new Pnt3D(0, 0, 100),
				        new Pnt3D(0, 100, 100),
				        new Pnt3D(100, 100, 100),
				        new Pnt3D(100, 30, 100),
				        new Pnt3D(100, 0, 100),
				        new Pnt3D(40, 0, 100)
			        };

			source = new RingGroup(CreateRing(ring1));

			result = CutPlanarBothWays(source, targetLine, 2, 0);

			Assert.IsTrue(expectedRingGroup.Equals(result[0]));

			// But the source Z is used if the target line has no Zs:
			foreach (Pnt3D pnt in targetLine.GetPoints())
			{
				pnt.Z = double.NaN;
			}

			expected.GetPoint3D(3).Z = 100;
			expected.GetPoint3D(4).Z = double.NaN;
			expected.GetPoint3D(5).Z = 100;

			result = CutPlanarBothWays(source, targetLine, 2, 0);

			Assert.IsTrue(expectedRingGroup.Equals(result[0]));
		}

		[Test]
		public void CanCutWithInnerRing()
		{
			var ring1 = new List<Pnt3D>
			            {
				            new Pnt3D(0, 0, 0),
				            new Pnt3D(0, 100, 0),
				            new Pnt3D(100, 100, 0),
				            new Pnt3D(100, 0, 0)
			            };

			var innerRing2 = new List<Pnt3D>
			                 {
				                 new Pnt3D(25, 50, 0),
				                 new Pnt3D(50, 50, 0),
				                 new Pnt3D(50, 75, 0),
				                 new Pnt3D(25, 75, 0)
			                 };

			var poly = new RingGroup(CreateRing(ring1), new[] {CreateRing(innerRing2)});

			var innerRing2Overlapping = new List<Pnt3D>
			                            {
				                            new Pnt3D(40, -10, 0),
				                            new Pnt3D(40, 30, 0),
				                            new Pnt3D(200, 30, 0),
				                            new Pnt3D(200, -10, 0)
			                            };

			Linestring target = CreateRing(innerRing2Overlapping);

			IList<RingGroup> result = CutPlanarBothWays(poly, target, 2, 1);
			Assert.AreEqual(3, result.Sum(p => p.Count));

			// Same with an 'open target'
			Linestring openTarget = new Linestring(innerRing2Overlapping);
			result = CutPlanarBothWays(poly, openTarget, 2, 1);
			Assert.AreEqual(3, result.Sum(p => p.Count));

			// Now add another ring to the input and cut through the ring
			var inner2 = new List<Pnt3D>
			             {
				             new Pnt3D(50, 25, 0),
				             new Pnt3D(75, 25, 0),
				             new Pnt3D(75, 45, 0),
				             new Pnt3D(50, 45, 0)
			             };

			poly.AddInteriorRing(CreateRing(inner2));
			result = CutPlanarBothWays(poly, target, 2, 1);
			Assert.AreEqual(3, result.Sum(p => p.Count));

			result = CutPlanarBothWays(poly, openTarget, 2, 1);
			Assert.AreEqual(3, result.Sum(p => p.Count));

			// Now with a multi-part target
			var outerRingCutting = new List<Pnt3D>()
			                       {
				                       new Pnt3D(80, 100, 0),
				                       new Pnt3D(80, 80, 0),
				                       new Pnt3D(100, 80, 0)
			                       };

			MultiLinestring multiTarget = new MultiPolycurve(new[]
			                                                 {
				                                                 openTarget,
				                                                 new Linestring(outerRingCutting)
			                                                 });

			CutXY(poly, multiTarget, 3, 1);

			// And with a cut line that cuts both the outer and the inner ring:
			var bothRingsCutting = new List<Pnt3D>()
			                       {
				                       new Pnt3D(80, 100, 0),
				                       new Pnt3D(80, 80, 0),
				                       new Pnt3D(100, 80, 0),
				                       new Pnt3D(120, 30, 0),
				                       new Pnt3D(40, 30, 0),
				                       new Pnt3D(40, 40, 0),
				                       new Pnt3D(60, 40, 0),
			                       };

			openTarget = new Linestring(bothRingsCutting);
			CutXY(poly, openTarget, 3, 2);
		}

		[Test]
		public void CanCutWithTwoInnerRings()
		{
			var ring1 = new List<Pnt3D>
			            {
				            new Pnt3D(0, 0, 0),
				            new Pnt3D(0, 100, 0),
				            new Pnt3D(100, 100, 0),
				            new Pnt3D(100, 0, 0)
			            };

			var inner1 = new List<Pnt3D>
			             {
				             new Pnt3D(25, 50, 0),
				             new Pnt3D(50, 50, 0),
				             new Pnt3D(50, 75, 0),
				             new Pnt3D(25, 75, 0)
			             };

			var inner2 = new List<Pnt3D>
			             {
				             new Pnt3D(60, 50, 0),
				             new Pnt3D(80, 50, 0),
				             new Pnt3D(80, 75, 0),
				             new Pnt3D(60, 75, 0)
			             };

			var poly = new RingGroup(CreateRing(ring1),
			                         new[] {CreateRing(inner1), CreateRing(inner2)});

			var overlapping = new List<Pnt3D>();
			overlapping.Add(new Pnt3D(40, -10, 0));
			overlapping.Add(new Pnt3D(40, 30, 0));
			overlapping.Add(new Pnt3D(200, 30, 0));
			overlapping.Add(new Pnt3D(200, -10, 0));

			Linestring target = CreateRing(overlapping);

			IList<RingGroup> result = CutPlanarBothWays(poly, target, 2, 2);
			Assert.AreEqual(4, result.Sum(p => p.Count));

			// Now add another ring to the input and cut through the ring
			var inner3 = new List<Pnt3D>
			             {
				             new Pnt3D(50, 25, 0),
				             new Pnt3D(75, 25, 0),
				             new Pnt3D(75, 45, 0),
				             new Pnt3D(50, 45, 0)
			             };

			poly.AddInteriorRing(CreateRing(inner3));
			result = CutPlanarBothWays(poly, target, 2, 2);
			Assert.AreEqual(4, result.Sum(p => p.Count));
		}

		[Test]
		public void CanCutCompletelyInside()
		{
			var ring1 = new List<Pnt3D>
			            {
				            new Pnt3D(0, 0, 0),
				            new Pnt3D(0, 100, 0),
				            new Pnt3D(100, 100, 0),
				            new Pnt3D(100, 0, 0)
			            };

			var inner1 = new List<Pnt3D>
			             {
				             new Pnt3D(25, 50, 0),
				             new Pnt3D(50, 50, 0),
				             new Pnt3D(50, 75, 0),
				             new Pnt3D(25, 75, 0)
			             };

			var inner2 = new List<Pnt3D>
			             {
				             new Pnt3D(60, 50, 0),
				             new Pnt3D(80, 50, 0),
				             new Pnt3D(80, 75, 0),
				             new Pnt3D(60, 75, 0)
			             };

			var poly = new RingGroup(CreateRing(ring1),
			                         new[] {CreateRing(inner1)});

			Linestring target = CreateRing(inner2);

			IList<RingGroup> result1 = CutPlanarBothWays(poly, target, 2, 2);
			Assert.AreEqual(4, result1.Sum(p => p.Count));

			// Now cut with cutline contained in outerring,  intersecting an existing inner ring
			var bridgeBetweenIslands = new List<Pnt3D>
			                           {
				                           new Pnt3D(40, 60, 0),
				                           new Pnt3D(70, 60, 0),
				                           new Pnt3D(70, 70, 0),
				                           new Pnt3D(40, 70, 0)
			                           };

			target = CreateRing(bridgeBetweenIslands);

			IList<RingGroup> result2 = CutPlanarBothWays(poly, target, 2, 1);
			Assert.AreEqual(3, result2.Sum(p => p.Count));

			// The same using just a target line instead a ring (old method does not support this)
			target = new Linestring(bridgeBetweenIslands);
			IList<MultiLinestring> xyResult = CutXY(poly, target, 2, 1);
			Assert.AreEqual(3, xyResult.Sum(p => p.Count));

			// Now cut a new inner ring intersecting both existing inner rings
			target = CreateRing(bridgeBetweenIslands);
			RingGroup polyWith2Islands = result1[0];
			IList<RingGroup> result3 = CutPlanarBothWays(polyWith2Islands, target, 2, 1);
			Assert.AreEqual(3, result3.Sum(p => p.Count));

			// ... and the same using just a target line instead a ring (old method does not support this)
			target = new Linestring(bridgeBetweenIslands);
			xyResult = CutXY(polyWith2Islands, target, 2, 1);
			Assert.AreEqual(3, xyResult.Sum(p => p.Count));
			Assert.AreEqual(polyWith2Islands.GetArea2D(),
			                xyResult.Sum(p => ((RingGroup) p).GetArea2D()));

			// Clip an area that contains an inner ring
			var containingInnerRing1 = new List<Pnt3D>
			                           {
				                           new Pnt3D(20, 45, 0),
				                           new Pnt3D(55, 45, 0),
				                           new Pnt3D(55, 80, 0),
				                           new Pnt3D(20, 80, 0)
			                           };

			target = CreateRing(containingInnerRing1);
			xyResult = CutXY(polyWith2Islands, target, 2, 3);
			Assert.AreEqual(5, xyResult.Sum(p => p.Count));
			Assert.AreEqual(polyWith2Islands.GetArea2D(),
			                xyResult.Sum(p => ((RingGroup) p).GetArea2D()));

			// Try cutting with an existing inner ring
			target = CreateRing(inner2);
			var unCutResult = CutXY(polyWith2Islands, target, 0, 0);
			Assert.AreEqual(0, unCutResult.Count);
		}

		[Test]
		public void CanCutWithCutlineStartingAlong()
		{
			var ring1 = new List<Pnt3D>
			            {
				            new Pnt3D(0, 0, 0),
				            new Pnt3D(0, 100, 0),
				            new Pnt3D(100, 100, 0),
				            new Pnt3D(100, 0, 0)
			            };

			var startingAlong = new List<Pnt3D>
			                    {
				                    new Pnt3D(60, 100, 0),
				                    new Pnt3D(80, 100, 0),
				                    new Pnt3D(80, 0, 0)
			                    };

			Linestring target = new Linestring(startingAlong);

			var poly = new RingGroup(CreateRing(ring1));

			CutPlanarBothWays(poly, target, 2, 0);
		}

		[Test]
		public void CanCutWithCutlineEndingAlong()
		{
			var ring1 = new List<Pnt3D>
			            {
				            new Pnt3D(0, 0, 0),
				            new Pnt3D(0, 100, 0),
				            new Pnt3D(100, 100, 0),
				            new Pnt3D(100, 0, 0)
			            };

			var startingAlong = new List<Pnt3D>
			                    {
				                    new Pnt3D(80, 0, 0),
				                    new Pnt3D(60, 100, 0),
				                    new Pnt3D(80, 100, 0)
			                    };

			Linestring target = new Linestring(startingAlong);

			var poly = new RingGroup(CreateRing(ring1));

			CutPlanarBothWays(poly, target, 2, 0);
		}

		[Test]
		public void CanCutWithSeveralTargets()
		{
			var ring1 = new List<Pnt3D>
			            {
				            new Pnt3D(0, 0, 0),
				            new Pnt3D(0, 100, 0),
				            new Pnt3D(100, 100, 0),
				            new Pnt3D(100, 0, 0)
			            };

			var target1 = new List<Pnt3D>
			              {
				              new Pnt3D(80, 100, 0),
				              new Pnt3D(80, 80, 0),
				              new Pnt3D(100, 70, 0)
			              };

			var target2 = new List<Pnt3D>
			              {
				              new Pnt3D(30, 0, 0),
				              new Pnt3D(30, 20, 0),
				              new Pnt3D(0, 20, 0)
			              };

			MultiLinestring target = new MultiPolycurve(
				new[]
				{
					new Linestring(target1),
					new Linestring(target2)
				});

			var poly = new RingGroup(CreateRing(ring1));

			CutXY(poly, target, 3, 0);

			target2.Reverse();
			target = new MultiPolycurve(
				new[]
				{
					new Linestring(target1),
					new Linestring(target2)
				});

			CutXY(poly, target, 3, 0);
		}

		[Test]
		public void CanCutTouchingInLineFromInside()
		{
			var ring1 = new List<Pnt3D>
			            {
				            new Pnt3D(0, 0, 0),
				            new Pnt3D(0, 100, 0),
				            new Pnt3D(100, 100, 0),
				            new Pnt3D(100, 0, 0)
			            };

			var inner1 = new List<Pnt3D>
			             {
				             new Pnt3D(25, 50, 0),
				             new Pnt3D(50, 50, 0),
				             new Pnt3D(50, 75, 0),
				             new Pnt3D(25, 75, 0)
			             };

			var touchingFromInside = new List<Pnt3D>
			                         {
				                         new Pnt3D(60, 50, 0),
				                         new Pnt3D(80, 50, 0),
				                         new Pnt3D(80, 100, 0),
				                         new Pnt3D(60, 100, 0)
			                         };

			var poly = new RingGroup(CreateRing(ring1),
			                         new[] {CreateRing(inner1)});

			WithRotatedLinestring(touchingFromInside,
			                      target =>
			                      {
				                      target.TryOrientClockwise();

				                      IList<RingGroup> result =
					                      CutPlanarBothWays(poly, target, 2, 1);
				                      Assert.AreEqual(3, result.Sum(p => p.Count));

				                      Assert.AreEqual(poly.GetArea2D() - target.GetArea2D(),
				                                      result.First(p => p.Count == 2).GetArea2D());
			                      });
		}

		[Test]
		public void CannotCutTouchingInLineFromOutside()
		{
			var ring1 = new List<Pnt3D>
			            {
				            new Pnt3D(0, 0, 0),
				            new Pnt3D(0, 100, 0),
				            new Pnt3D(100, 100, 0),
				            new Pnt3D(100, 0, 0)
			            };

			var inner1 = new List<Pnt3D>
			             {
				             new Pnt3D(25, 50, 0),
				             new Pnt3D(50, 50, 0),
				             new Pnt3D(50, 75, 0),
				             new Pnt3D(25, 75, 0)
			             };

			var touchingFromOutside = new List<Pnt3D>
			                          {
				                          new Pnt3D(100, 60, 0),
				                          new Pnt3D(100, 80, 0),
				                          new Pnt3D(200, 80, 0),
				                          new Pnt3D(200, 60, 0)
			                          };

			var poly = new RingGroup(CreateRing(ring1),
			                         new[] {CreateRing(inner1)});

			WithRotatedLinestring(touchingFromOutside,
			                      target =>
			                      {
				                      target.TryOrientClockwise();

				                      IList<RingGroup> result =
					                      CutPlanarBothWays(poly, target, 0, 0);
				                      Assert.AreEqual(0, result.Sum(p => p.Count));
			                      });
		}

		[Test]
		public void CanCutTouchingInPointFromInside()
		{
			var ring1 = new List<Pnt3D>
			            {
				            new Pnt3D(0, 0, 0),
				            new Pnt3D(0, 100, 0),
				            new Pnt3D(100, 100, 0),
				            new Pnt3D(100, 0, 0)
			            };

			var inner1 = new List<Pnt3D>
			             {
				             new Pnt3D(25, 50, 0),
				             new Pnt3D(50, 50, 0),
				             new Pnt3D(50, 75, 0),
				             new Pnt3D(25, 75, 0)
			             };

			var touchingFromInside = new List<Pnt3D>
			                         {
				                         new Pnt3D(60, 50, 0),
				                         new Pnt3D(80, 50, 0),
				                         new Pnt3D(80, 100, 0)
			                         };

			var poly = new RingGroup(CreateRing(ring1),
			                         new[] {CreateRing(inner1)});

			WithRotatedLinestring(touchingFromInside,
			                      target =>
			                      {
				                      target.TryOrientClockwise();

				                      IList<MultiLinestring> result = CutXY(poly, target, 2, 1);
				                      Assert.AreEqual(3, result.Sum(p => p.Count));

				                      Assert.AreEqual(poly.GetArea2D() - target.GetArea2D(),
				                                      result.First(p => p.Count == 2).GetArea2D());
			                      });

			// Touching the inner ring from the inside:
			var ContainingIslandWithTouch = new List<Pnt3D>
			                                {
				                                new Pnt3D(20, 40, 0),
				                                new Pnt3D(60, 40, 0),
				                                new Pnt3D(50, 75, 0),
				                                new Pnt3D(20, 80, 0)
			                                };

			WithRotatedLinestring(
				ContainingIslandWithTouch,
				target =>
				{
					target.TryOrientClockwise();

					// The original ring with the cut line as interior 
					// Plus cut line (as cookie) with the original interior ring incorporated as boundary loop
					IList<MultiLinestring> result = CutXY(poly, target, 2, 1);
					Assert.AreEqual(3, result.Sum(p => p.Count));

					Assert.AreEqual(poly.GetArea2D(),
					                result.Sum(p => p.GetArea2D()));
				});
		}

		[Test]
		public void CanCutTouchingIslandFromOutside()
		{
			var ring1 = new List<Pnt3D>
			            {
				            new Pnt3D(0, 0, 0),
				            new Pnt3D(0, 100, 0),
				            new Pnt3D(100, 100, 0),
				            new Pnt3D(100, 0, 0)
			            };

			var inner1 = new List<Pnt3D>
			             {
				             new Pnt3D(25, 50, 0),
				             new Pnt3D(50, 50, 0),
				             new Pnt3D(50, 75, 0),
				             new Pnt3D(25, 75, 0)
			             };

			// Touching the inner1 from the outside -> end result is two touching islands
			var touchingIsland = new List<Pnt3D>
			                     {
				                     new Pnt3D(30, 30, 0),
				                     new Pnt3D(50, 50, 0),
				                     new Pnt3D(40, 30, 0)
			                     };

			var poly = new RingGroup(CreateRing(ring1),
			                         new[] {CreateRing(inner1)});

			Linestring target = CreateRing(touchingIsland);
			target.TryOrientClockwise();

			IList<MultiLinestring> result = CutXY(poly, target, 2, 2);
			Assert.AreEqual(4, result.Sum(p => p.Count));

			Assert.AreEqual(poly.GetArea2D() - target.GetArea2D(),
			                result.First(p => p.Count == 3).GetArea2D());

			// Now touch the island AND the outer ring -> should create a boundary loop in outer ring
			var touchingIslandAndOuterRing = new List<Pnt3D>
			                                 {
				                                 new Pnt3D(30, 30, 0),
				                                 new Pnt3D(50, 50, 0),
				                                 new Pnt3D(60, 0, 0)
			                                 };

			target = CreateRing(touchingIslandAndOuterRing);
			target.TryOrientClockwise();

			result = CutXY(poly, target, 2, 1);
			Assert.AreEqual(3, result.Sum(p => p.Count));

			Assert.AreEqual(poly.GetArea2D() - target.GetArea2D(),
			                result.First(p => p.Count == 2).GetArea2D());
		}

		[Test]
		public void CannotCutTouchingIslandFromInside()
		{
			var ring1 = new List<Pnt3D>
			            {
				            new Pnt3D(0, 0, 0),
				            new Pnt3D(0, 100, 0),
				            new Pnt3D(100, 100, 0),
				            new Pnt3D(100, 0, 0)
			            };

			var inner1 = new List<Pnt3D>
			             {
				             new Pnt3D(25, 50, 0),
				             new Pnt3D(50, 50, 0),
				             new Pnt3D(50, 75, 0),
				             new Pnt3D(25, 75, 0)
			             };

			var touchingIsland = new List<Pnt3D>
			                     {
				                     new Pnt3D(40, 60, 0),
				                     new Pnt3D(50, 50, 0),
				                     new Pnt3D(30, 60, 0)
			                     };

			var poly = new RingGroup(CreateRing(ring1),
			                         new[] {CreateRing(inner1)});

			WithRotatedLinestring(touchingIsland,
			                      l =>
			                      {
				                      Linestring target = l;
				                      target.TryOrientClockwise();

				                      IList<MultiLinestring> result = CutXY(poly, target, 0, 0);
				                      Assert.AreEqual(0, result.Count);
			                      });
		}

		[Test]
		public void CanCutWithCutlineEndingWithNonCuttingDangles()
		{
			var ring1 = new List<Pnt3D>
			            {
				            new Pnt3D(0, 0, 0),
				            new Pnt3D(0, 100, 0),
				            new Pnt3D(100, 100, 0),
				            new Pnt3D(100, 0, 0)
			            };

			var poly = new RingGroup(CreateRing(ring1));

			var targetWithDangle = new List<Pnt3D>
			                       {
				                       new Pnt3D(80, 0, 0),
				                       new Pnt3D(60, 110, 0),
				                       new Pnt3D(40, 70, 0)
			                       };

			Linestring target1 = new Linestring(targetWithDangle);
			targetWithDangle.Reverse();
			Linestring flippedTarget1 = new Linestring(targetWithDangle);

			// Theoretically the already visited intersections would get removed:
			WithRotatedLinestring(ring1,
			                      delegate
			                      {
				                      CutPlanar(poly, target1, 2, 0);
				                      CutPlanar(poly, flippedTarget1, 2, 0);
			                      });

			// This requires the dangle-filter when classifying the intersections as in-/out-bound:
			targetWithDangle = new List<Pnt3D>
			                   {
				                   new Pnt3D(40, 0, 0),
				                   new Pnt3D(60, 110, 0),
				                   new Pnt3D(80, 70, 0)
			                   };

			var target2 = new Linestring(targetWithDangle);
			targetWithDangle.Reverse();
			var flippedTarget2 = new Linestring(targetWithDangle);

			WithRotatedLinestring(ring1,
			                      delegate
			                      {
				                      CutPlanar(poly, target2, 2, 0);
				                      CutPlanar(poly, flippedTarget2, 2, 0);
			                      });

			// Starting at the outside with one proper cut and one non-cutting dangle
			targetWithDangle = new List<Pnt3D>
			                   {
				                   new Pnt3D(80, 110, 0),
				                   new Pnt3D(60, 50, 0),
				                   new Pnt3D(40, 110, 0),
				                   new Pnt3D(20, 50, 0)
			                   };

			var target3 = new Linestring(targetWithDangle);
			targetWithDangle.Reverse();
			var flippedTarget3 = new Linestring(targetWithDangle);

			WithRotatedLinestring(ring1,
			                      delegate
			                      {
				                      CutPlanar(poly, target3, 2, 0);
				                      CutPlanar(poly, flippedTarget3, 2, 0);
			                      });

			targetWithDangle = new List<Pnt3D>
			                   {
				                   new Pnt3D(40, 110, 0),
				                   new Pnt3D(60, 50, 0),
				                   new Pnt3D(80, 110, 0),
				                   new Pnt3D(85, 50, 0)
			                   };

			var target4 = new Linestring(targetWithDangle);
			targetWithDangle.Reverse();
			var flippedTarget4 = new Linestring(targetWithDangle);

			WithRotatedLinestring(ring1,
			                      delegate
			                      {
				                      CutPlanar(poly, target4, 2, 0);
				                      CutPlanar(poly, flippedTarget4, 2, 0);
			                      });
		}

		[Test]
		public void CanCutWithCutlineEndingCuttingInNonSequentiallyAlongSource()
		{
			var ring1 = new List<Pnt3D>
			            {
				            new Pnt3D(0, 0, 0),
				            new Pnt3D(0, 100, 0),
				            new Pnt3D(100, 100, 0),
				            new Pnt3D(100, 0, 0)
			            };

			var poly = new RingGroup(CreateRing(ring1));

			var targetWithCutBack = new List<Pnt3D>
			                        {
				                        new Pnt3D(80, 110, 0),
				                        new Pnt3D(60, 50, 0),
				                        new Pnt3D(60, 110, 0),
				                        new Pnt3D(40, 110, 0),
				                        new Pnt3D(40, 50, 0),
				                        new Pnt3D(50, 100, 0)
			                        };

			var target1 = new Linestring(targetWithCutBack);
			targetWithCutBack.Reverse();
			var flippedTarget1 = new Linestring(targetWithCutBack);

			WithRotatedLinestring(ring1,
			                      delegate
			                      {
				                      CutPlanar(poly, target1, 3, 0);
				                      CutPlanar(poly, flippedTarget1, 3, 0);
			                      });

			targetWithCutBack = new List<Pnt3D>
			                    {
				                    new Pnt3D(20, 110, 0),
				                    new Pnt3D(40, 50, 0),
				                    new Pnt3D(50, 110, 0),
				                    new Pnt3D(80, 110, 0),
				                    new Pnt3D(60, 50, 0),
				                    new Pnt3D(60, 100, 0)
			                    };

			var target2 = new Linestring(targetWithCutBack);
			targetWithCutBack.Reverse();
			var flippedTarget2 = new Linestring(targetWithCutBack);

			WithRotatedLinestring(ring1,
			                      delegate
			                      {
				                      CutPlanar(poly, target2, 3, 0);
				                      CutPlanar(poly, flippedTarget2, 3, 0);
			                      });
		}

		[Test]
		public void CanCutWithTargetEndsInsideIsland()
		{
			var ring1 = new List<Pnt3D>
			            {
				            new Pnt3D(0, 0, 0),
				            new Pnt3D(0, 100, 0),
				            new Pnt3D(100, 100, 0),
				            new Pnt3D(100, 0, 0)
			            };

			var island = new List<Pnt3D>
			             {
				             new Pnt3D(40, 40, 0),
				             new Pnt3D(60, 40, 0),
				             new Pnt3D(60, 60, 0),
				             new Pnt3D(40, 60, 0)
			             };

			var poly = new RingGroup(CreateRing(ring1), new[] {CreateRing(island)});

			var targetEnlargeIsland = new List<Pnt3D>
			                          {
				                          new Pnt3D(40, 40, 0),
				                          new Pnt3D(40, 30, 0),
				                          new Pnt3D(60, 30, 0),
				                          new Pnt3D(60, 40, 0)
			                          };

			Linestring target = new Linestring(targetEnlargeIsland);
			targetEnlargeIsland.Reverse();
			Linestring flippedTarget = new Linestring(targetEnlargeIsland);

			WithRotatedLinestring(ring1,
			                      delegate
			                      {
				                      CutXY(poly, target, 2, 1);
				                      CutXY(poly, flippedTarget, 2, 1);
			                      });
		}

		[Test]
		public void CanDetermineCanCutConvex()
		{
			var ring = new List<Pnt3D>
			           {
				           new Pnt3D(0, 0, 0),
				           new Pnt3D(0, 100, 0),
				           new Pnt3D(100, 100, 0),
				           new Pnt3D(100, 0, 0),
				           new Pnt3D(0, 0, 0)
			           };

			var diag1 = new Line3D(new Pnt3D(0, 0, 0), new Pnt3D(100, 100, 0));
			var diag2 = new Line3D(new Pnt3D(0, 100, 0), new Pnt3D(100, 0, 0));
			var cross = new Line3D(new Pnt3D(0, 50, 0), new Pnt3D(100, 50, 0));
			var nonCutLine1 = new Line3D(new Pnt3D(0, 0, 0), new Pnt3D(0, 100, 0));
			var nonCutLine2 = new Line3D(new Pnt3D(0, 0, 0), new Pnt3D(-100, 100, 0));

			var sourceRing = new Linestring(ring);
			var cutLineDiag1 = new Linestring(new[] {diag1.Clone()});
			var cutLineDiag2 = new Linestring(new[] {diag2.Clone()});
			var cutLineCross = new Linestring(new[] {cross.Clone()});
			var cutLineNonCut1 = new Linestring(new[] {nonCutLine1.Clone()});
			var cutLineNonCut2 = new Linestring(new[] {nonCutLine2.Clone()});

			// 3D - Can currently only cut at existing vertex locations using Line3D
			Assert.True(GeomTopoOpUtils.CanCutRing3D(ring, diag1, 0.0001));
			Assert.True(GeomTopoOpUtils.CanCutRing3D(ring, diag2, 0.0001));

			// 2D
			AssertCanCut(sourceRing, cutLineDiag1);
			cutLineDiag1.ReplacePoint(1, new Pnt3D(200, 100, 0));
			AssertCanCut(sourceRing, cutLineDiag1);

			AssertCanCut(sourceRing, cutLineDiag2);
			cutLineDiag2.ReplacePoint(1, new Pnt3D(200, -100, 0));
			AssertCanCut(sourceRing, cutLineDiag2);

			AssertCanCut(sourceRing, cutLineCross);
			cutLineDiag2.ReplacePoint(1, new Pnt3D(200, 50, 0));
			AssertCanCut(sourceRing, cutLineCross);

			Assert.False(GeomTopoOpUtils.CanCutRing3D(ring, nonCutLine1, 0.0001));
			Assert.False(GeomTopoOpUtils.CanCutRing3D(ring, nonCutLine2, 0.0001));

			Assert.False(CanCutXY(sourceRing, cutLineNonCut1));
			Assert.False(CanCutXY(sourceRing, cutLineNonCut2));

			// XY-intersection of boundary:
			ring.Insert(1, new Pnt3D(0, 50, 2.7));
			Assert.False(GeomTopoOpUtils.CanCutRing3D(ring, nonCutLine1, 0.0001));

			sourceRing = new Linestring(ring);
			Assert.False(CanCutXY(sourceRing, cutLineNonCut1));

			// Test also non-clockwise orientation:
			ring.Reverse();

			Assert.True(GeomTopoOpUtils.CanCutRing3D(ring, diag1, 0.0001));
			Assert.True(GeomTopoOpUtils.CanCutRing3D(ring, diag2, 0.0001));

			// Cuts to the outside of the ring:
			Assert.False(GeomTopoOpUtils.CanCutRing3D(ring, nonCutLine2, 0.0001));

			ring.Reverse();

			// almost-XY intersection (within tolerance) of boundary
			ring[1] = new Pnt3D(-0.006, 50, 2.7);
			Assert.False(GeomTopoOpUtils.CanCutRing3D(ring, nonCutLine1, 0.01));

			// with the small difference at a proper corner:
			ring.RemoveAt(1);
			ring[1] = new Pnt3D(-0.006, 50, 2.7);
			Assert.False(GeomTopoOpUtils.CanCutRing3D(ring, nonCutLine1, 0.01));
		}

		private static void AssertCanCut(Linestring ring, Linestring cutLine)
		{
			Assert.True(CanCutXY(ring, cutLine));

			cutLine.ReverseOrientation();
			Assert.True(CanCutXY(ring, cutLine));

			//ring.ReverseOrientation();
			//Assert.True(CanCutXY(ring, cutLine));

			cutLine.ReverseOrientation();
			Assert.True(CanCutXY(ring, cutLine));

			//ring.ReverseOrientation();
		}

		[Test]
		public void CanDetermineCanCutConcave()
		{
			var ring = new List<Pnt3D>
			           {
				           new Pnt3D(0, 0, 0),
				           new Pnt3D(70, 40, 0),
				           new Pnt3D(80, 50, 0),
				           new Pnt3D(0, 100, 0),
				           new Pnt3D(50, 100, 0),
				           new Pnt3D(100, 100, 12),
				           new Pnt3D(100, 0, 12),
				           new Pnt3D(50, 0, 0),
				           new Pnt3D(0, 0, 0)
			           };

			var diag1 = new Line3D(new Pnt3D(80, 50, 0), new Pnt3D(100, 100, 12));
			var diag2 = new Line3D(new Pnt3D(80, 50, 0), new Pnt3D(100, 0, 12));

			var nonCutConcave1 = new Line3D(new Pnt3D(0, 0, 0), new Pnt3D(0, 100, 0));
			var nonCutConcave2 = new Line3D(new Pnt3D(0, 0, 0), new Pnt3D(80, 50, 0));
			var nonCutLine3 = new Line3D(new Pnt3D(0, 0, 0), new Pnt3D(-100, 100, 0));

			// Check also CutXY:
			var sourceRing = new Linestring(ring);
			var cutLineDiag1 = new Linestring(new[] {diag1});
			var cutLineDiag2 = new Linestring(new[] {diag2});
			var cutLineNonCut1 = new Linestring(new[] {nonCutConcave1});
			var cutLineNonCut2 = new Linestring(new[] {nonCutConcave2});
			var cutLineNonCut3 = new Linestring(new[] {nonCutLine3});

			Assert.True(GeomTopoOpUtils.CanCutRing3D(ring, diag1, 0.0001));
			Assert.True(GeomTopoOpUtils.CanCutRing3D(ring, diag2, 0.0001));

			AssertCanCut(sourceRing, cutLineDiag1);
			AssertCanCut(sourceRing, cutLineDiag2);

			// Test cut line through the outside to another vertex (concave part)
			Assert.False(GeomTopoOpUtils.CanCutRing3D(ring, nonCutConcave1, 0.0001));
			Assert.False(CanCutXY(sourceRing, cutLineNonCut1));

			// Test cut line through the outside to another vertex (concave part), starting in the concave vertex
			Assert.False(GeomTopoOpUtils.CanCutRing3D(ring, nonCutConcave2, 0.0001));
			Assert.False(CanCutXY(sourceRing, cutLineNonCut2));

			// Test cut line through the outside but to no other vertex
			Assert.False(GeomTopoOpUtils.CanCutRing3D(ring, nonCutLine3, 0.0001));
			Assert.False(CanCutXY(sourceRing, cutLineNonCut3));

			// Test also non-clockwise orientation:
			ring.Reverse();

			Assert.True(GeomTopoOpUtils.CanCutRing3D(ring, diag1, 0.0001));
			Assert.True(GeomTopoOpUtils.CanCutRing3D(ring, diag2, 0.0001));

			Assert.False(GeomTopoOpUtils.CanCutRing3D(ring, nonCutConcave1, 0.0001));
			Assert.False(GeomTopoOpUtils.CanCutRing3D(ring, nonCutConcave2, 0.0001));
			Assert.False(GeomTopoOpUtils.CanCutRing3D(ring, nonCutLine3, 0.0001));

			// TODO: interior ring cutting in XY, if needed
			//sourceRing.ReverseOrientation();
			//Assert.True(CanCutXY(sourceRing, cutLineDiag1));
			//Assert.True(CanCutXY(sourceRing, cutLineDiag2));
		}

		private static bool CanCutXY(Linestring sourceRing, Linestring cutLine)
		{
			IList<Linestring> left;
			IList<Linestring> right;
			bool canCutXy = GeomTopoOpUtils.CutRingXY(sourceRing, cutLine, 0.001,
			                                          out left, out right);

			if (canCutXy)
			{
				Assert.AreEqual(sourceRing.GetArea2D(),
				                left.Sum(r => r.GetArea2D()) +
				                right.Sum(r => r.GetArea2D()), 0.000001);

				Assert.AreEqual(1, left.Count);
				Assert.AreEqual(1, right.Count);
			}

			return canCutXy;
		}

		private static bool CanCutPlanar(Linestring sourceRing, Linestring cutLine)
		{
			RingGroup source = new RingGroup(sourceRing);

			MultiLinestring target = new MultiPolycurve(new[] {cutLine});

			IList<RingGroup> cutRings =
				GeomTopoOpUtils.CutPlanar(source, target, 0.001);

			if (cutRings.Count < 2)
			{
				return false;
			}
			else
			{
				Assert.AreEqual(sourceRing.GetArea2D(),
				                cutRings.Sum(r => r.GetArea2D()), 0.000001);
			}

			return true;
		}

		[Test]
		public void CanDetermineCanCutVertical()
		{
			var ring = new List<Pnt3D>
			           {
				           new Pnt3D(0, 0, 0),
				           new Pnt3D(30, 100, 0),
				           new Pnt3D(30, 100, 55),
				           new Pnt3D(0, 0, 55),
				           new Pnt3D(0, 0, 0)
			           };

			var diag1 = new Line3D(new Pnt3D(0, 0, 0), new Pnt3D(30, 100, 55));
			var diag2 = new Line3D(new Pnt3D(30, 100, 0), new Pnt3D(0, 0, 55));

			var nonCutLine1 = new Line3D(new Pnt3D(0, 0, 0), new Pnt3D(0, 0, 55));
			var nonCutLine2 = new Line3D(new Pnt3D(0, 0, 0), new Pnt3D(-100, 100, 0));

			Assert.True(GeomTopoOpUtils.CanCutRing3D(ring, diag1, 0.0001, true));
			Assert.True(GeomTopoOpUtils.CanCutRing3D(ring, diag2, 0.0001, true));

			// In XY, we can only cut if the cut line crosses:
			var sourceRing = new Linestring(ring);
			var cutLineAcross =
				new Linestring(new List<Line3D>
				               {
					               new Line3D(new Pnt3D(15, 0, 0), new Pnt3D(15, 100, 0))
				               });

			Assert.False(CanCutXY(sourceRing, cutLineAcross));
			Assert.True(CanCutPlanar(sourceRing, cutLineAcross));

			Assert.False(GeomTopoOpUtils.CanCutRing3D(ring, nonCutLine1, 0.0001, true));
			Assert.False(GeomTopoOpUtils.CanCutRing3D(ring, nonCutLine2, 0.0001, true));

			// Test also non-clockwise orientation:
			ring.Reverse();

			Assert.True(GeomTopoOpUtils.CanCutRing3D(ring, diag1, 0.0001, true));
			Assert.True(GeomTopoOpUtils.CanCutRing3D(ring, diag2, 0.0001, true));

			// Cuts to the outside of the ring:
			Assert.False(GeomTopoOpUtils.CanCutRing3D(ring, nonCutLine2, 0.0001, true));

			var cutLineVertical = new Linestring(new List<Line3D>
			                                     {
				                                     new Line3D(new Pnt3D(15, 50, 0),
				                                                new Pnt3D(15, 50, 55))
			                                     });

			// TODO: Identify the cut line as being vertical (i.e. the intersection points within tolerance in XY)
			//       -> rotate

			Assert.True(CanCutPlanar(sourceRing, cutLineVertical));
		}

		[Test]
		public void CanGetIntersectionPointsXYTouchInSinglePoint()
		{
			var ring1 = new List<Pnt3D>();
			var ring2 = new List<Pnt3D>();

			// ring1: horizontal:
			ring1.Add(new Pnt3D(0, 0, 9));
			ring1.Add(new Pnt3D(0, 100, 9));
			ring1.Add(new Pnt3D(100, 100, 9));
			ring1.Add(new Pnt3D(100, 0, 9));
			ring1.Add(new Pnt3D(0, 0, 9));

			// ring 2: also horizontal, adjacent
			ring2.Add(new Pnt3D(100, 50, 18));
			ring2.Add(new Pnt3D(200, 150, 18));
			ring2.Add(new Pnt3D(200, 10, 18));
			ring2.Add(new Pnt3D(100, 50, 18));

			IList<Pnt3D> intersectionPointsXY = GetIntersectionPointsXY(
				ring1, ring2, 0.0001);

			Assert.AreEqual(1, intersectionPointsXY.Count);
			Assert.True(intersectionPointsXY[0].Equals(new Pnt3D(100, 50, 9)));
			AssertRelationsXY(ring1, ring2, true);

			// The same from the inside:
			ring1.Reverse();
			AssertRelationsXY(ring1, ring2, false, true);
		}

		[Test]
		public void CanGetIntersectionPointsXYWithoutLinearIntersections()
		{
			var ring1 = new List<Pnt3D>();
			var ring2 = new List<Pnt3D>();

			// ring1: horizontal:
			ring1.Add(new Pnt3D(0, 0, 9));
			ring1.Add(new Pnt3D(0, 100, 9));
			ring1.Add(new Pnt3D(100, 100, 9));
			ring1.Add(new Pnt3D(100, 0, 9));
			ring1.Add(new Pnt3D(0, 0, 9));

			// ring 2: also horizontal, intersecting
			ring2.Add(new Pnt3D(90, 10, 18));
			ring2.Add(new Pnt3D(90, 110, 18));
			ring2.Add(new Pnt3D(200, 150, 18));
			ring2.Add(new Pnt3D(200, 10, 18));
			ring2.Add(new Pnt3D(90, 10, 18));

			IList<Pnt3D> intersectionPointsXY = GetIntersectionPointsXY(
				ring1, ring2,
				0.0001);
			Assert.AreEqual(2, intersectionPointsXY.Count);
			Assert.True(intersectionPointsXY[0].Equals(new Pnt3D(90, 100, 9)));
			Assert.True(intersectionPointsXY[1].Equals(new Pnt3D(100, 10, 9)));
			AssertRelationsXY(ring1, ring2, false);

			// swap source and target -> z from source
			intersectionPointsXY =
				GetIntersectionPointsXY(ring2, ring1, 0.0001);
			Assert.True(intersectionPointsXY[0].Equals(new Pnt3D(90, 100, 18)));
			Assert.True(intersectionPointsXY[1].Equals(new Pnt3D(100, 10, 18)));
			AssertRelationsXY(ring1, ring2, false);

			ring2.Reverse();
			intersectionPointsXY =
				GetIntersectionPointsXY(ring1, ring2, 0.0001);
			Assert.AreEqual(2, intersectionPointsXY.Count);
			Assert.True(intersectionPointsXY[0].Equals(new Pnt3D(90, 100, 9)));
			Assert.True(intersectionPointsXY[1].Equals(new Pnt3D(100, 10, 9)));
			AssertRelationsXY(ring1, ring2, false);

			// insert vertex along intersecting segments of ring2, exactly at intersection
			ring2.Reverse();
			ring2.Insert(1, new Pnt3D(90, 100, 23));
			ring2.Insert(5, new Pnt3D(100, 10, 26));

			intersectionPointsXY =
				GetIntersectionPointsXY(ring1, ring2, 0.0001);
			Assert.AreEqual(2, intersectionPointsXY.Count);
			Assert.True(intersectionPointsXY[0].Equals(new Pnt3D(90, 100, 9)));
			Assert.True(intersectionPointsXY[1].Equals(new Pnt3D(100, 10, 9)));
			AssertRelationsXY(ring1, ring2, false);

			// swap source and target:
			intersectionPointsXY =
				GetIntersectionPointsXY(ring2, ring1, 0.0001);
			Assert.AreEqual(2, intersectionPointsXY.Count);
			Assert.True(intersectionPointsXY[0].Equals(new Pnt3D(90, 100, 23)));
			Assert.True(intersectionPointsXY[1].Equals(new Pnt3D(100, 10, 26)));
			AssertRelationsXY(ring2, ring1, false);

			// insert vertex along intersecting segments of ring1, exactly at intersection
			ring1.Insert(2, new Pnt3D(90, 100, 13));
			ring1.Insert(4, new Pnt3D(100, 10, 13));
			intersectionPointsXY =
				GetIntersectionPointsXY(ring2, ring1, 0.0001);
			Assert.AreEqual(2, intersectionPointsXY.Count);
			Assert.True(intersectionPointsXY[0].Equals(new Pnt3D(90, 100, 23)));
			Assert.True(intersectionPointsXY[1].Equals(new Pnt3D(100, 10, 26)));
		}

		[Test]
		public void CanGetIntersectionPointsXYWithLinearIntersectionEndpoints()
		{
			var ring1 = new List<Pnt3D>();
			var ring2 = new List<Pnt3D>();

			// ring1: horizontal:
			ring1.Add(new Pnt3D(0, 0, 9));
			ring1.Add(new Pnt3D(0, 100, 9));
			ring1.Add(new Pnt3D(100, 100, 9));
			ring1.Add(new Pnt3D(100, 0, 9));
			//ring1.Add(new Pnt3D(0, 0, 9));

			// ring 2: also horizontal, adjacent
			ring2.Add(new Pnt3D(100, 0, 9));
			ring2.Add(new Pnt3D(100, 100, 9));
			ring2.Add(new Pnt3D(200, 150, 9));
			ring2.Add(new Pnt3D(200, 0, 9));
			ring2.Add(new Pnt3D(100, 0, 9));

			for (var i = 0; i < 4; i++)
			{
				Pnt3D[] array1 = ring1.ToArray();
				CollectionUtils.Rotate(array1, i);
				var rotatedRing = new List<Pnt3D>(array1);

				rotatedRing.Add((Pnt3D) rotatedRing[0].Clone());

				EnsureIntersectionPointsWithLinearIntersectionEndpoints(
					rotatedRing, ring2);
			}

			// insert vertex along intersecting segment
			ring2.Insert(1, new Pnt3D(100, 40, 6));

			IList<Pnt3D> intersectionPointsXY = GetIntersectionPointsXY(
				ring1, ring2,
				0.0001);
			Assert.AreEqual(2, intersectionPointsXY.Count);
			Assert.True(intersectionPointsXY[0].Equals(new Pnt3D(100, 100, 9)));
			Assert.True(intersectionPointsXY[1].Equals(new Pnt3D(100, 0, 9)));

			intersectionPointsXY = GetIntersectionPointsXY(ring1, ring2,
			                                               0.0001, true, true);
			Assert.AreEqual(3, intersectionPointsXY.Count);
			Assert.True(intersectionPointsXY.Contains(new Pnt3D(100, 100, 9)));
			Assert.True(intersectionPointsXY.Contains(new Pnt3D(100, 40, 9)));
			Assert.True(intersectionPointsXY.Contains(new Pnt3D(100, 0, 9)));

			// same point exists in both paths:
			ring1.Insert(3, new Pnt3D(100, 40, 6));
			intersectionPointsXY = GetIntersectionPointsXY(ring1, ring2,
			                                               0.0001);
			Assert.AreEqual(2, intersectionPointsXY.Count);
			Assert.True(intersectionPointsXY.Contains(new Pnt3D(100, 100, 9)));
			Assert.True(intersectionPointsXY.Contains(new Pnt3D(100, 0, 9)));

			intersectionPointsXY = GetIntersectionPointsXY(ring1, ring2,
			                                               0.0001, true, true);
			Assert.AreEqual(3, intersectionPointsXY.Count);
			Assert.True(intersectionPointsXY.Contains(new Pnt3D(100, 100, 9)));
			Assert.True(intersectionPointsXY.Contains(new Pnt3D(100, 40, 6)));
			Assert.True(intersectionPointsXY.Contains(new Pnt3D(100, 0, 9)));
		}

		private static void EnsureIntersectionPointsWithLinearIntersectionEndpoints(
			List<Pnt3D> ring1, List<Pnt3D> ring2)
		{
			IList<Pnt3D> intersectionPointsXY = GetIntersectionPointsXY(
				ring1, ring2, 0.0001);

			var intersectionPointsXYOtherSource =
				GetIntersectionPointsXY(ring2, ring1, 0.0001);

			Assert.AreEqual(intersectionPointsXY.Count, intersectionPointsXYOtherSource.Count);

			// The other way round they have different Z values
			//intersectionPointsXYOtherSource.SetEquals(intersectionPointsXY);

			var goodResults = new List<Pnt3D>
			                  {
				                  new Pnt3D(100, 0, 9),
				                  new Pnt3D(100, 100, 9)
			                  };

			Assert.AreEqual(2, intersectionPointsXY.Count);
			Assert.True(goodResults.Contains(intersectionPointsXY[0]));
			Assert.True(goodResults.Contains(intersectionPointsXY[1]));

			ring2.Reverse();
			intersectionPointsXY = GetIntersectionPointsXY(ring1, ring2, 0.0001);
			Assert.AreEqual(2, intersectionPointsXY.Count);
			Assert.True(goodResults.Contains(intersectionPointsXY[0]));
			Assert.True(goodResults.Contains(intersectionPointsXY[1]));

			ring1.Reverse();
			intersectionPointsXY = GetIntersectionPointsXY(ring1, ring2, 0.0001);
			Assert.AreEqual(2, intersectionPointsXY.Count);
			Assert.True(goodResults.Contains(intersectionPointsXY[0]));
			Assert.True(goodResults.Contains(intersectionPointsXY[1]));

			ring2.Reverse();
			intersectionPointsXY = GetIntersectionPointsXY(ring1, ring2, 0.0001);
			Assert.AreEqual(2, intersectionPointsXY.Count);
			Assert.True(goodResults.Contains(intersectionPointsXY[0]));
			Assert.True(goodResults.Contains(intersectionPointsXY[1]));

			ring1.Reverse();
		}

		[Test]
		public void CanGetIntersectionPointsXYWithLinearIntersectionEndpointsButFilteredRingStart()
		{
			var ring1 = new List<Pnt3D>();
			var ring2 = new List<Pnt3D>();

			// ring1: horizontal:
			ring1.Add(new Pnt3D(0, 0, 9));
			ring1.Add(new Pnt3D(0, 100, 9));
			ring1.Add(new Pnt3D(100, 100, 9));
			ring1.Add(new Pnt3D(110, 50, 9));
			ring1.Add(new Pnt3D(100, 0, 9));

			// ring 2: also horizontal, adjacent, ring start inside the linear intersection
			ring2.Add(new Pnt3D(110, 50, 9));
			ring2.Add(new Pnt3D(100, 100, 9));
			ring2.Add(new Pnt3D(200, 150, 9));
			ring2.Add(new Pnt3D(200, 0, 9));
			ring2.Add(new Pnt3D(100, 0, 9));
			ring2.Add(new Pnt3D(110, 50, 9));

			for (var i = 0; i < 4; i++)
			{
				List<Pnt3D> rotatedRing = GetRotatedRing(ring1, i);

				const bool includedRingStarts = false;
				IList<Pnt3D> intersectionPointsXY = GetIntersectionPointsXY(
					rotatedRing, ring2, 0.0001, includedRingStarts);

				var intersectionPointsXYOtherSource =
					GetIntersectionPointsXY(ring2, rotatedRing, 0.0001, includedRingStarts);

				Assert.AreEqual(intersectionPointsXY.Count, intersectionPointsXYOtherSource.Count);

				// The other way round they have different Z values
				//intersectionPointsXYOtherSource.SetEquals(intersectionPointsXY);

				var goodResults = new List<Pnt3D>
				                  {
					                  new Pnt3D(100, 0, 9),
					                  new Pnt3D(100, 100, 9)
				                  };

				Assert.AreEqual(2, intersectionPointsXY.Count);
				Assert.True(goodResults.Contains(intersectionPointsXY[0]));
				Assert.True(goodResults.Contains(intersectionPointsXY[1]));

				ring2.Reverse();
				intersectionPointsXY = GetIntersectionPointsXY(
					rotatedRing, ring2, 0.0001, includedRingStarts);
				Assert.AreEqual(2, intersectionPointsXY.Count);
				Assert.True(goodResults.Contains(intersectionPointsXY[0]));
				Assert.True(goodResults.Contains(intersectionPointsXY[1]));

				rotatedRing.Reverse();
				intersectionPointsXY = GetIntersectionPointsXY(
					rotatedRing, ring2, 0.0001, includedRingStarts);
				Assert.AreEqual(2, intersectionPointsXY.Count);
				Assert.True(goodResults.Contains(intersectionPointsXY[0]));
				Assert.True(goodResults.Contains(intersectionPointsXY[1]));

				ring2.Reverse();
				intersectionPointsXY = GetIntersectionPointsXY(
					rotatedRing, ring2, 0.0001, includedRingStarts);
				Assert.AreEqual(2, intersectionPointsXY.Count);
				Assert.True(goodResults.Contains(intersectionPointsXY[0]));
				Assert.True(goodResults.Contains(intersectionPointsXY[1]));

				rotatedRing.Reverse();
			}
		}

		[Test]
		public void CanGetIntersectionPointsMultipleIntersectinsPerSegmentAndFilteredRingStart()
		{
			// Extra crossings on the same segment that has linear intersections
			// Challenge: in order to filter the ring's start/end point intersections, the 
			// of intersections have to be properly ordered along the source
			var ring1 = new List<Pnt3D>();
			var ring2 = new List<Pnt3D>();

			// ring1: horizontal:
			ring1.Add(new Pnt3D(0, 0, 9));
			ring1.Add(new Pnt3D(0, 100, 9));
			ring1.Add(new Pnt3D(100, 100, 9));
			ring1.Add(new Pnt3D(100, 0, 9));

			// ring 2: also horizontal, contained, crossing multiple times along long bottom segment
			ring2.Add(new Pnt3D(20, 0, 9));
			ring2.Add(new Pnt3D(0, 0, 9));
			ring2.Add(new Pnt3D(0, 100, 9));
			ring2.Add(new Pnt3D(60, 60, 9));
			ring2.Add(new Pnt3D(60, -5, 9));
			ring2.Add(new Pnt3D(30, 2, 9));
			ring2.Add(new Pnt3D(20, 0, 9));

			for (var i = 0; i < 4; i++)
			{
				List<Pnt3D> rotatedRing = GetRotatedRing(ring1, i);

				IList<Pnt3D> intersectionPointsXY = GetIntersectionPointsXY(
					rotatedRing, ring2, 0.0001, false);

				Assert.AreEqual(4, intersectionPointsXY.Count);

				var intersectionPointsXYOtherSource =
					GetIntersectionPointsXY(ring2, rotatedRing, 0.0001, false);

				Assert.AreEqual(intersectionPointsXY.Count, intersectionPointsXYOtherSource.Count);

				ring2.Reverse();
				intersectionPointsXY = GetIntersectionPointsXY(rotatedRing, ring2, 0.0001, false);
				Assert.AreEqual(4, intersectionPointsXY.Count);

				rotatedRing.Reverse();
				intersectionPointsXY = GetIntersectionPointsXY(rotatedRing, ring2, 0.0001, false);
				Assert.AreEqual(4, intersectionPointsXY.Count);

				ring2.Reverse();
				intersectionPointsXY = GetIntersectionPointsXY(rotatedRing, ring2, 0.0001, false);
				Assert.AreEqual(4, intersectionPointsXY.Count);

				rotatedRing.Reverse();
			}
		}

		[Test]
		public void CanGetIntersectionLinesMultipleIntersectinsPerSegmentAndFilteredRingStart()
		{
			// Extra crossings on the same segment that has linear intersections
			// Challenge: Find the correct differences also for segments that have linear intersections
			// that do not start at the from-point.
			var ring1 = new List<Pnt3D>();
			var ring2 = new List<Pnt3D>();

			// ring1: horizontal:
			ring1.Add(new Pnt3D(0, 0, 9));
			ring1.Add(new Pnt3D(0, 100, 9));
			ring1.Add(new Pnt3D(100, 100, 9));
			ring1.Add(new Pnt3D(100, 0, 9));

			// ring 2: also horizontal, contained, crossing multiple times along long bottom segment
			ring2.Add(new Pnt3D(20, 0, 9));
			ring2.Add(new Pnt3D(0, 0, 9));
			ring2.Add(new Pnt3D(0, 100, 9));
			ring2.Add(new Pnt3D(60, 60, 9));
			ring2.Add(new Pnt3D(60, -5, 9));
			ring2.Add(new Pnt3D(30, 2, 9));
			ring2.Add(new Pnt3D(20, 0, 9));

			for (var i = 0; i < 4; i++)
			{
				List<Pnt3D> rotatedRing = GetRotatedRing(ring1, i);

				var sourceLinestring = new Linestring(rotatedRing);
				double totalLength = sourceLinestring.GetLength2D();

				MultiLinestring multiLinestring =
					new MultiPolycurve(new List<Linestring> {new Linestring(ring2)});

				IList<Linestring> differenceLinesXY = GeomTopoOpUtils.GetDifferenceLinesXY(
					sourceLinestring, multiLinestring, 0.01);
				double differenceLength = differenceLinesXY.Sum(l => l.GetLength2D());

				IList<Linestring> intersectionLinesXY = GeomTopoOpUtils.GetIntersectionLinesXY(
					sourceLinestring, multiLinestring, 0.01);
				double intersectionLength = intersectionLinesXY.Sum(l => l.GetLength2D());

				Assert.AreEqual(totalLength, differenceLength + intersectionLength);

				ring2.Reverse();

				differenceLinesXY = GeomTopoOpUtils.GetDifferenceLinesXY(
					sourceLinestring, multiLinestring, 0.01);
				intersectionLinesXY = GeomTopoOpUtils.GetIntersectionLinesXY(
					sourceLinestring, multiLinestring, 0.01);

				Assert.AreEqual(differenceLength, differenceLinesXY.Sum(l => l.GetLength2D()));
				Assert.AreEqual(intersectionLength, intersectionLinesXY.Sum(l => l.GetLength2D()));

				rotatedRing.Reverse();
				differenceLinesXY = GeomTopoOpUtils.GetDifferenceLinesXY(
					sourceLinestring, multiLinestring, 0.01);
				intersectionLinesXY = GeomTopoOpUtils.GetIntersectionLinesXY(
					sourceLinestring, multiLinestring, 0.01);

				Assert.AreEqual(differenceLength, differenceLinesXY.Sum(l => l.GetLength2D()));
				Assert.AreEqual(intersectionLength, intersectionLinesXY.Sum(l => l.GetLength2D()));

				ring2.Reverse();
				differenceLinesXY = GeomTopoOpUtils.GetDifferenceLinesXY(
					sourceLinestring, multiLinestring, 0.01);
				intersectionLinesXY = GeomTopoOpUtils.GetIntersectionLinesXY(
					sourceLinestring, multiLinestring, 0.01);

				Assert.AreEqual(differenceLength, differenceLinesXY.Sum(l => l.GetLength2D()));
				Assert.AreEqual(intersectionLength, intersectionLinesXY.Sum(l => l.GetLength2D()));

				rotatedRing.Reverse();
			}
		}

		private static List<Pnt3D> GetRotatedRing(List<Pnt3D> ringPoints, int steps)
		{
			Pnt3D[] array1 = ringPoints.ToArray();
			CollectionUtils.Rotate(array1, steps);
			var rotatedRing = new List<Pnt3D>(array1);

			rotatedRing.Add((Pnt3D) rotatedRing[0].Clone());
			return rotatedRing;
		}

		[Test]
		public void CanGetIntersectionPointsXYTouchingLine()
		{
			var path1 = new List<Pnt3D>();
			var ring2 = new List<Pnt3D>();

			// Path1: horizontal:
			path1.Add(new Pnt3D(100, 0, 9));
			path1.Add(new Pnt3D(0, 0, 9));
			path1.Add(new Pnt3D(0, 100, 9));
			path1.Add(new Pnt3D(100, 50, 9));

			// ring 2: also horizontal, adjacent in XY
			ring2.Add(new Pnt3D(100, 0, 5));
			ring2.Add(new Pnt3D(100, 100, 5));
			ring2.Add(new Pnt3D(200, 150, 5));
			ring2.Add(new Pnt3D(200, 0, 5));
			//ring2.Add(new Pnt3D(100, 0, 5));

			var goodResults = new List<Pnt3D>
			                  {
				                  new Pnt3D(100, 0, 9),
				                  new Pnt3D(100, 50, 9)
			                  };

			var goodResultsZ5 = new List<Pnt3D>
			                    {
				                    new Pnt3D(100, 0, 5),
				                    new Pnt3D(100, 50, 5)
			                    };

			for (var i = 0; i < 4; i++)
			{
				Pnt3D[] array2 = ring2.ToArray();
				CollectionUtils.Rotate(array2, i);
				var rotatedRing = new List<Pnt3D>(array2);

				rotatedRing.Add((Pnt3D) rotatedRing[0].Clone());

				CheckIntersectionPoints(path1, rotatedRing, goodResults);
				CheckIntersectionPoints(rotatedRing, path1, goodResultsZ5);

				rotatedRing.Reverse();
				CheckIntersectionPoints(path1, rotatedRing, goodResults);
				CheckIntersectionPoints(rotatedRing, path1, goodResultsZ5);
			}

			// Now touch at segment interior for both touch points
			path1[0].Y = 5;
			goodResults[0].Y = 5;
			goodResultsZ5[0].Y = 5;
			for (var i = 0; i < 4; i++)
			{
				Pnt3D[] array2 = ring2.ToArray();
				CollectionUtils.Rotate(array2, i);
				var rotatedRing = new List<Pnt3D>(array2);

				rotatedRing.Add((Pnt3D) rotatedRing[0].Clone());

				CheckIntersectionPoints(path1, rotatedRing, goodResults);
				CheckIntersectionPoints(rotatedRing, path1, goodResultsZ5);

				rotatedRing.Reverse();
				CheckIntersectionPoints(path1, rotatedRing, goodResults);
				CheckIntersectionPoints(rotatedRing, path1, goodResultsZ5);
			}
		}

		[Test]
		public void
			CanGetIntersectionPointsXYWithLinearIntersectionEndpointAtOtherInterior
			()
		{
			var ring1 = new List<Pnt3D>();
			var ring2 = new List<Pnt3D>();

			// ring1: horizontal:
			ring1.Add(new Pnt3D(0, 0, 9));
			ring1.Add(new Pnt3D(0, 100, 9));
			ring1.Add(new Pnt3D(100, 50, 9));
			ring1.Add(new Pnt3D(100, 0, 9));
			//ring1.Add(new Pnt3D(0, 0, 9));

			// ring 2: also horizontal, adjacent
			ring2.Add(new Pnt3D(100, 0, 9));
			ring2.Add(new Pnt3D(100, 100, 9));
			ring2.Add(new Pnt3D(200, 150, 9));
			ring2.Add(new Pnt3D(200, 0, 9));
			ring2.Add(new Pnt3D(100, 0, 9));

			var goodResults = new List<Pnt3D>
			                  {
				                  new Pnt3D(100, 0, 9),
				                  new Pnt3D(100, 50, 9)
			                  };

			// TODO: Check point order and Z-values always from source

			for (var i = 0; i < 4; i++)
			{
				Pnt3D[] array1 = ring1.ToArray();
				CollectionUtils.Rotate(array1, i);
				var rotatedRing = new List<Pnt3D>(array1);

				rotatedRing.Add((Pnt3D) rotatedRing[0].Clone());

				CheckIntersectionPoints(rotatedRing, ring2, goodResults);
				CheckIntersectionPoints(ring2, rotatedRing, goodResults);

				AssertRelationsXY(rotatedRing, ring2, true);
				AssertRelationsXY(ring2, rotatedRing, true);

				rotatedRing.Reverse();
				CheckIntersectionPoints(rotatedRing, ring2, goodResults);
				CheckIntersectionPoints(ring2, rotatedRing, goodResults);
			}

			// The same with non-closed path:
			CheckIntersectionPoints(ring1, ring2, goodResults);
			CheckIntersectionPoints(ring2, ring1, goodResults);

			// additional intermediate vertex:
			var pointAlongTargetSegment = new Pnt3D(100, 25, 0);
			ring1.Insert(3, pointAlongTargetSegment);

			var goodResultsForRingStartingAtInsertedPoint = new List<Pnt3D>(goodResults);
			goodResultsForRingStartingAtInsertedPoint.Add(pointAlongTargetSegment);
			goodResultsForRingStartingAtInsertedPoint.Add(pointAlongTargetSegment);

			var goodResultsForAllIntersections = new List<Pnt3D>(goodResults);
			goodResultsForAllIntersections.Add(pointAlongTargetSegment);

			CheckIntersectionPointsForTouchingRings(
				ring1, ring2, pointAlongTargetSegment, goodResults,
				goodResultsForRingStartingAtInsertedPoint,
				goodResultsForAllIntersections);

			// The same with non-closed path:
			CheckIntersectionPoints(ring1, ring2, goodResults);
			CheckIntersectionPoints(ring2, ring1, goodResults);
		}

		[Test]
		public void CanGetIntersectionPointsXYWithVerticalLinearIntersection()
		{
			var ring1 = new List<Pnt3D>();
			var ring2 = new List<Pnt3D>();

			// ring1: horizontal:
			ring1.Add(new Pnt3D(0, 0, 9));
			ring1.Add(new Pnt3D(0, 100, 9));
			ring1.Add(new Pnt3D(100, 50, 9));
			ring1.Add(new Pnt3D(100, 0, 9));
			//ring1.Add(new Pnt3D(0, 0, 9));

			// ring 2: vertical, adjacent, touching in vertical segment
			ring2.Add(new Pnt3D(200, 100, 9));
			ring2.Add(new Pnt3D(50, 75, 9));
			ring2.Add(new Pnt3D(50, 75, 10));
			ring2.Add(new Pnt3D(200, 100, 9));

			var goodResults = new List<Pnt3D>
			                  {
				                  new Pnt3D(50, 75, 9),
				                  new Pnt3D(50, 75, 10)
			                  };

			for (var i = 0; i < 4; i++)
			{
				Pnt3D[] array1 = ring1.ToArray();
				CollectionUtils.Rotate(array1, i);
				var rotatedRing = new List<Pnt3D>(array1);

				rotatedRing.Add((Pnt3D) rotatedRing[0].Clone());

				CheckIntersectionPoints(rotatedRing, ring2, goodResults);

				AssertRelationsXY(rotatedRing, ring2, true);

				// Vertical source ring: unsupported
				//AssertRelationsXY(ring2, rotatedRing, true);

				rotatedRing.Reverse();
				CheckIntersectionPoints(rotatedRing, ring2, goodResults);
				CheckIntersectionPoints(ring2, rotatedRing, goodResults);
			}

			// Now ring2 touches from within the ring1:
			ring2[0] = new Pnt3D(50, 50, 5);
			ring2[3] = new Pnt3D(50, 50, 5);

			for (var i = 0; i < 4; i++)
			{
				Pnt3D[] array1 = ring1.ToArray();
				CollectionUtils.Rotate(array1, i);
				var rotatedRing = new List<Pnt3D>(array1);

				rotatedRing.Add((Pnt3D) rotatedRing[0].Clone());

				CheckIntersectionPoints(rotatedRing, ring2, goodResults);

				AssertRelationsXY(rotatedRing, ring2, false);
				AssertRelationsXY(ring2, rotatedRing, false);

				rotatedRing.Reverse();
				CheckIntersectionPoints(rotatedRing, ring2, goodResults);
				CheckIntersectionPoints(ring2, rotatedRing, goodResults);
			}

			// Now ring2 touches from within the ring1 but in a ring1 vertex:
			ring2[1] = new Pnt3D(0, 100, 5);
			ring2[2] = new Pnt3D(0, 100, 2);

			// The good result is actually 2 equal points for (ring1, ring2) and
			// 2 points with the ring2's z values for (ring2, ring)!
			goodResults = new List<Pnt3D>
			              {
				              new Pnt3D(0, 100, 9),
				              new Pnt3D(0, 100, 2)
			              };

			for (var i = 0; i < 4; i++)
			{
				Pnt3D[] array1 = ring1.ToArray();
				CollectionUtils.Rotate(array1, i);
				var rotatedRing = new List<Pnt3D>(array1);

				rotatedRing.Add((Pnt3D) rotatedRing[0].Clone());

				CheckIntersectionPoints(rotatedRing, ring2, goodResults);

				AssertRelationsXY(rotatedRing, ring2, false);
				AssertRelationsXY(ring2, rotatedRing, false);

				rotatedRing.Reverse();
				CheckIntersectionPoints(rotatedRing, ring2, goodResults);
			}

			//// The same with non-closed path:
			//CheckIntersectionPoints(ring1, ring2, goodResults);
			//CheckIntersectionPoints(ring2, ring1, goodResults);

			//// additional intermediate vertex:
			//var pointAlongTargetSegment = new Pnt3D(100, 25, 0);
			//ring1.Insert(3, pointAlongTargetSegment);

			//var goodResultsForRingStartingAtInsertedPoint = new List<Pnt3D>(goodResults);
			//goodResultsForRingStartingAtInsertedPoint.Add(pointAlongTargetSegment);
			//goodResultsForRingStartingAtInsertedPoint.Add(pointAlongTargetSegment);

			//var goodResultsForAllIntersections = new List<Pnt3D>(goodResults);
			//goodResultsForAllIntersections.Add(pointAlongTargetSegment);

			//CheckIntersectionPointsForTouchingRings(
			//	ring1, ring2, pointAlongTargetSegment, goodResults,
			//	goodResultsForRingStartingAtInsertedPoint,
			//	goodResultsForAllIntersections);

			//// The same with non-closed path:
			//CheckIntersectionPoints(ring1, ring2, goodResults);
			//CheckIntersectionPoints(ring2, ring1, goodResults);
		}

		private static void CheckIntersectionPointsForTouchingRings(
			List<Pnt3D> ring1, List<Pnt3D> ring2, Pnt3D pointAlongTargetSegment,
			List<Pnt3D> goodResults,
			List<Pnt3D> goodResultsForRingStartingAtInsertedPoint,
			List<Pnt3D> goodResultsForAllIntersections)
		{
			for (var i = 0; i < ring1.Count; i++)
			{
				Pnt3D[] array1 = ring1.ToArray();
				CollectionUtils.Rotate(array1, i);
				var rotatedRing = new List<Pnt3D>(array1);

				rotatedRing.Add((Pnt3D) rotatedRing[0].Clone());

				CheckIntersectionPoints(rotatedRing, ring2,
				                        rotatedRing[0].Equals(pointAlongTargetSegment)
					                        ? goodResultsForRingStartingAtInsertedPoint
					                        : goodResults);

				CheckIntersectionPoints(rotatedRing, ring2,
				                        rotatedRing[0].Equals(pointAlongTargetSegment)
					                        ? goodResultsForRingStartingAtInsertedPoint
					                        : goodResultsForAllIntersections,
				                        true);

				CheckIntersectionPoints(rotatedRing, ring2, goodResults, false, true);

				AssertRelationsXY(rotatedRing, ring2, true);
				AssertRelationsXY(ring2, rotatedRing, true);

				rotatedRing.Reverse();

				CheckIntersectionPoints(rotatedRing, ring2,
				                        rotatedRing[0].Equals(pointAlongTargetSegment)
					                        ? goodResultsForRingStartingAtInsertedPoint
					                        : goodResults);

				CheckIntersectionPoints(rotatedRing, ring2,
				                        rotatedRing[0].Equals(pointAlongTargetSegment)
					                        ? goodResultsForRingStartingAtInsertedPoint
					                        : goodResultsForAllIntersections, true);

				AssertRelationsXY(rotatedRing, ring2, false, true);
				AssertRelationsXY(ring2, rotatedRing, false, true);
			}
		}

		private static void AssertRelationsXY(IList<Pnt3D> ring1Points,
		                                      IList<Pnt3D> ring2Points,
		                                      bool expectTouching,
		                                      bool? expectTouchingDisragardingOrientation
			                                      = null,
		                                      bool expectIntersecting = true,
		                                      bool expectEqual = false)
		{
			var ring1 = new Linestring(ring1Points);
			var ring2 = new Linestring(ring2Points);

			if (expectTouchingDisragardingOrientation == null)
			{
				expectTouchingDisragardingOrientation = expectTouching;
			}

			bool disjoint;
			Assert.AreEqual(expectTouchingDisragardingOrientation,
			                GeomRelationUtils.TouchesXY(ring1, ring2, 0.0001, out disjoint, true));

			Assert.AreEqual(expectIntersecting, ! disjoint);

			Assert.AreEqual(expectTouching,
			                GeomRelationUtils.TouchesXY(ring1, ring2, 0.0001, out disjoint));

			Assert.AreEqual(expectIntersecting, ! disjoint);

			bool equalXY = GeomTopoOpUtils.AreEqualXY(ring1, ring2, 0.0001);
			Assert.AreEqual(expectEqual, equalXY);
		}

		[Test]
		public void
			CanGetIntersectionPointsXYWithLinearIntersectionEndpointsAtOtherInterior
			()
		{
			// Now both source points are on the same target segment

			var ring1 = new List<Pnt3D>();
			var ring2 = new List<Pnt3D>();

			// ring1: horizontal:
			ring1.Add(new Pnt3D(0, 0, 9));
			ring1.Add(new Pnt3D(0, 100, 9));
			ring1.Add(new Pnt3D(100, 50, 9));
			ring1.Add(new Pnt3D(100, 20, 9));
			//ring1.Add(new Pnt3D(0, 0, 9));

			// ring 2: also horizontal, adjacent
			ring2.Add(new Pnt3D(100, 0, 9));
			ring2.Add(new Pnt3D(100, 100, 9));
			ring2.Add(new Pnt3D(200, 150, 9));
			ring2.Add(new Pnt3D(200, 0, 9));
			ring2.Add(new Pnt3D(100, 0, 9));

			var goodResults = new List<Pnt3D>
			                  {
				                  new Pnt3D(100, 20, 9),
				                  new Pnt3D(100, 50, 9)
			                  };

			// TODO: Check point order and Z-values always from source

			for (var i = 0; i < 4; i++)
			{
				Pnt3D[] array1 = ring1.ToArray();
				CollectionUtils.Rotate(array1, i);
				var rotatedRing = new List<Pnt3D>(array1);

				rotatedRing.Add((Pnt3D) rotatedRing[0].Clone());

				CheckIntersectionPoints(rotatedRing, ring2, goodResults);
				CheckIntersectionPoints(ring2, rotatedRing, goodResults);

				AssertRelationsXY(rotatedRing, ring2, true);
				AssertRelationsXY(ring2, rotatedRing, true);

				rotatedRing.Reverse();
				CheckIntersectionPoints(rotatedRing, ring2, goodResults);
				CheckIntersectionPoints(ring2, rotatedRing, goodResults);

				AssertRelationsXY(rotatedRing, ring2, false, true);
				AssertRelationsXY(ring2, rotatedRing, false, true);
			}

			// The same with non-closed path:
			CheckIntersectionPoints(ring1, ring2, goodResults);
			CheckIntersectionPoints(ring2, ring1, goodResults);

			// additional intermediate vertex:
			var pointAlongTargetSegment = new Pnt3D(100, 25, 0);
			ring1.Insert(3, pointAlongTargetSegment);

			var goodResultsForRingStartingAtInsertedPoint = new List<Pnt3D>(goodResults);
			goodResultsForRingStartingAtInsertedPoint.Add(pointAlongTargetSegment);
			goodResultsForRingStartingAtInsertedPoint.Add(pointAlongTargetSegment);

			var goodResultsForAllIntersections = new List<Pnt3D>(goodResults);
			goodResultsForAllIntersections.Add(pointAlongTargetSegment);

			CheckIntersectionPointsForTouchingRings(
				ring1, ring2, pointAlongTargetSegment, goodResults,
				goodResultsForRingStartingAtInsertedPoint,
				goodResultsForAllIntersections);

			// The same with non-closed path:
			CheckIntersectionPoints(ring1, ring2, goodResults);
			CheckIntersectionPoints(ring2, ring1, goodResults);

			// And with non-closed path with extra segment
			ring1.Add(new Pnt3D(100, -10, 9));
			goodResults[0].Y = 0;

			CheckIntersectionPoints(ring1, ring2, goodResults);
			CheckIntersectionPoints(ring2, ring1, goodResults);
		}

		[Test]
		public void CanGetIntersectionPointsXYIdenticalRings()
		{
			var ring1 = new List<Pnt3D>();

			ring1.Add(new Pnt3D(0, 0, 9));
			ring1.Add(new Pnt3D(0, 100, 9));
			ring1.Add(new Pnt3D(100, 50, 9));
			ring1.Add(new Pnt3D(100, 20, 9));
			ring1.Add(new Pnt3D(0, 0, 9));

			var ring2 = new List<Pnt3D>(ring1);

			var goodResults = new List<Pnt3D>
			                  {
				                  new Pnt3D(0, 0, 9), // linear intersection start
				                  new Pnt3D(0, 0, 9) // linear intersection end
			                  };

			CheckIntersectionPoints(ring1, ring2, goodResults);
			CheckIntersectionPoints(ring2, ring1, goodResults);

			ring1.RemoveAt(4);

			for (var i = 0; i < 4; i++)
			{
				Pnt3D[] array1 = ring1.ToArray();
				CollectionUtils.Rotate(array1, i);
				var rotatedRing = new List<Pnt3D>(array1);

				rotatedRing.Add((Pnt3D) rotatedRing[0].Clone());

				var goodResultsRotated = new List<Pnt3D>
				                         {
					                         rotatedRing[0], // linear intersection start
					                         rotatedRing[0] // linear intersection end
				                         };

				if (i > 0)
				{
					// also include the start/end points of ring2
					goodResultsRotated.Add(ring2[0]);
					goodResultsRotated.Add(ring2[0]);
				}

				CheckIntersectionPoints(rotatedRing, ring2, goodResultsRotated);
				CheckIntersectionPoints(rotatedRing, ring2, new List<Pnt3D>(0), false,
				                        true);

				AssertRelationsXY(rotatedRing, ring2, false, false, true, true);
				AssertRelationsXY(ring2, rotatedRing, false, false, true, true);

				rotatedRing.Reverse();
				CheckIntersectionPoints(rotatedRing, ring2, goodResultsRotated);
				CheckIntersectionPoints(rotatedRing, ring2, new List<Pnt3D>(0), false,
				                        true);

				// rotatedRing is interior, i.e. should be touching exterior ring2
				AssertRelationsXY(rotatedRing, ring2, true, false, true, true);
				AssertRelationsXY(ring2, rotatedRing, true, false, true, true);
			}

			// The same with non-closed path:
			goodResults.Add(new Pnt3D(100, 20, 9));

			goodResults = new List<Pnt3D>
			              {
				              ring1[0], // linear intersection start
				              ring1[ring1.Count - 1] // linear intersection end
			              };

			CheckIntersectionPoints(ring1, ring2, goodResults);
			CheckIntersectionPoints(ring2, ring1, goodResults);
		}

		[Test]
		public void CanGetIntersectionLinesXYWithLinearIntersectionEndpoints()
		{
			var ring1 = new List<Pnt3D>();
			var ring2 = new List<Pnt3D>();

			// ring1: horizontal:
			ring1.Add(new Pnt3D(0, 0, 9));
			ring1.Add(new Pnt3D(0, 100, 9));
			ring1.Add(new Pnt3D(100, 100, 9));
			ring1.Add(new Pnt3D(100, 0, 9));
			//ring1.Add(new Pnt3D(0, 0, 9));

			// ring 2: also horizontal, adjacent
			ring2.Add(new Pnt3D(100, 0, 9));
			ring2.Add(new Pnt3D(100, 100, 9));
			ring2.Add(new Pnt3D(200, 150, 9));
			ring2.Add(new Pnt3D(200, 0, 9));
			ring2.Add(new Pnt3D(100, 0, 9));

			Linestring path1 = null;
			Linestring path2;
			IList<Linestring> intersectionLines;
			List<Line3D> goodResults;
			for (var i = 0; i < 4; i++)
			{
				Pnt3D[] array1 = ring1.ToArray();
				CollectionUtils.Rotate(array1, i);
				var rotatedRing = new List<Pnt3D>(array1);

				rotatedRing.Add((Pnt3D) rotatedRing[0].Clone());

				path1 = new Linestring(rotatedRing);
				path2 = new Linestring(ring2);
				intersectionLines =
					GeomTopoOpUtils.GetIntersectionLinesXY(path1, path2, 0.0001);

				goodResults = new List<Line3D>
				              {
					              new Line3D(new Pnt3D(100, 100, 9),
					                         new Pnt3D(100, 0, 9))
				              };

				Assert.AreEqual(1, intersectionLines.Count);
				Assert.True(goodResults.Contains(intersectionLines[0][0]));

				AssertRelationsXY(rotatedRing, ring2, true);
				AssertRelationsXY(ring2, rotatedRing, true);

				ring2.Reverse();
				intersectionLines =
					GeomTopoOpUtils.GetIntersectionLinesXY(path1, path2, 0.0001);
				Assert.AreEqual(1, intersectionLines.Count);
				Assert.True(goodResults.Contains(intersectionLines[0][0]));

				AssertRelationsXY(rotatedRing, ring2, false, true);
				AssertRelationsXY(ring2, rotatedRing, false, true);

				ring1.Reverse();
				intersectionLines =
					GeomTopoOpUtils.GetIntersectionLinesXY(path1, path2, 0.0001);
				Assert.AreEqual(1, intersectionLines.Count);
				Assert.True(goodResults.Contains(intersectionLines[0][0]));

				// TODO: Is touches true if two inner rings touch?
				AssertRelationsXY(rotatedRing, ring2, false, true);
				AssertRelationsXY(ring2, rotatedRing, false, true);

				ring2.Reverse();
				intersectionLines =
					GeomTopoOpUtils.GetIntersectionLinesXY(path1, path2, 0.0001);
				Assert.AreEqual(1, intersectionLines.Count);
				Assert.True(goodResults.Contains(intersectionLines[0][0]));

				AssertRelationsXY(rotatedRing, ring2, true);
				AssertRelationsXY(ring2, rotatedRing, true);

				ring1.Reverse();
			}

			// insert vertex along intersecting segment
			ring2.Insert(1, new Pnt3D(100, 40, 6));
			path2 = new Linestring(ring2);

			goodResults = new List<Line3D>
			              {
				              new Line3D(new Pnt3D(100, 100, 9),
				                         new Pnt3D(100, 40, 9)),
				              new Line3D(new Pnt3D(100, 40, 9),
				                         new Pnt3D(100, 0, 9))
			              };

			Assert.NotNull(path1);
			intersectionLines = GeomTopoOpUtils.GetIntersectionLinesXY(path1, path2, 0.0001);

			Assert.AreEqual(1, intersectionLines.Count);
			Assert.AreEqual(2, intersectionLines[0].SegmentCount);
			Assert.True(goodResults.Contains(intersectionLines[0][0]));
			Assert.True(goodResults.Contains(intersectionLines[0][1]));

			// same point exists in both paths:
			ring1.Insert(3, new Pnt3D(100, 40, 6));
			path1 = new Linestring(ring1);

			goodResults[0].EndPoint.Z = 6;
			goodResults[1].StartPoint.Z = 6;

			intersectionLines = GeomTopoOpUtils.GetIntersectionLinesXY(path1, path2, 0.0001);

			Assert.AreEqual(1, intersectionLines.Count);
			Assert.AreEqual(2, intersectionLines[0].SegmentCount);
			Assert.True(goodResults.Contains(intersectionLines[0][0]));
			Assert.True(goodResults.Contains(intersectionLines[0][1]));
		}

		[Test]
		public void CanGetIntersectionLinesXYEqual()
		{
			var ring1 = new List<Pnt3D>();

			// ring1: horizontal:
			ring1.Add(new Pnt3D(0, 0, 9));
			ring1.Add(new Pnt3D(0, 100, 9));
			ring1.Add(new Pnt3D(100, 100, 9));
			ring1.Add(new Pnt3D(100, 0, 9));
			//ring1.Add(new Pnt3D(0, 0, 9));

			// ring 2: the same, but with extra point along
			var ring2 = new List<Pnt3D>(ring1);
			ring2.Insert(1, new Pnt3D(0, 40, 6));
			ring2.Add(ring2[0]);

			for (var i = 0; i < 4; i++)
			{
				Pnt3D[] array1 = ring1.ToArray();
				CollectionUtils.Rotate(array1, i);
				var rotatedRing = new List<Pnt3D>(array1);

				rotatedRing.Add((Pnt3D) rotatedRing[0].Clone());

				var path1 = new Linestring(rotatedRing);
				var path2 = new Linestring(ring2);
				IList<Linestring> intersectionLines = GeomTopoOpUtils.GetIntersectionLinesXY(
					path1, new MultiPolycurve(new[] {path2}), 0.0001);

				Assert.AreEqual(1, intersectionLines.Count);
				Assert.IsTrue(
					GeomTopoOpUtils.AreEqualXY(path1, intersectionLines[0], 0.0001, true));

				// Difference: empty
				TestDifference(path1, path2, 0.0001,
				               new MultiPolycurve(new List<Linestring>()));

				path2.ReverseOrientation();
				intersectionLines =
					GeomTopoOpUtils.GetIntersectionLinesXY(path1, path2, 0.0001);

				Assert.AreEqual(1, intersectionLines.Count);
				Assert.IsTrue(
					GeomTopoOpUtils.AreEqualXY(path1, intersectionLines[0], 0.0001, true));
				Assert.IsTrue(intersectionLines[0].GetPoints().All(p => p.Z == 9));

				// Difference: empty
				TestDifference(path1, path2, 0.0001,
				               new MultiPolycurve(new List<Linestring>()));
			}
		}

		private static void TestDifference(Linestring source,
		                                   Linestring target,
		                                   double tolerance,
		                                   MultiLinestring expectedResult)
		{
			MultiLinestring multiLinestring =
				new MultiPolycurve(new List<Linestring> {target});

			MultiLinestring result = new MultiPolycurve(
				GeomTopoOpUtils.GetDifferenceLinesXY(source, multiLinestring, tolerance));

			Assert.True(expectedResult.Equals(result));
		}

		[Test]
		public void CanGetIntersectionPointsAlmostTouchingInVertex()
		{
			// Reproduces TOP-5165. The lines technically do not intersect and even the two
			// start-points are just over the tolerance.
			var segment1 = new[]
			               {
				               new Pnt3D(
					               166.599, 7000.856, 244.278999999995),
				               new Pnt3D(
					               181.65, 6996.056, 244.278999999995)
			               };
			var segment2 = new[]
			               {
				               new Pnt3D(
					               166.589, 7000.855, 242.471000000005),
				               new Pnt3D(
					               166.253, 6999.81, 242.470000000001)
			               };

			EnsureSegmentIntersections(segment1, segment2, 0.01, 0);
		}

		[Test]
		public void CanGetIntersectionPointTouchingVertexJustWithinTolerance()
		{
			var segment1 = new[]
			               {
				               new Pnt3D(
					               166.599, 7000.857, 244.278999999995),
				               new Pnt3D(
					               181.65, 6996.056, 244.278999999995)
			               };

			var segment2 = new[]
			               {
				               new Pnt3D(
					               166.590, 7000.853, 242.471000000005),
				               new Pnt3D(
					               166.253, 6999.81, 242.470000000001)
			               };

			const double tolerance = 0.01;

			EnsureSegmentIntersections(segment1, segment2, tolerance, 1,
			                           IntersectionPointType.TouchingInPoint);
		}

		[Test]
		public void CanGetIntersectionPointTouchingVertexExactlyWithinTolerance()
		{
			// The distance between the start points is exactly 1cm, but numerically it is slighly higher
			// The current idea is that the caller should provide a slightly increased tolerance if the points
			// exactly within the actual tolerance should yield an intersection

			var segment1 = new[]
			               {
				               new Pnt3D(
					               166.598, 7000.857, 244.278999999995),
				               new Pnt3D(
					               181.65, 6996.056, 244.278999999995)
			               };

			var segment2 = new[]
			               {
				               new Pnt3D(
					               166.590, 7000.851, 242.471000000005),
				               new Pnt3D(
					               166.253, 6999.81, 242.470000000001)
			               };

			// This is necessary to get consistent results:
			var tolerance = 0.01 + MathUtils.GetDoubleSignificanceEpsilon(
				                segment1[0].X, segment1[0].Y,
				                segment2[0].X, segment2[0].Y);

			EnsureSegmentIntersections(segment1, segment2, tolerance, 1,
			                           IntersectionPointType.TouchingInPoint);

			// Now the linestring2's start point is actually on the linestring1's interior:
			segment1 = new[]
			           {
				           new Pnt3D(166.598, 7000.857, 244.278999999995),
				           new Pnt3D(181.65, 7000.857, 244.278999999995)
			           };

			segment2 = new[]
			           {
				           new Pnt3D(166.599, 7000.847, 242.471000000005),
				           new Pnt3D(166.253, 6999.81, 242.470000000001)
			           };

			EnsureSegmentIntersections(segment1, segment2, tolerance, 1,
			                           IntersectionPointType.TouchingInPoint);
		}

		[Test]
		public void CanGetIntersectionPointsTouchingJustOverTolerance()
		{
			var segment1 = new[]
			               {
				               new Pnt3D(5, 10, 20),
				               new Pnt3D(15, 10, 20)
			               };

			var segment2 = new[]
			               {
				               new Pnt3D(4.99, 9.991, 20),
				               new Pnt3D(5, 0, 20)
			               };

			EnsureSegmentIntersections(segment1, segment2, 0.01, 0);
		}

		private static void EnsureSegmentIntersections(
			IEnumerable<Pnt3D> segment1,
			IEnumerable<Pnt3D> segment2,
			double tolerance,
			int expectedIntersections,
			IntersectionPointType expectedType = IntersectionPointType.Unknown)
		{
			var linestring1 = new Linestring(segment1);
			var linestring2 = new Linestring(segment2);

			var intersections =
				SegmentIntersectionUtils
					.GetSegmentIntersectionsXY(linestring1, linestring2, tolerance)
					.ToList();

			Assert.AreEqual(expectedIntersections, intersections.Count);

			IList<IntersectionPoint3D> intersectionPoints =
				GeomTopoOpUtils.GetIntersectionPoints((ISegmentList) linestring1,
				                                      (ISegmentList) linestring2,
				                                      tolerance);

			Assert.AreEqual(expectedIntersections, intersectionPoints.Count);

			Assert.True(intersectionPoints.All(p => expectedType == p.Type));
			Assert.True(intersectionPoints.All(p => ! double.IsNaN(p.VirtualTargetVertex)));

			// packaged into multilinestrings
			intersectionPoints =
				GeomTopoOpUtils.GetIntersectionPoints(
					(ISegmentList) linestring1, new MultiPolycurve(new[] {linestring2}), tolerance);

			Assert.AreEqual(expectedIntersections, intersectionPoints.Count);
			Assert.True(intersectionPoints.All(p => expectedType == p.Type));
			Assert.True(intersectionPoints.All(p => ! double.IsNaN(p.VirtualTargetVertex)));

			// other way round
			intersections =
				SegmentIntersectionUtils
					.GetSegmentIntersectionsXY(linestring2, linestring1, tolerance)
					.ToList();

			Assert.AreEqual(expectedIntersections, intersections.Count);

			intersectionPoints =
				GeomTopoOpUtils.GetIntersectionPoints((ISegmentList) linestring2,
				                                      (ISegmentList) linestring1,
				                                      tolerance);

			Assert.AreEqual(expectedIntersections, intersectionPoints.Count);
			Assert.True(intersectionPoints.All(p => expectedType == p.Type));
			Assert.True(intersectionPoints.All(p => ! double.IsNaN(p.VirtualTargetVertex)));

			// other way round, as multilinestrings:
			intersectionPoints =
				GeomTopoOpUtils.GetIntersectionPoints(
					(ISegmentList) linestring2, new MultiPolycurve(new[] {linestring1}), tolerance);

			Assert.AreEqual(expectedIntersections, intersectionPoints.Count);
			Assert.True(intersectionPoints.All(p => expectedType == p.Type));
			Assert.True(intersectionPoints.All(p => ! double.IsNaN(p.VirtualTargetVertex)));
		}

		private static void CheckIntersectionPoints(List<Pnt3D> ring1, List<Pnt3D> ring2,
		                                            List<Pnt3D> goodResults,
		                                            bool allIntersections = false,
		                                            bool filterRingStartEnd = false)
		{
			const double tolerance = 0.0001;

			IList<Pnt3D> intersectionPointsXY = GetIntersectionPointsXY(
				ring1, ring2, tolerance, ! filterRingStartEnd, allIntersections);

			Assert.AreEqual(goodResults.Count, intersectionPointsXY.Count);

			foreach (Pnt3D point in intersectionPointsXY)
			{
				Assert.True(goodResults.Contains(point));
			}

			// Check symmetry - at least in XY the result should be equal
			intersectionPointsXY = GetIntersectionPointsXY(
				ring2, ring1, tolerance, ! filterRingStartEnd, allIntersections);

			Assert.AreEqual(goodResults.Count, intersectionPointsXY.Count);

			foreach (Pnt3D point in intersectionPointsXY)
			{
				Assert.True(goodResults.Any(r => r.EqualsXY(point, tolerance)));
			}
		}

		private static IList<Pnt3D> GetIntersectionPointsXY(
			[NotNull] IList<Pnt3D> path1Points,
			[NotNull] IList<Pnt3D> path2Points,
			double tolerance,
			bool includeLinearIntersectionIntermediateRingStartEndPoints = true,
			bool includeLinearIntersectionIntermediatePoints = false)
		{
			Linestring linestring1 = new Linestring(path1Points);
			Linestring linestring2 = new Linestring(path2Points);

			IList<IntersectionPoint3D> intersectionPoints =
				GeomTopoOpUtils.GetIntersectionPoints(
					(ISegmentList) linestring1, (ISegmentList) linestring2, tolerance,
					includeLinearIntersectionIntermediateRingStartEndPoints,
					includeLinearIntersectionIntermediatePoints);

			double? vertexIndex = null;

			foreach (IntersectionPoint3D intersectionPoint in intersectionPoints)
			{
				if (intersectionPoint.Type != IntersectionPointType.LinearIntersectionIntermediate)
				{
					if (vertexIndex != null)
					{
						Assert.IsTrue(vertexIndex.Value <= intersectionPoint.VirtualSourceVertex);
					}

					vertexIndex = intersectionPoint.VirtualSourceVertex;
				}

				double factor;
				int localSegmentIdx =
					intersectionPoint.GetLocalSourceIntersectionSegmentIdx(linestring1, out factor);

				Pnt3D pointAlong =
					linestring1.GetSegment(localSegmentIdx).GetPointAlong(factor, true);

				Assert.True(pointAlong.Equals(intersectionPoint.Point));

				Line3D sourceSegment =
					linestring1.GetSegment(intersectionPoint.SegmentIntersection.SourceIndex);
				Line3D targetSegment =
					linestring2.GetSegment(intersectionPoint.SegmentIntersection.TargetIndex);

				Assert.True(sourceSegment.IntersectsPointXY(pointAlong, 0.0001));
				Assert.True(targetSegment.IntersectsPointXY(pointAlong, 0.0001));

				pointAlong = intersectionPoint.GetTargetPoint(linestring2);

				Assert.True(pointAlong.EqualsXY(intersectionPoint.Point, 0.0001));
			}

			// Test the same as MultiPolycurve with other linestrings
			Linestring dummyLinestring = new Linestring(path1Points.Select(p =>
			{
				var moved =
					p.ClonePnt3D();
				moved.X += 1234;
				return moved;
			}));
			MultiPolycurve polycurve1 = new MultiPolycurve(new[]
			                                               {
				                                               dummyLinestring,
				                                               linestring1
			                                               });
			MultiPolycurve polycurve2 = new MultiPolycurve(new[]
			                                               {
				                                               linestring2
			                                               });

			IList<IntersectionPoint3D> intersectionPointsPolyCurves =
				GeomTopoOpUtils.GetIntersectionPoints(
					(ISegmentList) polycurve1, (ISegmentList) polycurve2, tolerance,
					includeLinearIntersectionIntermediateRingStartEndPoints,
					includeLinearIntersectionIntermediatePoints);

			for (int i = 0; i < intersectionPoints.Count; i++)
			{
				var lp = intersectionPoints[i];
				var pp = intersectionPointsPolyCurves[i];

				Assert.AreEqual(lp.Type, pp.Type);
				Assert.True(lp.Point.Equals(pp.Point));
				Assert.AreEqual(lp.VirtualSourceVertex, pp.VirtualSourceVertex);
				Assert.AreEqual(lp.VirtualTargetVertex, pp.VirtualTargetVertex);
			}

			return intersectionPoints.Select(ip => ip.Point).ToList();
		}

		[Test]
		public void CanGetIntersectionPointsBetweenMultipointAndRing()
		{
			List<Pnt3D> ring = new List<Pnt3D>();
			ring.Add(new Pnt3D(0, 0, 9));
			ring.Add(new Pnt3D(0, 100, 9));
			ring.Add(new Pnt3D(100, 100, 9));
			ring.Add(new Pnt3D(100, 0, 9));
			ring.Add(new Pnt3D(0, 0, 9));

			Multipoint<Pnt3D> sourceMultipoint = new Multipoint<Pnt3D>(2);
			// on the segment, between vertices
			sourceMultipoint.AddPoint(new Pnt3D(0, 40, 6));
			// on a vertex
			sourceMultipoint.AddPoint(new Pnt3D(100, 100, 25));
			// on the start/end vertex of the ring
			sourceMultipoint.AddPoint(new Pnt3D(0, 0, 6));
			// non-intersecting
			sourceMultipoint.AddPoint(new Pnt3D(35, 33, 21));

			Linestring targetRing = new Linestring(ring, true);

			IList<IntersectionPoint3D> result =
				GeomTopoOpUtils
					.GetIntersectionPoints(sourceMultipoint, targetRing,
					                       0.001, false).ToList();

			Assert.AreEqual(3, result.Count);
			Assert.IsTrue(sourceMultipoint.GetPoint(0).Equals(result[0].Point));
			Assert.IsTrue(sourceMultipoint.GetPoint(1).Equals(result[1].Point));
			Assert.IsTrue(sourceMultipoint.GetPoint(2).Equals(result[2].Point));

			result =
				GeomTopoOpUtils
					.GetIntersectionPoints(sourceMultipoint, targetRing, 0.001, false, true)
					.ToList();

			Assert.AreEqual(4, result.Count);
			Assert.IsTrue(sourceMultipoint.GetPoint(2).Equals(result[3].Point));

			result =
				GeomTopoOpUtils
					.GetIntersectionPoints(sourceMultipoint, targetRing, 0.001, true, false)
					.ToList();

			Assert.AreEqual(4, result.Count);
			Assert.IsTrue(sourceMultipoint.GetPoint(3).Equals(result[3].Point));
		}

		[Test]
		public void CanGetIntersectionPointsBetweenRingAndMultipoint()
		{
			List<Pnt3D> ring = new List<Pnt3D>();
			ring.Add(new Pnt3D(0, 0, 9));
			ring.Add(new Pnt3D(0, 100, 9));
			ring.Add(new Pnt3D(100, 100, 9));
			ring.Add(new Pnt3D(100, 0, 9));
			ring.Add(new Pnt3D(0, 0, 9));

			Multipoint<Pnt3D> targetMultipoint = new Multipoint<Pnt3D>(2);
			// on the segment, between vertices
			targetMultipoint.AddPoint(new Pnt3D(0, 40, 6));
			// on a vertex
			targetMultipoint.AddPoint(new Pnt3D(100, 100, 25));
			// on the start/end vertex of the ring
			targetMultipoint.AddPoint(new Pnt3D(0, 0, 6));
			// area-interior intersecting 
			targetMultipoint.AddPoint(new Pnt3D(35, 33, 21));

			Linestring sourceRing = new Linestring(ring, true);

			IList<IntersectionPoint3D> result =
				GeomTopoOpUtils
					.GetIntersectionPoints(sourceRing, targetMultipoint,
					                       0.001, false).ToList();

			Assert.AreEqual(3, result.Count);
			Assert.AreEqual(9, result[0].Point.Z);
			Assert.IsTrue(ring[2].Equals(result[1].Point));
			Assert.IsTrue(ring[0].Equals(result[2].Point));

			result =
				GeomTopoOpUtils
					.GetIntersectionPoints(sourceRing, targetMultipoint, 0.001, false, true)
					.ToList();

			Assert.AreEqual(4, result.Count);
			Assert.IsTrue(ring[4].Equals(result[3].Point));

			result =
				GeomTopoOpUtils
					.GetIntersectionPoints(sourceRing, targetMultipoint, 0.001, true, false)
					.ToList();

			Assert.AreEqual(4, result.Count);
			Assert.IsTrue(targetMultipoint.GetPoint(3).Equals(result[3].Point));
		}

		[Test]
		public void CanGetIntersectionPointsBetweenMultipointAndMultipoint()
		{
			List<Pnt3D> source = new List<Pnt3D>();
			source.Add(new Pnt3D(0, 0, 9));
			source.Add(new Pnt3D(0, 100, 9));
			source.Add(new Pnt3D(100, 100, 9));
			source.Add(new Pnt3D(100, 0, 9));
			source.Add(new Pnt3D(0, 0, 9));

			IPointList sourceMultipoint = new Multipoint<Pnt3D>(source);

			Multipoint<Pnt3D> targetMultipoint = new Multipoint<Pnt3D>(2);
			// on the segment, between vertices
			targetMultipoint.AddPoint(new Pnt3D(0, 40, 6));
			// on a vertex
			targetMultipoint.AddPoint(new Pnt3D(100, 100, 25));
			// on the start/end vertex of the ring
			targetMultipoint.AddPoint(new Pnt3D(0, 0, 6));
			// area-interior intersecting 
			targetMultipoint.AddPoint(new Pnt3D(35, 33, 21));

			var result =
				GeomTopoOpUtils.GetIntersectionPoints(sourceMultipoint,
				                                      targetMultipoint,
				                                      0.001).ToList();

			Assert.AreEqual(3, result.Count);
			Assert.AreEqual(9, result[0].Point.Z);
			Assert.IsTrue(source[2].Equals(result[1].Point));
			Assert.IsTrue(source[0].Equals(result[2].Point));

			result =
<<<<<<< HEAD
				GeomTopoOpUtils.GetIntersectionPoints((IPointList) targetMultipoint,
=======
				GeomTopoOpUtils.GetIntersectionPoints(targetMultipoint,
>>>>>>> a3df90b2
				                                      sourceMultipoint,
				                                      0.001).ToList();

			Assert.AreEqual(3, result.Count);
			Assert.AreEqual(25, result[0].Point.Z);
			Assert.IsTrue(targetMultipoint.GetPoint(2).Equals(result[1].Point));
			Assert.IsTrue(targetMultipoint.GetPoint(2).Equals(result[2].Point));
		}

		[Test]
		public void CanGetIntersectionPointsBetweenMultipointAndPoint()
		{
			List<Pnt3D> source = new List<Pnt3D>();
			source.Add(new Pnt3D(0, 0, 9));
			source.Add(new Pnt3D(0, 100, 9));
			source.Add(new Pnt3D(100, 100, 9));
			source.Add(new Pnt3D(100, 0, 9));
			source.Add(new Pnt3D(0, 0, 9));

			IPointList sourceMultipoint = new Multipoint<Pnt3D>(source);

			Pnt3D targetPointNonIntersecting = new Pnt3D(0, 40, 6);
			Pnt3D targetPointSinglePointIntersection = new Pnt3D(100, 100, 25);
			Pnt3D targetPointDoubleIntersection = new Pnt3D(0, 0, 6);

			var result =
<<<<<<< HEAD
				GeomTopoOpUtils.GetIntersectionPoints((IPointList) sourceMultipoint,
=======
				GeomTopoOpUtils.GetIntersectionPoints(sourceMultipoint,
>>>>>>> a3df90b2
				                                      targetPointNonIntersecting,
				                                      0.001).ToList();

			Assert.AreEqual(0, result.Count);

			result =
				GeomTopoOpUtils.GetIntersectionPoints(targetPointNonIntersecting,
				                                      sourceMultipoint,
				                                      0.001).ToList();

			Assert.AreEqual(0, result.Count);

			result =
				GeomTopoOpUtils.GetIntersectionPoints(sourceMultipoint,
				                                      targetPointSinglePointIntersection,
				                                      0.001).ToList();

			Assert.AreEqual(1, result.Count);
			Assert.AreEqual(9, result[0].Point.Z);

			result =
				GeomTopoOpUtils.GetIntersectionPoints(targetPointSinglePointIntersection,
				                                      sourceMultipoint,
				                                      0.001).ToList();

			Assert.AreEqual(1, result.Count);
			Assert.AreEqual(25, result[0].Point.Z);

			result =
				GeomTopoOpUtils.GetIntersectionPoints(sourceMultipoint,
				                                      targetPointDoubleIntersection,
				                                      0.001).ToList();

			Assert.AreEqual(2, result.Count);
			Assert.IsTrue(sourceMultipoint.GetPoint(0).Equals(result[0].Point));
			Assert.IsTrue(sourceMultipoint.GetPoint(4).Equals(result[1].Point));

			result =
				GeomTopoOpUtils.GetIntersectionPoints(targetPointDoubleIntersection,
				                                      sourceMultipoint,
				                                      0.001).ToList();

			Assert.AreEqual(2, result.Count);
			Assert.IsTrue(targetPointDoubleIntersection.Equals(result[0].Point));
			Assert.IsTrue(targetPointDoubleIntersection.Equals(result[1].Point));
		}

		[Test]
		public void CanDeleteLinearSelfIntersectionTypeStrait()
		{
			// ---------------------------        -------*          ---------
			// |      *-----------       |        |      *          |       |
			// |      |          |       |   ->   |      |          |       |
			// |      |          |       |        |      |          |       |
			// |______|          |_______|        |______|          |_______|

			var ring = new List<Pnt3D>
			           {
				           new Pnt3D(0, 0, 0),
				           new Pnt3D(0, 100, 0),
				           new Pnt3D(100, 100, 0),
				           new Pnt3D(100, 0, 0),
				           new Pnt3D(80, 0, 0),
				           new Pnt3D(80, 98, 0),
				           new Pnt3D(20, 98, 0),
				           new Pnt3D(20, 0, 0)
			           };

			const double tolerance = 2.1;

			WithRotatedLinestring(ring, l => AssertCanDeleteLinearSelfIntersections(
				                      l, tolerance, 2, 10, 4000));

			// including extra vertex:
			WithRotatedLinestring(ring, l => AssertCanDeleteLinearSelfIntersections(
				                      l, tolerance, 2, 12, 4000, 1));
		}

		[Test]
		public void CanDeleteLinearSelfIntersectionTypeSpike()
		{
			// ---------------------------|       -------*
			// |      *-------------------|       |      *
			// |      |                      ->   |      |
			// |      |                           |      |
			// |______|                           |______|				 

			var ring = new List<Pnt3D>
			           {
				           new Pnt3D(0, 0, 0),
				           new Pnt3D(0, 100, 0),
				           new Pnt3D(100, 100, 0),
				           new Pnt3D(100, 98, 0),
				           new Pnt3D(20, 98, 0),
				           new Pnt3D(20, 0, 0)
			           };

			const double tolerance = 2.1;

			WithRotatedLinestring(ring, l => AssertCanDeleteLinearSelfIntersections(
				                      l, tolerance, 1, 5, 2000));

			WithRotatedLinestring(ring, l => AssertCanDeleteLinearSelfIntersections(
				                      l, tolerance, 1, 6, 2000, 1));
		}

		[Test]
		public void CanDeleteLinearSelfIntersectionTypeSinglePointSpike()
		{
			// -------------------------\         -------*
			// |                         >        |      |
			// |      *-----------------/         |      *
			// |      |                      ->   |      |
			// |      |                           |      |
			// |______|                           |______|				 

			var ring = new List<Pnt3D>
			           {
				           new Pnt3D(0, 0, 0),
				           new Pnt3D(0, 100, 0),
				           new Pnt3D(100, 100, 0),
				           new Pnt3D(20, 98, 0),
				           new Pnt3D(20, 0, 0)
			           };

			const double tolerance = 2.1;

			WithRotatedLinestring(ring, l => AssertCanDeleteLinearSelfIntersections(
				                      l, tolerance, 1, 5, 2000));

			WithRotatedLinestring(ring, l => AssertCanDeleteLinearSelfIntersections(
				                      l, tolerance, 1, 6, 2000, 1));
		}

		[Test]
		public void CanDeleteLinearSelfIntersectionTypeZigZag()
		{
			// 1----3-------2---4
			// |                |
			// |                |
			// |                |
			// |                |
			// |________________|

			var ring = new List<Pnt3D>
			           {
				           new Pnt3D(0, 0, 0),
				           new Pnt3D(0, 100, 0),
				           new Pnt3D(60, 100, 0),
				           new Pnt3D(20, 100, 0),
				           new Pnt3D(100, 100, 0),
				           new Pnt3D(100, 0, 0)
			           };

			const double tolerance = 2.1;

			WithRotatedLinestring(ring, l => AssertCanDeleteLinearSelfIntersections(
				                      l, tolerance, 1, 7, 10000));

			WithRotatedLinestring(ring, l => AssertCanDeleteLinearSelfIntersections(
				                      l, tolerance, 1, 7, 10000, 1));
		}

		[Test]
		public void CanUnionSimpleRingsXY()
		{
			var ring1 = new List<Pnt3D>
			            {
				            new Pnt3D(0, 0, 9),
				            new Pnt3D(0, 100, 9),
				            new Pnt3D(100, 50, 9),
				            new Pnt3D(100, 20, 9)
			            };

			var overlapping = new List<Pnt3D>();
			overlapping.Add(new Pnt3D(40, -10, 0));
			overlapping.Add(new Pnt3D(40, 30, 0));
			overlapping.Add(new Pnt3D(200, 30, 0));
			overlapping.Add(new Pnt3D(200, -10, 0));

			RingGroup poly1 = CreatePoly(ring1);
			Linestring overlap = CreateRing(overlapping);

			const double tolerance = 0.01;

			MultiLinestring unionResult = GeomTopoOpUtils.GetUnionAreasXY(
				poly1, new MultiPolycurve(new[] {overlap}), tolerance);

			Assert.AreEqual(1, unionResult.PartCount);
			Assert.AreEqual(true, unionResult.GetLinestring(0).ClockwiseOriented);

			var expected = CreateRing(new List<Pnt3D>
			                          {
				                          new Pnt3D(0, 0, 9),
				                          new Pnt3D(0, 100, 9),
				                          new Pnt3D(100, 50, 9),
				                          new Pnt3D(100, 30, 9),
				                          new Pnt3D(200, 30, 0),
				                          new Pnt3D(200, -10, 0),
				                          new Pnt3D(40, -10, 0),
				                          new Pnt3D(40, 8, 0),
				                          new Pnt3D(0, 0, 9)
			                          });

			Assert.AreEqual(expected.GetArea2D(), unionResult.GetArea2D(), 0.0001);
		}

		[Test]
		public void CanUnionContainedRingsXY()
		{
			var ring1 = new List<Pnt3D>
			            {
				            new Pnt3D(0, 0, 9),
				            new Pnt3D(0, 100, 9),
				            new Pnt3D(100, 50, 9),
				            new Pnt3D(100, 20, 9)
			            };

			var ring2 = new List<Pnt3D>
			            {
				            new Pnt3D(20, 20, 9),
				            new Pnt3D(20, 50, 9),
				            new Pnt3D(40, 50, 9),
				            new Pnt3D(40, 20, 9)
			            };

			RingGroup source = CreatePoly(ring1);
			RingGroup target = CreatePoly(ring2);

			const double tolerance = 0.01;

			MultiLinestring unionResult = GeomTopoOpUtils.GetUnionAreasXY(
				source, target, tolerance);

			Assert.AreEqual(1, unionResult.PartCount);
			Assert.AreEqual(true, unionResult.GetLinestring(0).ClockwiseOriented);

			var expected = CreateRing(ring1);
			double expectedArea = expected.GetArea2D();

			Assert.AreEqual(expectedArea, unionResult.GetArea2D(), 0.0001);

			// and vice-versa:
			unionResult = GeomTopoOpUtils.GetUnionAreasXY(
				target, source, tolerance);

			Assert.AreEqual(1, unionResult.PartCount);
			Assert.AreEqual(true, unionResult.GetLinestring(0).ClockwiseOriented);

			Assert.AreEqual(expectedArea, unionResult.GetArea2D(), 0.0001);

			// In case the target is equal to a source ring -> The source ring should be deleted
			Linestring interiorRing = CreateRing(ring2);
			interiorRing.ReverseOrientation();
			source.AddInteriorRing(interiorRing);

			unionResult = GeomTopoOpUtils.GetUnionAreasXY(
				source, target, tolerance);

			Assert.AreEqual(1, unionResult.PartCount);
			Assert.AreEqual(true, unionResult.GetLinestring(0).ClockwiseOriented);

			Assert.AreEqual(expectedArea, unionResult.GetArea2D(), 0.0001);

			// and vice-versa:
			unionResult = GeomTopoOpUtils.GetUnionAreasXY(
				target, source, tolerance);

			Assert.AreEqual(1, unionResult.PartCount);
			Assert.AreEqual(true, unionResult.GetLinestring(0).ClockwiseOriented);

			Assert.AreEqual(expectedArea, unionResult.GetArea2D(), 0.0001);
		}

		[Test]
		public void CanUnionDuplicateRingsXY()
		{
			var ring1 = new List<Pnt3D>
			            {
				            new Pnt3D(0, 0, 9),
				            new Pnt3D(0, 100, 9),
				            new Pnt3D(100, 50, 9),
				            new Pnt3D(100, 20, 9)
			            };

			RingGroup source = CreatePoly(ring1);
			MultiLinestring target = CreatePoly(ring1);

			const double tolerance = 0.01;

			MultiLinestring unionResult = GeomTopoOpUtils.GetUnionAreasXY(
				source, target, tolerance);

			Assert.AreEqual(1, unionResult.PartCount);
			Assert.AreEqual(true, unionResult.GetLinestring(0).ClockwiseOriented);

			Assert.AreEqual(source.GetArea2D(), unionResult.GetArea2D(), 0.0001);

			// Now with an interior ring:
			var ring2 = new List<Pnt3D>
			            {
				            new Pnt3D(20, 20, 9),
				            new Pnt3D(40, 20, 9),
				            new Pnt3D(40, 50, 9),
				            new Pnt3D(20, 50, 9)
			            };

			source.AddInteriorRing(CreateRing(ring2));

			target = source.Clone();

			unionResult = GeomTopoOpUtils.GetUnionAreasXY(
				source, target, tolerance);

			Assert.AreEqual(source.PartCount, unionResult.PartCount);
			Assert.AreEqual(true, unionResult.GetLinestring(0).ClockwiseOriented);
			Assert.AreEqual(source.GetArea2D(), unionResult.GetArea2D(), 0.0001);
		}

		[Test]
		public void CanUnionWithInnerRings()
		{
			var ring1 = new List<Pnt3D>
			            {
				            new Pnt3D(0, 0, 0),
				            new Pnt3D(0, 100, 0),
				            new Pnt3D(100, 100, 0),
				            new Pnt3D(100, 0, 0)
			            };

			var sourceInner1 = new List<Pnt3D>
			                   {
				                   new Pnt3D(25, 50, 0),
				                   new Pnt3D(50, 50, 0),
				                   new Pnt3D(50, 75, 0),
				                   new Pnt3D(25, 75, 0)
			                   };

			Linestring sourceInner = CreateRing(sourceInner1);
			var poly = new RingGroup(CreateRing(ring1), new[] {sourceInner});

			var innerRing2Overlapping = new List<Pnt3D>
			                            {
				                            new Pnt3D(40, -10, 0),
				                            new Pnt3D(40, 30, 0),
				                            new Pnt3D(200, 30, 0),
				                            new Pnt3D(200, -10, 0)
			                            };

			var target = new RingGroup(CreateRing(innerRing2Overlapping));

			MultiLinestring result = GeomTopoOpUtils.GetUnionAreasXY(poly, target, 0.001);

			Assert.AreEqual(2, result.PartCount);

			var expectedOuterRing = CreateRing(new List<Pnt3D>
			                                   {
				                                   new Pnt3D(0, 0, 9),
				                                   new Pnt3D(0, 100, 9),
				                                   new Pnt3D(100, 100, 9),
				                                   new Pnt3D(100, 30, 9),
				                                   new Pnt3D(200, 30, 0),
				                                   new Pnt3D(200, -10, 0),
				                                   new Pnt3D(40, -10, 0),
				                                   new Pnt3D(40, 0, 0),
				                                   new Pnt3D(0, 0, 9)
			                                   });

			double expectedOuterRingArea = expectedOuterRing.GetArea2D();
			double expectedOuterWithFirstInnerRingArea =
				expectedOuterRingArea + sourceInner.GetArea2D();

			Assert.AreEqual(expectedOuterRingArea, result.GetLinestring(0).GetArea2D());
			Assert.AreEqual(expectedOuterWithFirstInnerRingArea, result.GetArea2D());

			// Now add another ring to the input and cut through the ring
			var inner2 = new List<Pnt3D>
			             {
				             new Pnt3D(50, 25, 0),
				             new Pnt3D(75, 25, 0),
				             new Pnt3D(75, 45, 0),
				             new Pnt3D(50, 45, 0)
			             };

			poly.AddInteriorRing(CreateRing(inner2));

			result = GeomTopoOpUtils.GetUnionAreasXY(poly, target, 0.001);
			Assert.AreEqual(3, result.PartCount);

			// Minus the remaining area of the intersected island
			double expectedResultArea = expectedOuterWithFirstInnerRingArea - 25 * 15;

			Assert.AreEqual(expectedResultArea, result.GetArea2D());

			// Now with a source island that is fully covered by the target
			var inner3 = new List<Pnt3D>
			             {
				             new Pnt3D(80, 10, 123),
				             new Pnt3D(90, 10, 123),
				             new Pnt3D(90, 20, 123),
				             new Pnt3D(80, 20, 123),
			             };

			poly.AddInteriorRing(CreateRing(inner3));

			// The third ring should have been erased by the target;
			result = GeomTopoOpUtils.GetUnionAreasXY(poly, target, 0.001);
			Assert.AreEqual(3, result.PartCount);
			Assert.AreEqual(expectedResultArea, result.GetArea2D());

			// And with a target island fully covered by the source:
			var targetInner = new List<Pnt3D>
			                  {
				                  new Pnt3D(91, 10, 123),
				                  new Pnt3D(98, 10, 123),
				                  new Pnt3D(98, 20, 123),
				                  new Pnt3D(91, 20, 123),
			                  };

			target.AddInteriorRing(CreateRing(targetInner));

			result = GeomTopoOpUtils.GetUnionAreasXY(poly, target, 0.001);
			Assert.AreEqual(3, result.PartCount);
			Assert.AreEqual(expectedResultArea, result.GetArea2D());

			// And with a target island not covered by the source:
			var targetInner2 = new List<Pnt3D>
			                   {
				                   new Pnt3D(150, 10, 321),
				                   new Pnt3D(175, 10, 321),
				                   new Pnt3D(175, 20, 321),
				                   new Pnt3D(150, 20, 321),
			                   };

			target.AddInteriorRing(CreateRing(targetInner2));

			expectedResultArea -= 25 * 10;
			result = GeomTopoOpUtils.GetUnionAreasXY(poly, target, 0.001);
			Assert.AreEqual(4, result.PartCount);
			Assert.AreEqual(expectedResultArea, result.GetArea2D());

			//result = CutPlanarBothWays(poly, openTarget, 2, 1);
			//Assert.AreEqual(3, result.Sum(p => p.Count));
		}

		[Test]
		public void CanUnionWithMultipleOuterRings()
		{
			var ring1 = new List<Pnt3D>
			            {
				            new Pnt3D(0, 0, 0),
				            new Pnt3D(0, 100, 0),
				            new Pnt3D(100, 100, 0),
				            new Pnt3D(100, 0, 0)
			            };

			var sourceInner1 = new List<Pnt3D>
			                   {
				                   new Pnt3D(25, 50, 0),
				                   new Pnt3D(50, 50, 0),
				                   new Pnt3D(50, 75, 0),
				                   new Pnt3D(25, 75, 0)
			                   };

			Linestring sourceInner = CreateRing(sourceInner1);
			var poly = new RingGroup(CreateRing(ring1), new[] {sourceInner});

			var disjointTarget = new List<Pnt3D>
			                     {
				                     new Pnt3D(110, -10, 0),
				                     new Pnt3D(110, 30, 0),
				                     new Pnt3D(200, 30, 0),
				                     new Pnt3D(200, -10, 0)
			                     };

			var target = new RingGroup(CreateRing(disjointTarget));

			MultiLinestring result = GeomTopoOpUtils.GetUnionAreasXY(poly, target, 0.001);

			Assert.AreEqual(3, result.PartCount);

			double expectedArea = poly.GetArea2D() + target.GetArea2D();
			Assert.AreEqual(expectedArea, result.GetArea2D());

			// Now add another outer ring to the source that intersects the target
			var source2 = new List<Pnt3D>
			              {
				              new Pnt3D(150, 20, 0),
				              new Pnt3D(150, 50, 0),
				              new Pnt3D(175, 50, 0),
				              new Pnt3D(175, 20, 0)
			              };

			poly.AddLinestring(CreateRing(source2));

			result = GeomTopoOpUtils.GetUnionAreasXY(poly, target, 0.001);

			Assert.AreEqual(3, result.PartCount);

			// Minus the remaining area of the intersected island
			expectedArea += 25 * 20;

			Assert.AreEqual(expectedArea, result.GetArea2D());

			// Now with a target ring inside a source island:
			var target2 = new List<Pnt3D>
			              {
				              new Pnt3D(30, 60, 0),
				              new Pnt3D(30, 70, 0),
				              new Pnt3D(40, 70, 0),
				              new Pnt3D(40, 60, 0),
			              };

			target.AddLinestring(CreateRing(target2));

			// The second target ring should be part of the result;
			result = GeomTopoOpUtils.GetUnionAreasXY(poly, target, 0.001);
			Assert.AreEqual(4, result.PartCount);

			expectedArea += 10 * 10;
			Assert.AreEqual(expectedArea, result.GetArea2D());
		}

		[Test]
		public void CanIntersectXYSimpleRings()
		{
			var ring1 = new List<Pnt3D>
			            {
				            new Pnt3D(0, 0, 9),
				            new Pnt3D(0, 100, 9),
				            new Pnt3D(100, 50, 9),
				            new Pnt3D(100, 20, 9)
			            };

			var overlapping = new List<Pnt3D>();
			overlapping.Add(new Pnt3D(40, -10, 0));
			overlapping.Add(new Pnt3D(40, 30, 0));
			overlapping.Add(new Pnt3D(200, 30, 0));
			overlapping.Add(new Pnt3D(200, -10, 0));

			RingGroup poly1 = CreatePoly(ring1);
			Linestring overlap = CreateRing(overlapping);
			var target = new MultiPolycurve(new[] {overlap});

			const double tolerance = 0.01;

			MultiLinestring intersectionResult = GeomTopoOpUtils.GetIntersectionAreasXY(
				poly1, target, tolerance);

			Assert.AreEqual(1, intersectionResult.PartCount);
			Assert.AreEqual(true, intersectionResult.GetLinestring(0).ClockwiseOriented);

			var expected = CreateRing(new List<Pnt3D>
			                          {
				                          new Pnt3D(100, 30, 9),
				                          new Pnt3D(100, 20, 9),
				                          new Pnt3D(40, 8, 9),
				                          new Pnt3D(40, 30, 0)
			                          });

			Assert.AreEqual(expected.GetArea2D(), intersectionResult.GetArea2D(), 0.0001);

			// And vice versa:
			intersectionResult = GeomTopoOpUtils.GetIntersectionAreasXY(
				target, poly1, tolerance);

			Assert.AreEqual(1, intersectionResult.PartCount);
			Assert.AreEqual(true, intersectionResult.GetLinestring(0).ClockwiseOriented);

			Assert.AreEqual(expected.GetArea2D(), intersectionResult.GetArea2D(), 0.0001);

			// TODO: Fix union for touching rings
			// Double-check:
			//MultiLinestring difference = GeomTopoOpUtils.GetDifferenceAreasXY(
			//	poly1, target, tolerance);

			//MultiLinestring reunion = GeomTopoOpUtils.GetUnionAreasXY(
			//	intersectionResult, difference, tolerance);

			//Assert.AreEqual(poly1.GetArea2D(), reunion.GetArea2D(), 0.0001);
		}

		[Test]
		public void CanIntersectXYContainedRings()
		{
			var ring1 = new List<Pnt3D>
			            {
				            new Pnt3D(0, 0, 9),
				            new Pnt3D(0, 100, 9),
				            new Pnt3D(100, 50, 9),
				            new Pnt3D(100, 20, 9)
			            };

			var ring2 = new List<Pnt3D>
			            {
				            new Pnt3D(20, 20, 9),
				            new Pnt3D(20, 50, 9),
				            new Pnt3D(40, 50, 9),
				            new Pnt3D(40, 20, 9)
			            };

			RingGroup source = CreatePoly(ring1);
			RingGroup target = CreatePoly(ring2);

			const double tolerance = 0.01;

			MultiLinestring intersection = GeomTopoOpUtils.GetIntersectionAreasXY(
				source, target, tolerance);

			Assert.AreEqual(1, intersection.PartCount);
			Assert.AreEqual(true, intersection.GetLinestring(0).ClockwiseOriented);

			var expected = CreateRing(ring2);
			double expectedArea = expected.GetArea2D();

			Assert.AreEqual(expectedArea, intersection.GetArea2D(), 0.0001);

			// and vice-versa:
			intersection = GeomTopoOpUtils.GetIntersectionAreasXY(
				target, source, tolerance);

			Assert.AreEqual(1, intersection.PartCount);
			Assert.AreEqual(true, intersection.GetLinestring(0).ClockwiseOriented);

			Assert.AreEqual(expectedArea, intersection.GetArea2D(), 0.0001);

			// In case the target is equal to a source hole -> The intersection should be empty
			Linestring interiorRing = CreateRing(ring2);
			interiorRing.ReverseOrientation();
			source.AddInteriorRing(interiorRing);

			intersection = GeomTopoOpUtils.GetIntersectionAreasXY(
				source, target, tolerance);

			Assert.AreEqual(0, intersection.PartCount);

			// and vice-versa:
			intersection = GeomTopoOpUtils.GetIntersectionAreasXY(
				target, source, tolerance);

			Assert.AreEqual(0, intersection.PartCount);
		}

		[Test]
		public void CanIntersectXYDisjoint()
		{
			var ring1 = new List<Pnt3D>
			            {
				            new Pnt3D(0, 0, 9),
				            new Pnt3D(0, 100, 9),
				            new Pnt3D(100, 100, 9),
				            new Pnt3D(100, 20, 9)
			            };

			var disjoint = new List<Pnt3D>();
			disjoint.Add(new Pnt3D(140, -10, 0));
			disjoint.Add(new Pnt3D(140, 30, 0));
			disjoint.Add(new Pnt3D(300, 30, 0));
			disjoint.Add(new Pnt3D(300, -10, 0));

			RingGroup poly1 = CreatePoly(ring1);
			Linestring overlap = CreateRing(disjoint);

			const double tolerance = 0.01;

			var target = new MultiPolycurve(new[] {overlap});
			MultiLinestring result =
				GeomTopoOpUtils.GetIntersectionAreasXY(poly1, target, tolerance);
			Assert.IsTrue(result.IsEmpty);

			// Now the same with the target inside a source-island:
			poly1.AddInteriorRing(new Linestring(new[]
			                                     {
				                                     new Pnt3D(25, 50, 0),
				                                     new Pnt3D(50, 50, 0),
				                                     new Pnt3D(50, 75, 0),
				                                     new Pnt3D(25, 75, 0),
				                                     new Pnt3D(25, 50, 0)
			                                     }
			                      ));

			target.AddLinestring(new Linestring(new[]
			                                    {
				                                    new Pnt3D(30, 55, 0),
				                                    new Pnt3D(45, 55, 0),
				                                    new Pnt3D(45, 70, 0),
				                                    new Pnt3D(30, 70, 0),
				                                    new Pnt3D(30, 55, 0)
			                                    }
			                     ));

			result = GeomTopoOpUtils.GetIntersectionAreasXY(poly1, target, tolerance);
			Assert.IsTrue(result.IsEmpty);

			// vice versa
			result = GeomTopoOpUtils.GetIntersectionAreasXY(target, poly1, tolerance);
			Assert.IsTrue(result.IsEmpty);
		}

		[Test]
		public void CanIntersectXYIdentical()
		{
			var ring1 = new List<Pnt3D>
			            {
				            new Pnt3D(0, 0, 9),
				            new Pnt3D(0, 100, 9),
				            new Pnt3D(100, 50, 9),
				            new Pnt3D(100, 20, 9)
			            };

			RingGroup poly1 = CreatePoly(ring1);
			Linestring equalRing = poly1.ExteriorRing.Clone();

			const double tolerance = 0.01;

			var target = new MultiPolycurve(new[] {equalRing});
			MultiLinestring result =
				GeomTopoOpUtils.GetIntersectionAreasXY(poly1, target, tolerance);

			Assert.AreEqual(1, result.PartCount);
			Assert.AreEqual(true, result.GetLinestring(0).ClockwiseOriented);

			Assert.AreEqual(poly1.GetArea2D(), result.GetArea2D(), 0.0001);

			// And in case one of them has a hole:
			poly1.AddInteriorRing(new Linestring(new[]
			                                     {
				                                     new Pnt3D(20, 40, 0),
				                                     new Pnt3D(50, 40, 0),
				                                     new Pnt3D(50, 60, 0),
				                                     new Pnt3D(20, 60, 0),
				                                     new Pnt3D(20, 40, 0)
			                                     }
			                      ));

			result = GeomTopoOpUtils.GetIntersectionAreasXY(poly1, target, tolerance);

			Assert.AreEqual(2, result.PartCount);
			Assert.AreEqual(true, result.GetLinestring(0).ClockwiseOriented);
			Assert.AreEqual(false, result.GetLinestring(1).ClockwiseOriented);
			Assert.AreEqual(poly1.GetArea2D(), result.GetArea2D(), 0.0001);

			// vice versa:
			result = GeomTopoOpUtils.GetIntersectionAreasXY(target, poly1, tolerance);

			Assert.AreEqual(2, result.PartCount);
			Assert.AreEqual(true, result.GetLinestring(0).ClockwiseOriented);
			Assert.AreEqual(false, result.GetLinestring(1).ClockwiseOriented);
			Assert.AreEqual(poly1.GetArea2D(), result.GetArea2D(), 0.0001);
		}

		[Test]
		public void CanGetIntersectionAreaXYSourceInsideIsland()
		{
			var ring1 = new List<Pnt3D>
			            {
				            new Pnt3D(0, 0, 9),
				            new Pnt3D(0, 100, 9),
				            new Pnt3D(100, 50, 9),
				            new Pnt3D(100, 20, 9)
			            };

			RingGroup poly1 = CreatePoly(ring1);
			Linestring equalRing = poly1.ExteriorRing.Clone();

			const double tolerance = 0.01;

			// One of them has a hole:
			var interiorRingPoints = new[]
			                         {
				                         new Pnt3D(20, 40, 0),
				                         new Pnt3D(50, 40, 0),
				                         new Pnt3D(50, 60, 0),
				                         new Pnt3D(20, 60, 0)
			                         }.ToList();

			var interiorRing = new Linestring(GetRotatedRing(interiorRingPoints, 0));

			poly1.AddInteriorRing(interiorRing);

			// Which is filled by a ring that has the same segments:
			Linestring filledHole = interiorRing.Clone();
			filledHole.ReverseOrientation();
			MultiLinestring target = new MultiPolycurve(new[] {filledHole});

			MultiLinestring result =
				GeomTopoOpUtils.GetIntersectionAreasXY(poly1, target, tolerance);

			Assert.IsTrue(result.IsEmpty);

			filledHole = new Linestring(GetRotatedRing(interiorRingPoints, 1));

			filledHole.ReverseOrientation();
			target = new MultiPolycurve(new[] {filledHole});

			result = GeomTopoOpUtils.GetIntersectionAreasXY(poly1, target, tolerance);
			Assert.IsTrue(result.IsEmpty);

			// Now the filling is not complete but only partial:
			interiorRingPoints.RemoveAt(1);
			filledHole = new Linestring(GetRotatedRing(interiorRingPoints, 1));

			filledHole.ReverseOrientation();
			target = new MultiPolycurve(new[] {filledHole});

			result = GeomTopoOpUtils.GetIntersectionAreasXY(poly1, target, tolerance);
			Assert.IsTrue(result.IsEmpty);
		}

		[Test]
		public void CanGetIntersectionLinesXYLineAlongRing()
		{
			// Get the lines within a polygon and a line along & within a polygon:

			var path1 = new List<Pnt3D>
			            {
				            new Pnt3D(-5, 50, 2),
				            new Pnt3D(0, 50, 2),
				            new Pnt3D(200, 50, 2)
			            };

			var ring2 = new List<Pnt3D>
			            {
				            new Pnt3D(0, 0, 9),
				            new Pnt3D(0, 100, 9),
				            new Pnt3D(100, 50, 9),
				            new Pnt3D(100, 20, 9)
			            };

			Linestring sourceLinestring = new Linestring(path1);

			RingGroup targetPoly = CreatePoly(ring2);

			var intersectionLinesXY =
				GeomTopoOpUtils.GetRingIntersectionLinesXY(
					sourceLinestring, targetPoly, 0.001).ToList();

			Assert.AreEqual(1, intersectionLinesXY.Count);

			var expectedInterior = new Linestring(new[]
			                                      {
				                                      new Pnt3D(0, 50, 2),
				                                      new Pnt3D(100, 50, 2)
			                                      });

			Assert.IsTrue(intersectionLinesXY[0].Segments.Equals(expectedInterior));

			// With a stretch along the boundary:
			path1 = new List<Pnt3D>
			        {
				        new Pnt3D(-5, 50, 2),
				        new Pnt3D(0, 50, 2),
				        new Pnt3D(100, 50, 2),
				        new Pnt3D(100, 20, 2)
			        };

			sourceLinestring = new Linestring(path1);

			intersectionLinesXY =
				GeomTopoOpUtils.GetRingIntersectionLinesXY(
					sourceLinestring, targetPoly, 0.001).ToList();

			Assert.AreEqual(2, intersectionLinesXY.Count);

			Assert.IsTrue(intersectionLinesXY[0].Segments.Equals(expectedInterior));

			Assert.IsTrue(intersectionLinesXY[1].Segments.Equals(
				              new Linestring(new[]
				                             {
					                             new Pnt3D(100, 50, 2),
					                             new Pnt3D(100, 20, 2)
				                             })));

			// Excluded target boundary line:
			intersectionLinesXY =
				GeomTopoOpUtils.GetRingIntersectionLinesXY(
					sourceLinestring, targetPoly, 0.001, true).ToList();

			Assert.AreEqual(1, intersectionLinesXY.Count);
			Assert.IsTrue(intersectionLinesXY[0].Segments.Equals(expectedInterior));
		}

		[Test]
		public void CanGetIntersectionLinesXYLineWithinRing()
		{
			// Get the lines completely within a polygon:
			var path1 = new List<Pnt3D>
			            {
				            new Pnt3D(5, 50, 2),
				            new Pnt3D(70, 50, 2)
			            };

			var ring2 = new List<Pnt3D>
			            {
				            new Pnt3D(0, 0, 9),
				            new Pnt3D(0, 100, 9),
				            new Pnt3D(100, 50, 9),
				            new Pnt3D(100, 20, 9)
			            };

			Linestring containedSource = new Linestring(path1);

			RingGroup targetPoly = CreatePoly(ring2);

			var intersectionLinesXY =
				GeomTopoOpUtils.GetRingIntersectionLinesXY(
					containedSource, targetPoly, 0.001).ToList();

			Assert.AreEqual(1, intersectionLinesXY.Count);

			Assert.IsTrue(intersectionLinesXY[0].Segments.Equals(containedSource));

			// Starting from the inside with touch:
			path1 = new List<Pnt3D>
			        {
				        new Pnt3D(50, 50, 2),
				        new Pnt3D(100, 40, 2),
			        };

			containedSource = new Linestring(path1);

			intersectionLinesXY =
				GeomTopoOpUtils.GetRingIntersectionLinesXY(
					containedSource, targetPoly, 0.001).ToList();

			Assert.AreEqual(1, intersectionLinesXY.Count);
			Assert.IsTrue(intersectionLinesXY[0].Segments.Equals(containedSource));

			// Reversed:
			containedSource.ReverseOrientation();
			intersectionLinesXY =
				GeomTopoOpUtils.GetRingIntersectionLinesXY(
					containedSource, targetPoly, 0.001).ToList();
			Assert.AreEqual(1, intersectionLinesXY.Count);
			Assert.IsTrue(intersectionLinesXY[0].Segments.Equals(containedSource));

			// Partially along the boundary:
			path1.Add(new Pnt3D(100, 0, 2));
			var containedAndAlongBoundary = new Linestring(path1);

			intersectionLinesXY =
				GeomTopoOpUtils.GetRingIntersectionLinesXY(
					containedAndAlongBoundary, targetPoly, 0.001).ToList();

			Assert.AreEqual(2, intersectionLinesXY.Count);
			containedSource.ReverseOrientation();
			Assert.IsTrue(intersectionLinesXY[0].Segments.Equals(containedSource));
			Assert.IsTrue(intersectionLinesXY[1].Segments.Equals(new Linestring(new[]
				                                                     {
					                                                     new Pnt3D(100, 40, 2),
					                                                     new Pnt3D(100, 20, 2)
				                                                     })));

			// Excluded target boundary line:
			intersectionLinesXY =
				GeomTopoOpUtils.GetRingIntersectionLinesXY(
					containedAndAlongBoundary, targetPoly, 0.001, true).ToList();

			Assert.AreEqual(1, intersectionLinesXY.Count);
			Assert.IsTrue(intersectionLinesXY[0].Segments.Equals(containedSource));
		}

		#region 3D ring intersection

		[Test]
		public void Can3dIntersectOverlappingRings()
		{
			var ring1 = new List<Pnt3D>();
			var ring2 = new List<Pnt3D>();

			// ring1: Sloping southwards
			ring1.Add(new Pnt3D(0, 0, 0));
			ring1.Add(new Pnt3D(0, 120, 30));
			ring1.Add(new Pnt3D(100, 120, 30));
			ring1.Add(new Pnt3D(100, 0, 0));
			ring1.Add(new Pnt3D(0, 0, 0));

			// ring 2: sloping northwards, intersecction line along 100 on the y-axis
			ring2.Add(new Pnt3D(50, 80, 30));
			ring2.Add(new Pnt3D(50, 200, 0));
			ring2.Add(new Pnt3D(130, 200, 0));
			ring2.Add(new Pnt3D(130, 80, 30));
			ring2.Add(new Pnt3D(50, 80, 30));

			IList<IntersectionPath3D> intersectionLines3D = CreateIntersectionLines3D(ring1, ring2);
			Assert.AreEqual(1, intersectionLines3D.Count);
			Linestring expected =
				new Linestring(new[]
				               {
					               new Line3D(new Pnt3D(50, 100, 25),
					                          new Pnt3D(100, 100, 25))
				               });

			Assert.IsTrue(expected.Equals(intersectionLines3D[0].Segments));

			// Now do the actual intersection:
			var patch1 = new Polyhedron(new[] {new RingGroup(new Linestring(ring1))});
			var patch2 = new Polyhedron(new[] {new RingGroup(new Linestring(ring2))});

			IList<RingGroup> intersection =
				GeomTopoOpUtils.GetIntersectionAreas3D(patch1, patch2, 0.001);

			Assert.AreEqual(2, intersection.Count);

			MultiLinestring mergedIntersections =
				GeomTopoOpUtils.GetUnionAreasXY(intersection[0], intersection[1], 0.001);

			Assert.AreEqual(1000, mergedIntersections.GetArea2D());

			Assert.IsTrue(ChangeZUtils.AreCoplanar(mergedIntersections.GetPoints().ToList(), 0.0001,
			                                       out double maxDeviation, out string message));

			Assert.IsTrue(maxDeviation < 0.001);
		}

		[Test]
		public void Can3DIntersectRings()
		{
			var ring1 = new List<Pnt3D>();
			var ring2 = new List<Pnt3D>();

			// ring1: horizontal (proper orientation for a roof):
			ring1.Add(new Pnt3D(0, 0, 0));
			ring1.Add(new Pnt3D(0, 100, 0));
			ring1.Add(new Pnt3D(100, 100, 0));
			ring1.Add(new Pnt3D(100, 0, 0));
			ring1.Add(new Pnt3D(0, 0, 0));

			//ring1.Reverse();

			// ring 2: vertical, smaller triangle
			ring2.Add(new Pnt3D(10, 10, -10));
			ring2.Add(new Pnt3D(20, 20, 10));
			ring2.Add(new Pnt3D(30, 30, -10));
			ring2.Add(new Pnt3D(10, 10, -10));

			IList<IntersectionPath3D> intersectionLines3D = CreateIntersectionLines3D(ring1, ring2);

			Assert.NotNull(intersectionLines3D);
			Assert.AreEqual(1, intersectionLines3D.Count);

			IntersectionPath3D intersectionPath = intersectionLines3D[0];

			Assert.AreEqual(new Pnt3D(15, 15, 0),
			                intersectionPath.Segments[0].StartPoint);
			Assert.AreEqual(new Pnt3D(25, 25, 0), intersectionPath.Segments[0].EndPoint);

			intersectionLines3D = CreateIntersectionLines3D(ring2, ring1);
			Assert.NotNull(intersectionLines3D);
			Assert.AreEqual(RingPlaneTopology.LeftNegative,
			                intersectionLines3D[0].RingPlaneTopology);

			// Bottom:
			ring1.Reverse();
			intersectionLines3D = CreateIntersectionLines3D(ring2, ring1);
			Assert.NotNull(intersectionLines3D);
			Assert.AreEqual(RingPlaneTopology.LeftPositive,
			                intersectionLines3D[0].RingPlaneTopology);
		}

		private static IList<IntersectionPath3D> CreateIntersectionLines3D(
			[NotNull] List<Pnt3D> ring1,
			[NotNull] List<Pnt3D> ring2,
			double tolerance = 0.001)
		{
			IList<IntersectionPath3D> intersectionLines3dFromRings =
				GeomTopoOpUtils.IntersectRings3D(ring1, ring2, tolerance);

			RingGroup polygon1 = new RingGroup(new Linestring(ring1));
			RingGroup polygon2 = new RingGroup(new Linestring(ring2));

			List<IntersectionPath3D> intersectionLines3dFromPolys =
				GeomTopoOpUtils
					.GetCoplanarPolygonIntersectionLines3D(
						polygon1, polygon2, tolerance)
					.ToList();

			Assert.AreEqual(intersectionLines3dFromRings?.Count,
			                intersectionLines3dFromPolys.Count);

			for (var i = 0; i < intersectionLines3dFromPolys.Count; i++)
			{
				IntersectionPath3D fromPoly = intersectionLines3dFromPolys[i];
				IntersectionPath3D fromRing = intersectionLines3dFromRings[i];

				//Assert.AreEqual(fromPoly.RingPlaneTopology, fromRing.RingPlaneTopology);

				Assert.IsTrue(
					GeomTopoOpUtils.AreEqualXY(fromPoly.Segments, fromRing.Segments, 0.001, true));
			}

			return intersectionLines3dFromRings;
		}

		[Test]
		public void Can3DIntersectPlanarPolygons()
		{
			var ring1 = new List<Pnt3D>();
			var ring2 = new List<Pnt3D>();

			// ring1: horizontal (proper orientation for a roof):
			ring1.Add(new Pnt3D(0, 0, 0));
			ring1.Add(new Pnt3D(0, 100, 0));
			ring1.Add(new Pnt3D(100, 100, 0));
			ring1.Add(new Pnt3D(100, 0, 0));
			ring1.Add(new Pnt3D(0, 0, 0));

			//ring1.Reverse();

			// ring 2: vertical, smaller triangle
			ring2.Add(new Pnt3D(10, 10, -10));
			ring2.Add(new Pnt3D(20, 20, 10));
			ring2.Add(new Pnt3D(30, 30, -10));
			ring2.Add(new Pnt3D(10, 10, -10));

			RingGroup polygon1 = new RingGroup(new Linestring(ring1));
			RingGroup polygon2 = new RingGroup(new Linestring(ring2));

			double tolerance = 0.001;
			List<IntersectionPath3D> intersectionLines3D = GeomTopoOpUtils
			                                               .GetCoplanarPolygonIntersectionLines3D(
				                                               polygon1, polygon2, tolerance)
			                                               .ToList();

			Assert.NotNull(intersectionLines3D);
			Assert.AreEqual(1, intersectionLines3D.Count);

			IntersectionPath3D intersectionPath = intersectionLines3D[0];

			Assert.AreEqual(new Pnt3D(15, 15, 0),
			                intersectionPath.Segments[0].StartPoint);
			Assert.AreEqual(new Pnt3D(25, 25, 0), intersectionPath.Segments[0].EndPoint);

			intersectionLines3D = GeomTopoOpUtils
			                      .GetCoplanarPolygonIntersectionLines3D(
				                      polygon2, polygon1, tolerance)
			                      .ToList();

			// Down-facing ring 1:
			polygon1.ReverseOrientation();
			intersectionLines3D = GeomTopoOpUtils.GetCoplanarPolygonIntersectionLines3D(
				                                     polygon1, polygon2, tolerance)
			                                     .ToList();

			Assert.NotNull(intersectionLines3D);
			Assert.AreEqual(new Pnt3D(15, 15, 0),
			                intersectionPath.Segments[0].StartPoint);
			Assert.AreEqual(new Pnt3D(25, 25, 0), intersectionPath.Segments[0].EndPoint);
		}

		[Test]
		public void Can3DIntersectRings2Intersections()
		{
			var ring1 = new List<Pnt3D>();
			var ring2 = new List<Pnt3D>();

			// ring1: horizontal (proper orientation for a roof):
			ring1.Add(new Pnt3D(0, 0, 0));
			ring1.Add(new Pnt3D(0, 100, 0));
			ring1.Add(new Pnt3D(100, 100, 0));
			ring1.Add(new Pnt3D(100, 0, 0));
			ring1.Add(new Pnt3D(0, 0, 0));

			// ring 2: vertical, smaller triangles
			ring2.Add(new Pnt3D(10, 10, -10));
			ring2.Add(new Pnt3D(20, 20, 10));
			ring2.Add(new Pnt3D(30, 30, -10));
			ring2.Add(new Pnt3D(40, 40, 10));
			ring2.Add(new Pnt3D(50, 50, -10));
			ring2.Add(new Pnt3D(30, 30, -15));
			ring2.Add(new Pnt3D(10, 10, -10));

			IList<IntersectionPath3D> intersectionLines3D =
				CreateIntersectionLines3D(ring1, ring2);

			Assert.NotNull(intersectionLines3D);
			Assert.AreEqual(2, intersectionLines3D.Count);

			IntersectionPath3D intersectionPath = intersectionLines3D[0];

			Assert.AreEqual(new Pnt3D(15, 15, 0),
			                intersectionPath.Segments[0].StartPoint);
			Assert.AreEqual(new Pnt3D(25, 25, 0), intersectionPath.Segments[0].EndPoint);

			intersectionPath = intersectionLines3D[1];

			Assert.AreEqual(new Pnt3D(35, 35, 0),
			                intersectionPath.Segments[0].StartPoint);
			Assert.AreEqual(new Pnt3D(45, 45, 0), intersectionPath.Segments[0].EndPoint);

			intersectionLines3D = CreateIntersectionLines3D(ring2, ring1);
			Assert.NotNull(intersectionLines3D);
			Assert.AreEqual(RingPlaneTopology.LeftNegative,
			                intersectionLines3D[0].RingPlaneTopology);

			// Bottom:
			ring1.Reverse();
			intersectionLines3D = CreateIntersectionLines3D(ring2, ring1);
			Assert.NotNull(intersectionLines3D);
			Assert.AreEqual(RingPlaneTopology.LeftPositive,
			                intersectionLines3D[0].RingPlaneTopology);
		}

		[Test]
		public void Can3DIntersectRingsWithSegmentInOtherPlane()
		{
			var ring1 = new List<Pnt3D>();
			var ring2 = new List<Pnt3D>();

			// ring1: horizontal:
			ring1.Add(new Pnt3D(0, 0, 0));
			ring1.Add(new Pnt3D(0, 100, 0));
			ring1.Add(new Pnt3D(100, 100, 0));
			ring1.Add(new Pnt3D(100, 0, 0));
			ring1.Add(new Pnt3D(0, 0, 0));

			// ring 2: vertical, some horizontal segments
			ring2.Add(new Pnt3D(10, 10, -10));
			ring2.Add(new Pnt3D(15, 15, 0));
			ring2.Add(new Pnt3D(20, 20, 0));
			ring2.Add(new Pnt3D(20, 20, 10));
			ring2.Add(new Pnt3D(25, 25, 0));
			ring2.Add(new Pnt3D(30, 30, 0));
			ring2.Add(new Pnt3D(35, 35, 0));
			ring2.Add(new Pnt3D(30, 30, -10));
			ring2.Add(new Pnt3D(10, 10, -10));

			IList<IntersectionPath3D> intersectionLines3D = CreateIntersectionLines3D(ring1, ring2);

			Assert.NotNull(intersectionLines3D);
			Assert.AreEqual(3, intersectionLines3D.Count);

			IntersectionPath3D intersectionPath = intersectionLines3D[0];
			Assert.AreEqual(RingPlaneTopology.LeftPositive,
			                intersectionPath.RingPlaneTopology);

			// more interesting: the intersection lines relative to the complex ring
			intersectionLines3D = GeomTopoOpUtils.IntersectRings3D(
				ring2, ring1, 0.001);

			Assert.NotNull(intersectionLines3D);
			Assert.AreEqual(3, intersectionLines3D.Count);

			intersectionPath = intersectionLines3D[0];
			Assert.AreEqual(RingPlaneTopology.InPlane,
			                intersectionPath.RingPlaneTopology);
			Assert.AreEqual(2, intersectionPath.Segments.GetPoints().Count());
			Assert.AreEqual(new Pnt3D(15, 15, 0),
			                intersectionPath.Segments[0].StartPoint);
			Assert.AreEqual(new Pnt3D(20, 20, 0), intersectionPath.Segments[0].EndPoint);

			intersectionPath = intersectionLines3D[1];
			Assert.AreEqual(RingPlaneTopology.LeftNegative,
			                intersectionPath.RingPlaneTopology);
			Assert.AreEqual(2, intersectionPath.Segments.GetPoints().Count());

			Assert.AreEqual(new Pnt3D(20, 20, 0),
			                intersectionPath.Segments[0].StartPoint);
			Assert.AreEqual(new Pnt3D(25, 25, 0), intersectionPath.Segments[0].EndPoint);

			intersectionPath = intersectionLines3D[2];
			Assert.AreEqual(RingPlaneTopology.InPlane,
			                intersectionPath.RingPlaneTopology);
			Assert.AreEqual(3, intersectionPath.Segments.GetPoints().Count());

			Assert.AreEqual(new Pnt3D(25, 25, 0),
			                intersectionPath.Segments[0].StartPoint);
			Assert.AreEqual(new Pnt3D(30, 30, 0), intersectionPath.Segments[0].EndPoint);
			Assert.AreEqual(new Pnt3D(35, 35, 0), intersectionPath.Segments[1].EndPoint);
		}

		[Test]
		public void Can3DIntersectRingsWithSegmentInOtherPlaneAndCutThrough()
		{
			var ring1 = new List<Pnt3D>();
			var ring2 = new List<Pnt3D>();

			// ring1: horizontal:
			ring1.Add(new Pnt3D(0, 0, 0));
			ring1.Add(new Pnt3D(0, 100, 0));
			ring1.Add(new Pnt3D(100, 100, 0));
			ring1.Add(new Pnt3D(100, 0, 0));
			ring1.Add(new Pnt3D(0, 0, 0));

			// ring 2: vertical, some horizontal segments
			ring2.Add(new Pnt3D(10, 10, -10));
			ring2.Add(new Pnt3D(15, 15, 0));
			ring2.Add(new Pnt3D(20, 20, 0));
			ring2.Add(new Pnt3D(20, 20, 10));
			// and a cut-through:
			ring2.Add(new Pnt3D(30, 30, -10));
			ring2.Add(new Pnt3D(10, 10, -10));

			IList<IntersectionPath3D> intersectionLines3D = CreateIntersectionLines3D(ring1, ring2);

			Assert.NotNull(intersectionLines3D);
			Assert.AreEqual(2, intersectionLines3D.Count);

			IntersectionPath3D intersectionPath = intersectionLines3D[0];
			Assert.AreEqual(2, intersectionPath.Segments.GetPoints().Count());

			Assert.AreEqual(new Pnt3D(15, 15, 0),
			                intersectionPath.Segments[0].StartPoint);
			Assert.AreEqual(new Pnt3D(20, 20, 0), intersectionPath.Segments[0].EndPoint);

			intersectionPath = intersectionLines3D[1];
			Assert.AreEqual(new Pnt3D(20, 20, 0),
			                intersectionPath.Segments[0].StartPoint);
			Assert.AreEqual(new Pnt3D(25, 25, 0), intersectionPath.Segments[0].EndPoint);

			intersectionLines3D = CreateIntersectionLines3D(ring2, ring1);

			Assert.NotNull(intersectionLines3D);
			Assert.AreEqual(2, intersectionLines3D.Count);

			intersectionPath = intersectionLines3D[0];
			Assert.AreEqual(RingPlaneTopology.InPlane,
			                intersectionPath.RingPlaneTopology);
		}

		[Test]
		public void Can3DIntersectRingsWithSegmentInOtherPlaneAndIndexReversal()
		{
			// Between the end of this path and the start of the next path the cut line is outside 
			// the polygon unless there is a reversal of the ring index order, and a segment on the line:

			// Ring:           1
			//                /\
			//               /  \
			//              /    \
			//          0.5/  3___\2         ______________________cut line/plane______________________
			//            /    \
			//           /______\
			//          0/5      4

			var ring1 = new List<Pnt3D>();
			var ring2 = new List<Pnt3D>();

			// ring1: horizontal:
			ring1.Add(new Pnt3D(0, 0, 0));
			ring1.Add(new Pnt3D(0, 100, 0));
			ring1.Add(new Pnt3D(100, 100, 0));
			ring1.Add(new Pnt3D(100, 0, 0));
			ring1.Add(new Pnt3D(0, 0, 0));

			// ring 2: vertical, a horizontal segment that runs against the order of intersection points
			ring2.Add(new Pnt3D(10, 10, -10));
			ring2.Add(new Pnt3D(20, 20, 10));
			ring2.Add(new Pnt3D(30, 30, 0));
			ring2.Add(new Pnt3D(20, 20, 0));
			ring2.Add(new Pnt3D(10, 10, -10));

			IList<IntersectionPath3D> intersectionLines3D = CreateIntersectionLines3D(ring2, ring1);

			Assert.NotNull(intersectionLines3D);
			Assert.AreEqual(2, intersectionLines3D.Count);

			IntersectionPath3D intersectionPath = intersectionLines3D[0];
			Assert.AreEqual(2, intersectionPath.Segments.GetPoints().Count());

			Assert.AreEqual(new Pnt3D(15, 15, 0),
			                intersectionPath.Segments[0].StartPoint);
			Assert.AreEqual(new Pnt3D(20, 20, 0), intersectionPath.Segments[0].EndPoint);
			Assert.AreEqual(RingPlaneTopology.LeftNegative,
			                intersectionPath.RingPlaneTopology);

			intersectionPath = intersectionLines3D[1];
			Assert.AreEqual(new Pnt3D(20, 20, 0),
			                intersectionPath.Segments[0].StartPoint);
			Assert.AreEqual(new Pnt3D(30, 30, 0), intersectionPath.Segments[0].EndPoint);
			Assert.AreEqual(RingPlaneTopology.InPlane,
			                intersectionPath.RingPlaneTopology);

			// 
			ring1.Reverse();
			ring2.Reverse();

			intersectionLines3D = CreateIntersectionLines3D(ring2, ring1);

			Assert.NotNull(intersectionLines3D);
			Assert.AreEqual(2, intersectionLines3D.Count);

			intersectionPath = intersectionLines3D[0];
			Assert.AreEqual(2, intersectionPath.Segments.GetPoints().Count());

			Assert.AreEqual(new Pnt3D(15, 15, 0),
			                intersectionPath.Segments[0].StartPoint);
			Assert.AreEqual(new Pnt3D(20, 20, 0), intersectionPath.Segments[0].EndPoint);
			Assert.AreEqual(RingPlaneTopology.LeftPositive,
			                intersectionPath.RingPlaneTopology);

			intersectionPath = intersectionLines3D[1];
			Assert.AreEqual(new Pnt3D(20, 20, 0),
			                intersectionPath.Segments[0].StartPoint);
			Assert.AreEqual(new Pnt3D(30, 30, 0), intersectionPath.Segments[0].EndPoint);
			Assert.AreEqual(RingPlaneTopology.InPlane,
			                intersectionPath.RingPlaneTopology);
		}

		[Test]
		public void Can3DIntersectRingsWithSegmentInOtherPlaneAndIndexReversalAtStart()
		{
			// Between the end of this path and the start of the next path the cut line is outside 
			// the polygon unless there is a reversal of the ring index order, and a segment on the line:

			// Ring:      1
			//            /\
			//           /  \
			//          /    \
			//      0/5/___4  \        ______________________cut line/plane______________________
			//            /    \
			//           /______\
			//          3        2

			var ring1 = new List<Pnt3D>();
			var ring2 = new List<Pnt3D>();

			// ring1: horizontal:
			ring1.Add(new Pnt3D(0, 0, 0));
			ring1.Add(new Pnt3D(0, 100, 0));
			ring1.Add(new Pnt3D(100, 100, 0));
			ring1.Add(new Pnt3D(100, 0, 0));
			ring1.Add(new Pnt3D(0, 0, 0));

			// ring 2: vertical, a horizontal segment that runs against the order of intersection points
			ring2.Add(new Pnt3D(10, 10, 0));
			ring2.Add(new Pnt3D(20, 20, 10));
			ring2.Add(new Pnt3D(30, 30, -10));
			ring2.Add(new Pnt3D(10, 10, -10));
			ring2.Add(new Pnt3D(20, 20, 0));
			ring2.Add(new Pnt3D(10, 10, 0));

			IList<IntersectionPath3D> intersectionLines3D = CreateIntersectionLines3D(ring2, ring1);

			Assert.NotNull(intersectionLines3D);
			Assert.AreEqual(2, intersectionLines3D.Count);

			IntersectionPath3D intersectionPath = intersectionLines3D[0];
			Assert.AreEqual(2, intersectionPath.Segments.GetPoints().Count());
			Assert.AreEqual(new Pnt3D(10, 10, 0),
			                intersectionPath.Segments[0].StartPoint);
			Assert.AreEqual(new Pnt3D(20, 20, 0), intersectionPath.Segments[0].EndPoint);
			Assert.AreEqual(RingPlaneTopology.InPlane,
			                intersectionPath.RingPlaneTopology);

			intersectionPath = intersectionLines3D[1];
			Assert.AreEqual(new Pnt3D(20, 20, 0),
			                intersectionPath.Segments[0].StartPoint);
			Assert.AreEqual(new Pnt3D(25, 25, 0), intersectionPath.Segments[0].EndPoint);
			Assert.AreEqual(RingPlaneTopology.LeftNegative,
			                intersectionPath.RingPlaneTopology);
		}

		[Test]
		public void
			Can3DIntersectRingsWithSegmentInOtherPlaneAndIndexReversalAtStartAndEnd()
		{
			// Between the end of this path and the start of the next path the cut line is outside 
			// the polygon unless there is a reversal of the ring index order, and a segment on the line:

			// Ring:         1
			//               /\
			//              /  \
			//             /    \
			//            /      \
			//           /        \
			//          /          \
			//      0/7/___6    3___\2        ______________________cut line/plane______________________
			//            /      \
			//           /________\
			//          5          4

			var ring1 = new List<Pnt3D>();
			var ring2 = new List<Pnt3D>();

			// ring1: horizontal:
			ring1.Add(new Pnt3D(0, 0, 0));
			ring1.Add(new Pnt3D(0, 100, 0));
			ring1.Add(new Pnt3D(100, 100, 0));
			ring1.Add(new Pnt3D(100, 0, 0));
			ring1.Add(new Pnt3D(0, 0, 0));

			// ring 2: vertical, a horizontal segment that runs against the order of intersection points
			ring2.Add(new Pnt3D(10, 10, 0));
			ring2.Add(new Pnt3D(20, 20, 10));
			ring2.Add(new Pnt3D(30, 30, 0));
			ring2.Add(new Pnt3D(25, 25, 0));
			ring2.Add(new Pnt3D(30, 30, -10));
			ring2.Add(new Pnt3D(10, 10, -10));
			ring2.Add(new Pnt3D(15, 15, 0));
			ring2.Add(new Pnt3D(10, 10, 0));

			IList<IntersectionPath3D> intersectionLines3D = CreateIntersectionLines3D(ring2, ring1);

			Assert.NotNull(intersectionLines3D);
			Assert.AreEqual(3, intersectionLines3D.Count);

			IntersectionPath3D intersectionPath = intersectionLines3D[0];
			Assert.AreEqual(2, intersectionPath.Segments.GetPoints().Count());
			Assert.AreEqual(new Pnt3D(10, 10, 0),
			                intersectionPath.Segments[0].StartPoint);
			Assert.AreEqual(new Pnt3D(15, 15, 0), intersectionPath.Segments[0].EndPoint);
			Assert.AreEqual(RingPlaneTopology.InPlane,
			                intersectionPath.RingPlaneTopology);

			intersectionPath = intersectionLines3D[1];
			Assert.AreEqual(new Pnt3D(15, 15, 0),
			                intersectionPath.Segments[0].StartPoint);
			Assert.AreEqual(new Pnt3D(25, 25, 0), intersectionPath.Segments[0].EndPoint);
			Assert.AreEqual(RingPlaneTopology.LeftNegative,
			                intersectionPath.RingPlaneTopology);

			intersectionPath = intersectionLines3D[2];
			Assert.AreEqual(new Pnt3D(25, 25, 0),
			                intersectionPath.Segments[0].StartPoint);
			Assert.AreEqual(new Pnt3D(30, 30, 0), intersectionPath.Segments[0].EndPoint);
			Assert.AreEqual(RingPlaneTopology.InPlane,
			                intersectionPath.RingPlaneTopology);

			ring2.Reverse();
			intersectionLines3D = CreateIntersectionLines3D(ring2, ring1, 0.001);

			Assert.NotNull(intersectionLines3D);
			Assert.AreEqual(3, intersectionLines3D.Count);
		}

		[Test]
		public void Can3DIntersectRingsWithSegmentInOtherPlaneAndTwoAdjacentCutThroughs()
		{
			// Between the end of this path and the start of the next path the cut line is outside 
			// the polygon unless there is a reversal of the ring index order, and a segment on the line:

			// Ring:    1         4
			//          /\        /\
			//         /  \______/  \    ______________________cut line/plane______________________
			//        /   2      3   \
			//       /________________\
			//       0/6               5

			var ring1 = new List<Pnt3D>();
			var ring2 = new List<Pnt3D>();

			// ring1: horizontal:
			ring1.Add(new Pnt3D(0, 0, 0));
			ring1.Add(new Pnt3D(0, 100, 0));
			ring1.Add(new Pnt3D(100, 100, 0));
			ring1.Add(new Pnt3D(100, 0, 0));
			ring1.Add(new Pnt3D(0, 0, 0));

			// ring 2: vertical, a horizontal segment that runs against the order of intersection points
			ring2.Add(new Pnt3D(10, 10, -10));
			ring2.Add(new Pnt3D(20, 20, 10));
			ring2.Add(new Pnt3D(25, 25, 0));
			ring2.Add(new Pnt3D(30, 30, 0));
			ring2.Add(new Pnt3D(35, 35, 10));
			ring2.Add(new Pnt3D(45, 45, -10));
			ring2.Add(new Pnt3D(10, 10, -10));

			IList<IntersectionPath3D> intersectionLines3D = GeomTopoOpUtils.IntersectRings3D(
				ring2, ring1, 0.001);

			Assert.NotNull(intersectionLines3D);
			Assert.AreEqual(3, intersectionLines3D.Count);

			IntersectionPath3D intersectionPath = intersectionLines3D[0];
			Assert.AreEqual(2, intersectionPath.Segments.GetPoints().Count());

			Assert.AreEqual(new Pnt3D(15, 15, 0),
			                intersectionPath.Segments[0].StartPoint);
			Assert.AreEqual(new Pnt3D(25, 25, 0), intersectionPath.Segments[0].EndPoint);
			Assert.AreEqual(RingPlaneTopology.LeftNegative,
			                intersectionPath.RingPlaneTopology);

			intersectionPath = intersectionLines3D[1];
			Assert.AreEqual(new Pnt3D(25, 25, 0),
			                intersectionPath.Segments[0].StartPoint);
			Assert.AreEqual(new Pnt3D(30, 30, 0), intersectionPath.Segments[0].EndPoint);
			Assert.AreEqual(RingPlaneTopology.InPlane,
			                intersectionPath.RingPlaneTopology);

			intersectionPath = intersectionLines3D[2];
			Assert.AreEqual(new Pnt3D(30, 30, 0),
			                intersectionPath.Segments[0].StartPoint);
			Assert.AreEqual(new Pnt3D(40, 40, 0), intersectionPath.Segments[0].EndPoint);
			Assert.AreEqual(RingPlaneTopology.LeftNegative,
			                intersectionPath.RingPlaneTopology);

			ring2.Reverse();
			intersectionLines3D = GeomTopoOpUtils.IntersectRings3D(ring2, ring1, 0.001);

			Assert.NotNull(intersectionLines3D);
			Assert.AreEqual(3, intersectionLines3D.Count);
		}

		[Test]
		public void Cannot3DIntersectRingsInParallelDisjointPlanes()
		{
			// Between the end of this path and the start of the next path the cut line is outside 
			// the polygon unless there is a reversal of the ring index order, and a segment on the line:

			// Ring:      
			//                ____ring2
			//      ring1_____            
			//             

			var ring1 = new List<Pnt3D>();
			var ring2 = new List<Pnt3D>();

			// ring1: horizontal:
			ring1.Add(new Pnt3D(0, 0, 0));
			ring1.Add(new Pnt3D(0, 100, 0));
			ring1.Add(new Pnt3D(100, 100, 0));
			ring1.Add(new Pnt3D(100, 0, 0));
			ring1.Add(new Pnt3D(0, 0, 0));

			// ring 2: also horizontal, adjacent
			ring2.Add(new Pnt3D(100, 0, 97));
			ring2.Add(new Pnt3D(100, 100, 97));
			ring2.Add(new Pnt3D(200, 100, 97));
			ring2.Add(new Pnt3D(200, 0, 97));
			ring2.Add(new Pnt3D(100, 0, 97));

			IList<IntersectionPath3D> intersectionLines3D = GeomTopoOpUtils.IntersectRings3D(
				ring2, ring1, 0.001);

			Assert.Null(intersectionLines3D);
		}

		[Test]
		public void Cannot3DIntersectHorizontalRingsInTheSamePlaneButDisjoint()
		{
			// Between the end of this path and the start of the next path the cut line is outside 
			// the polygon unless there is a reversal of the ring index order, and a segment on the line:

			// Ring:      
			//            
			//      ring1_____|   |____ring2    _________________cut line/plane______________________
			//             

			var ring1 = new List<Pnt3D>();
			var ring2 = new List<Pnt3D>();

			// ring1: horizontal:
			ring1.Add(new Pnt3D(0, 0, 0));
			ring1.Add(new Pnt3D(0, 100, 0));
			ring1.Add(new Pnt3D(100, 100, 0));
			ring1.Add(new Pnt3D(100, 0, 0));
			ring1.Add(new Pnt3D(0, 0, 0));

			// ring 2: also horizontal, adjacent
			ring2.Add(new Pnt3D(101, 0, 0));
			ring2.Add(new Pnt3D(101, 100, 0));
			ring2.Add(new Pnt3D(200, 150, 0));
			ring2.Add(new Pnt3D(200, 0, 0));
			ring2.Add(new Pnt3D(101, 0, 0));

			IList<IntersectionPath3D> intersectionLines3D = GeomTopoOpUtils.IntersectRings3D(
				ring2, ring1, 0.001);

			Assert.Null(intersectionLines3D);

			intersectionLines3D = GeomTopoOpUtils.IntersectRings3D(
				ring2, ring1, 0.001, true);
			Assert.Null(intersectionLines3D);
		}

		[Test]
		public void Can3DIntersectHorizontalRingsInTheSamePlane()
		{
			// Between the end of this path and the start of the next path the cut line is outside 
			// the polygon unless there is a reversal of the ring index order, and a segment on the line:

			// Ring:      
			//            
			//      ring1_____|____ring2    _________________cut line/plane______________________
			//             

			var ring1 = new List<Pnt3D>();
			var ring2 = new List<Pnt3D>();

			// ring1: horizontal:
			ring1.Add(new Pnt3D(0, 0, 9));
			ring1.Add(new Pnt3D(0, 100, 9));
			ring1.Add(new Pnt3D(100, 100, 9));
			ring1.Add(new Pnt3D(100, 0, 9));
			ring1.Add(new Pnt3D(0, 0, 9));

			// ring 2: also horizontal, adjacent
			ring2.Add(new Pnt3D(100, 0, 9));
			ring2.Add(new Pnt3D(100, 100, 9));
			ring2.Add(new Pnt3D(200, 150, 9));
			ring2.Add(new Pnt3D(200, 0, 9));
			ring2.Add(new Pnt3D(100, 0, 9));

			IList<IntersectionPath3D> intersectionLines3D = GeomTopoOpUtils.IntersectRings3D(
				ring2, ring1, 0.001, true);

			Assert.NotNull(intersectionLines3D);
			Assert.AreEqual(1, intersectionLines3D.Count);

			IntersectionPath3D intersectionPath = intersectionLines3D[0];
			Assert.AreEqual(2, intersectionPath.Segments.GetPoints().Count());

			Assert.AreEqual(new Pnt3D(100, 0, 9),
			                intersectionPath.Segments[0].StartPoint);
			Assert.AreEqual(new Pnt3D(100, 100, 9),
			                intersectionPath.Segments[0].EndPoint);
			Assert.AreEqual(RingPlaneTopology.InPlane,
			                intersectionPath.RingPlaneTopology);
		}

		[Test]
		public void Can3DIntersectHorizontalRingsInTheSamePlaneWithOverlap()
		{
			// Between the end of this path and the start of the next path the cut line is outside 
			// the polygon unless there is a reversal of the ring index order, and a segment on the line:

			// Ring:      
			//            
			//      rings: 1|_____2|__|1____|2    _________________cut line/plane______________________
			//             

			var ring1 = new List<Pnt3D>();
			var ring2 = new List<Pnt3D>();

			// ring1: horizontal:
			ring1.Add(new Pnt3D(0, 0, 0));
			ring1.Add(new Pnt3D(0, 100, 0));
			ring1.Add(new Pnt3D(100, 100, 0));
			ring1.Add(new Pnt3D(100, 0, 0));
			ring1.Add(new Pnt3D(0, 0, 0));

			// ring 2: also horizontal
			ring2.Add(new Pnt3D(50, 50, 0));
			ring2.Add(new Pnt3D(50, 150, 0));
			ring2.Add(new Pnt3D(150, 150, 0));
			ring2.Add(new Pnt3D(150, 50, 0));
			ring2.Add(new Pnt3D(50, 50, 0));

			IList<IntersectionPath3D> intersectionLines3D = GeomTopoOpUtils.IntersectRings3D(
				ring1, ring2, 0.001);

			Assert.NotNull(intersectionLines3D);
			Assert.AreEqual(1, intersectionLines3D.Count);

			IntersectionPath3D intersectionPath = intersectionLines3D[0];
			Assert.AreEqual(5, intersectionPath.Segments.GetPoints().Count());

			Assert.AreEqual(new Pnt3D(50, 100, 0),
			                intersectionPath.Segments[0].StartPoint);
			Assert.AreEqual(new Pnt3D(100, 100, 0),
			                intersectionPath.Segments[0].EndPoint);
			Assert.AreEqual(new Pnt3D(100, 50, 0), intersectionPath.Segments[1].EndPoint);
			Assert.AreEqual(new Pnt3D(50, 50, 0), intersectionPath.Segments[2].EndPoint);
			Assert.AreEqual(new Pnt3D(50, 100, 0), intersectionPath.Segments[3].EndPoint);
			Assert.AreEqual(RingPlaneTopology.InPlane,
			                intersectionPath.RingPlaneTopology);

			//
			// vice-versa
			intersectionLines3D = GeomTopoOpUtils.IntersectRings3D(
				ring2, ring1, 0.001);

			Assert.NotNull(intersectionLines3D);
			Assert.AreEqual(1, intersectionLines3D.Count);

			intersectionPath = intersectionLines3D[0];
			Assert.AreEqual(5, intersectionPath.Segments.GetPoints().Count());

			Assert.AreEqual(new Pnt3D(50, 50, 0),
			                intersectionPath.Segments[0].StartPoint);
			Assert.AreEqual(new Pnt3D(50, 100, 0), intersectionPath.Segments[0].EndPoint);
			Assert.AreEqual(new Pnt3D(100, 100, 0),
			                intersectionPath.Segments[1].EndPoint);
			Assert.AreEqual(new Pnt3D(100, 50, 0), intersectionPath.Segments[2].EndPoint);
			Assert.AreEqual(new Pnt3D(50, 50, 0), intersectionPath.Segments[3].EndPoint);
			Assert.AreEqual(RingPlaneTopology.InPlane,
			                intersectionPath.RingPlaneTopology);
		}

		#endregion

		[Test]
		public void CanIntersectParallelPlanes()
		{
			var plane1 = new Plane3D(7.5, 29.1, -33.243, 28);
			var plane2 = new Plane3D(7.5, 29.1, -33.243, -12);

			Assert.IsNull(GeomTopoOpUtils.IntersectPlanes(plane1, plane2, out Pnt3D _));
		}

		[Test]
		public void CanIntersectPlanes()
		{
			var plane1 = new Plane3D(7.5, 29.1, -33.243, 28);
			var plane2 = new Plane3D(-17.45, -56.9, 29.1, -12);

			Pnt3D p0;
			Vector v = GeomTopoOpUtils.IntersectPlanes(plane1, plane2, out p0);
			Assert.NotNull(v);
			Assert.NotNull(p0);

			MathUtils.AreEqual(plane1.GetDistanceAbs(p0.X, p0.Y, p0.Z), 0);

			Pnt p1 = p0 + 100000 * v;

			MathUtils.AreEqual(plane1.GetDistanceAbs(p1.X, p1.Y, p1[2]), 0);
		}

		[Test]
		public void CanSimplifyMultipoint()
		{
			Multipoint<IPnt> original = new Multipoint<IPnt>(
				new[]
				{
					new Pnt3D(2600000, 1200000, 453),
					new Pnt3D(2600009, 1200002, 454),
					new Pnt3D(2600008, 1200003, 455),
					new Pnt3D(2600007, 1200004, 456),
					new Pnt3D(2600006, 1200005, 457),
					new Pnt3D(2600005, 1200006, 458),
					new Pnt3D(2600007.001, 1200004.001, 456.001), // almost duplicate in xyz
					new Pnt3D(2600004, 1200007, 459)
				});

			Multipoint<IPnt> test =
				new Multipoint<IPnt>(original.GetPoints(0, null, true));

			//
			// 3D simplify:
			GeomTopoOpUtils.Simplify(test, 0.01, 0.01);

			// Structurally equal: No (different point order)
			Assert.IsFalse(original.Equals(test));

			// Equal in 3D: No (simplified)
			Assert.IsFalse(GeomRelationUtils.AreEqual(original, test, 0.0, 0.0));

			// Equal in 2D: Yes (simplified, but occupies the same XY-space)
			Assert.IsTrue(GeomRelationUtils.AreEqualXY(original, test, 0.01));

			// Cluster center is found:
			Pnt3D expectedClusteredPoint = new Pnt3D(2600007.0005, 1200004.0005, 456.0005);
			var foundPoint = test.FindPointIndexes(expectedClusteredPoint).ToList();

			Assert.AreEqual(1, foundPoint.Count);

			// Ensure point Z:
			Assert.IsTrue(expectedClusteredPoint.Equals(test.GetPoint(foundPoint[0])));

			// 1 point eliminated
			Assert.AreEqual(original.PointCount - 1, test.PointCount);

			//
			// 2D simplify:
			test = new Multipoint<IPnt>(original.GetPoints(0, null, true));
			GeomTopoOpUtils.Simplify(test, 0.01);

			// Structurally equal: No (different point order)
			Assert.IsFalse(original.Equals(test));

			// Equal in 3D: Yes, within 1cm (simplified but occupies the same XYZ space)
			Assert.IsTrue(GeomRelationUtils.AreEqual(original, test, 0.01, 0.01));

			// Equal in 3D: No, within 0.5mm 
			Assert.IsFalse(GeomRelationUtils.AreEqual(original, test, 0.0005, 0.0005));

			// Equal in 2D: Yes within 1cm (simplified, but occupies the same XY-space)
			Assert.IsTrue(GeomRelationUtils.AreEqualXY(original, test, 0.01));

			// Equal in 2D: No, within 0.5mm (simplified, but occupies the same XY-space)
			Assert.IsFalse(GeomRelationUtils.AreEqualXY(original, test, 0.0005));

			// Cluster center is found:
			foundPoint = test.FindPointIndexes(expectedClusteredPoint).ToList();

			Assert.AreEqual(1, foundPoint.Count);

			// Ensure point Z:
			Assert.IsTrue(expectedClusteredPoint.Equals(test.GetPoint(foundPoint[0])));

			// 1 point eliminated
			Assert.AreEqual(original.PointCount - 1, test.PointCount);

			////
			//// Clustering in 2D while keeping different Zs:
			original.AddPoint(new Pnt3D(2600007, 1200004, 458));
		}

		[Test]
		public void CanSimplifyMultipointAlreadySimple()
		{
			Multipoint<IPnt> original = new Multipoint<IPnt>(
				new[]
				{
					new Pnt3D(2600000, 1200000, 453),
					new Pnt3D(2600009, 1200002, 454),
					new Pnt3D(2600008, 1200003, 455),
					new Pnt3D(2600007, 1200004, 456),
					new Pnt3D(2600006, 1200005, 457),
					new Pnt3D(2600005, 1200006, 458),
					new Pnt3D(2600004, 1200007, 459)
				});

			Multipoint<IPnt> test =
				new Multipoint<IPnt>(original.GetPoints(0, null, true));

			//
			// 3D simplify:
			GeomTopoOpUtils.Simplify(test, 0.01, 0.01);

			// Structurally equal: Never (even if nothing happens happened)
			Assert.IsFalse(original.Equals(test));

			Assert.IsTrue(GeomRelationUtils.AreEqualXY(original, test, 0.0));
			Assert.IsTrue(GeomRelationUtils.AreEqual(original, test, 0.0, 0.0));

			// 2D simplify:
			GeomTopoOpUtils.Simplify(test, 0.01, 0.01);

			// Structurally equal: Never (even if nothing happens happened)
			Assert.IsFalse(original.Equals(test));
			Assert.IsTrue(GeomRelationUtils.AreEqualXY(original, test, 0.0));
			Assert.IsTrue(GeomRelationUtils.AreEqual(original, test, 0.0, 0.0));

			// 3D simple, but not 2D:
			original.AddPoint(new Pnt3D(2600007, 1200004, 458));

			test = new Multipoint<IPnt>(original.GetPoints(0, null, true));

			//
			// 3D simplify:
			GeomTopoOpUtils.Simplify(test, 0.1, 0.1);

			// Structurally equal: No
			Assert.IsFalse(original.Equals(test));

			// Clementini equals: yes
			Assert.IsTrue(GeomRelationUtils.AreEqualXY(original, test, 0.0));
			Assert.IsTrue(GeomRelationUtils.AreEqual(original, test, 0.0, 0.0));

			//
			// 2D simplify:
			test = new Multipoint<IPnt>(original.GetPoints(0, null, true));
			GeomTopoOpUtils.Simplify(original, 0.01);

			// Structurally equal: No
			Assert.IsFalse(original.Equals(test));

			// Equal in 3D: No (simplified)
			Assert.IsFalse(GeomRelationUtils.AreEqual(original, test, 0.0, 0.0));

			// Equal in 2D: Yes (simplified, but occupies the same XY-space)
			Assert.IsTrue(GeomRelationUtils.AreEqualXY(original, test, 0.0));
		}

		[Test]
		public void CanClusterPoints()
		{
			List<Pnt2D> points = new List<Pnt2D>
			                     {
				                     new Pnt2D(30, 30),
				                     new Pnt2D(31, 35),
				                     new Pnt2D(31.5, 30),
				                     new Pnt2D(32, 25),
				                     new Pnt2D(32.1, 34.9)
			                     };

			IList<KeyValuePair<IPnt, List<Pnt2D>>> keyValuePairs =
				GeomTopoOpUtils.Cluster(points, p => p, 2);

			Assert.AreEqual(3, keyValuePairs.Count);
		}

		private void AssertCanDeleteLinearSelfIntersections(Linestring linestring,
		                                                    double tolerance,
		                                                    int expectedPartCount,
		                                                    int expectedPointCount,
		                                                    double expectedArea,
		                                                    double? minSegmentLength = null)
		{
			List<Linestring> results = new List<Linestring>();

			Assert.IsTrue(GeomTopoOpUtils.TryDeleteLinearSelfIntersectionsXY(
				              linestring, tolerance, results, minSegmentLength));

			Assert.True(results.All(l => l.IsClosed));
			Assert.True(results.All(l => l.ClockwiseOriented == true));

			Assert.AreEqual(expectedPartCount, results.Count);
			Assert.AreEqual(expectedPointCount, results.Sum(l => l.PointCount));
			Assert.AreEqual(expectedArea, results.Sum(l => l.GetArea2D()));
		}

		private static void WithRotatedLinestring(IList<Pnt3D> ring,
		                                          Action<Linestring> proc)
		{
			for (var i = 0; i < ring.Count; i++)
			{
				Pnt3D[] array1 = ring.ToArray();
				CollectionUtils.Rotate(array1, i);

				Linestring linestring = CreateRing(array1.ToList());

				proc(linestring);
			}
		}

		private static IList<RingGroup> CutPlanarBothWays(RingGroup source,
		                                                  Linestring target,
		                                                  int expectedResultCount,
		                                                  int expectedInnerRingCount)
		{
			var result = CutPlanar(source, target, expectedResultCount, expectedInnerRingCount);

			var target2 = target.Clone();
			target2.ReverseOrientation();

			var result2 = CutPlanar(source, target, expectedResultCount, expectedInnerRingCount);

			Assert.AreEqual(result.Count, result2.Count);

			return result;
		}

		private static IList<RingGroup> CutPlanar(RingGroup source,
		                                          Linestring target,
		                                          int expectedResultCount,
		                                          int expectedInnerRingCount)
		{
			const double tolerance = 0.01;

			IList<RingGroup> result =
				GeomTopoOpUtils.CutPlanar(source, new MultiPolycurve(new[] {target}), tolerance);

			IList<MultiLinestring> xyResult =
				GeomTopoOpUtils.CutXY(source, new MultiPolycurve(new[] {target}), tolerance, true);

			Assert.AreEqual(result.Count, xyResult.Count);
			Assert.AreEqual(result.Sum(p => p.PartCount), xyResult.Sum(p => p.PartCount));

			Assert.AreEqual(expectedResultCount, result.Count);
			Assert.AreEqual(expectedInnerRingCount, result.Sum(p => p.InteriorRingCount));

			double resultArea = result.Sum(p => p.GetArea2D());
			double xyResultArea = xyResult.Sum(p => p.GetLinestrings().Sum(l => l.GetArea2D()));

			if (expectedResultCount > 0)
			{
				Assert.AreEqual(resultArea, xyResultArea, 0.0001);
				Assert.AreEqual(source.GetArea2D(), resultArea, 0.0001);

				Assert.False(
					GeomRelationUtils.InteriorIntersectXY(result[0], result[1], tolerance));
			}

			return result;
		}

		private static IList<MultiLinestring> CutXY(RingGroup source,
		                                            Linestring target,
		                                            int expectedResultCount,
		                                            int expectedInnerRingCount)
		{
			var multiTarget = new MultiPolycurve(new[] {target});

			return CutXY(source, multiTarget, expectedResultCount, expectedInnerRingCount);
		}

		private static IList<MultiLinestring> CutXY(RingGroup source,
		                                            MultiLinestring multiTarget,
		                                            int expectedResultCount,
		                                            int expectedInnerRingCount)
		{
			const double tolerance = 0.01;

			IList<MultiLinestring> result =
				GeomTopoOpUtils.CutXY(source, multiTarget, tolerance, true);

			Assert.AreEqual(expectedResultCount, result.Count);
			Assert.AreEqual(expectedInnerRingCount,
			                result.Sum(
				                p => p.GetLinestrings().Count(l => l.ClockwiseOriented == false)));

			double resultArea = result.Sum(p => p.GetLinestrings().Sum(l => l.GetArea2D()));

			if (expectedResultCount > 0)
			{
				Assert.AreEqual(source.GetArea2D(), resultArea, 0.0001);

				foreach (var tuple in CollectionUtils.GetAllTuples(result))
				{
					RingGroup firstResult = (RingGroup) tuple.Key;
					RingGroup otherResult = (RingGroup) tuple.Value;

					Assert.False(GeomRelationUtils.InteriorIntersectXY(
						             firstResult, otherResult, tolerance));
				}
			}

			return result;
		}

		private static RingGroup CreatePoly(List<Pnt3D> points)
		{
			Linestring ring = CreateRing(points);

			RingGroup poly = new RingGroup(ring);

			return poly;
		}

		private static Linestring CreateRing(List<Pnt3D> points)
		{
			if (! points[0].Equals(points[points.Count - 1]))
			{
				points = new List<Pnt3D>(points);
				points.Add(points[0].ClonePnt3D());
			}

			var ring = new Linestring(points);
			return ring;
		}
	}
}<|MERGE_RESOLUTION|>--- conflicted
+++ resolved
@@ -2911,11 +2911,7 @@
 			Assert.IsTrue(source[0].Equals(result[2].Point));
 
 			result =
-<<<<<<< HEAD
-				GeomTopoOpUtils.GetIntersectionPoints((IPointList) targetMultipoint,
-=======
 				GeomTopoOpUtils.GetIntersectionPoints(targetMultipoint,
->>>>>>> a3df90b2
 				                                      sourceMultipoint,
 				                                      0.001).ToList();
 
@@ -2942,11 +2938,7 @@
 			Pnt3D targetPointDoubleIntersection = new Pnt3D(0, 0, 6);
 
 			var result =
-<<<<<<< HEAD
-				GeomTopoOpUtils.GetIntersectionPoints((IPointList) sourceMultipoint,
-=======
 				GeomTopoOpUtils.GetIntersectionPoints(sourceMultipoint,
->>>>>>> a3df90b2
 				                                      targetPointNonIntersecting,
 				                                      0.001).ToList();
 
