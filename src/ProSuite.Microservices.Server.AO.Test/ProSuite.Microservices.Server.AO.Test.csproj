<Project Sdk="Microsoft.NET.Sdk">
  <PropertyGroup>
    <ProjectGuid>{6608D0F5-E149-4C21-841A-C53FA6D59B05}</ProjectGuid>

    <VSArcGISVersion Condition=" '$(VSArcGISVersion)' == '' ">10.8</VSArcGISVersion>
    <VSArcGISProduct Condition=" '$(VSArcGISProduct)' == ''">ArcGIS</VSArcGISProduct>
    <ArcGISAssemblyPath Condition=" '$(ArcGISAssemblyPath)' == '' ">C:\Program Files (x86)\ArcGIS\DeveloperKit10.6\DotNet</ArcGISAssemblyPath>

    <OutputDirectory Condition=" '$(OutputDirectory)' == '' ">..\..\bin</OutputDirectory>
    <GenerateAssemblyInfo>false</GenerateAssemblyInfo>
    <OutputPath>$(OutputDirectory)\$(Configuration)\</OutputPath>
    <AppendTargetFrameworkToOutputPath>false</AppendTargetFrameworkToOutputPath>

    <NoWarn>1591</NoWarn>

    <TargetFrameworkVersion Condition=" '$(TargetFrameworkVersion)' == '' Or '$(TargetFrameworkVersion)' == 'v4.8' ">net48</TargetFrameworkVersion>

    <TargetFramework>$(TargetFrameworkVersion)</TargetFramework>

  </PropertyGroup>
  <PropertyGroup Condition=" '$(Configuration)|$(Platform)' == 'Debug|AnyCPU' ">
    <DebugType>full</DebugType>
  </PropertyGroup>
  <PropertyGroup Condition=" '$(Configuration)|$(Platform)' == 'Release|AnyCPU' ">
    <DebugType>pdbonly</DebugType>
  </PropertyGroup>
  <ItemGroup>
    <Reference Include="ESRI.ArcGIS.DataSourcesGDB, Culture=neutral, PublicKeyToken=8fc3cc631e44ad86, processorArchitecture=MSIL">
      <HintPath>$(ArcGISAssemblyPath)\$(VSArcGISVersion)\ESRI.$(VSArcGISProduct).DataSourcesGDB.dll</HintPath>
      <SpecificVersion>False</SpecificVersion>
    </Reference>
    <Reference Include="ESRI.ArcGIS.DataSourcesRaster, Culture=neutral, PublicKeyToken=8fc3cc631e44ad86, processorArchitecture=MSIL">
      <HintPath>$(ArcGISAssemblyPath)\$(VSArcGISVersion)\ESRI.$(VSArcGISProduct).DataSourcesRaster.dll</HintPath>
      <SpecificVersion>False</SpecificVersion>
    </Reference>
    <Reference Include="ESRI.ArcGIS.Geodatabase, Culture=neutral, PublicKeyToken=8fc3cc631e44ad86, processorArchitecture=MSIL">
      <HintPath>$(ArcGISAssemblyPath)\$(VSArcGISVersion)\ESRI.$(VSArcGISProduct).Geodatabase.dll</HintPath>
      <SpecificVersion>False</SpecificVersion>
    </Reference>
    <Reference Include="ESRI.ArcGIS.GeoDatabaseExtensions, Culture=neutral, PublicKeyToken=8fc3cc631e44ad86, processorArchitecture=MSIL">
      <HintPath>$(ArcGISAssemblyPath)\$(VSArcGISVersion)\ESRI.$(VSArcGISProduct).GeoDatabaseExtensions.dll</HintPath>
      <SpecificVersion>False</SpecificVersion>
    </Reference>
    <Reference Include="ESRI.ArcGIS.Geometry, Culture=neutral, PublicKeyToken=8fc3cc631e44ad86, processorArchitecture=MSIL">
      <HintPath>$(ArcGISAssemblyPath)\$(VSArcGISVersion)\ESRI.$(VSArcGISProduct).Geometry.dll</HintPath>
      <SpecificVersion>False</SpecificVersion>
    </Reference>
    <Reference Include="ESRI.ArcGIS.System, Culture=neutral, PublicKeyToken=8fc3cc631e44ad86, processorArchitecture=MSIL">
      <HintPath>$(ArcGISAssemblyPath)\$(VSArcGISVersion)\ESRI.$(VSArcGISProduct).System.dll</HintPath>
      <SpecificVersion>False</SpecificVersion>
    </Reference>
    <Reference Include="ProSuite.Microservices.Definitions.Geometry, Culture=neutral, PublicKeyToken=82d2e1509f982a73, processorArchitecture=MSIL">
      <HintPath>..\..\lib\ProSuite.Microservices.ServiceDefinitions\ProSuite.Microservices.Definitions.Geometry.dll</HintPath>
      <SpecificVersion>False</SpecificVersion>
    </Reference>
    <Reference Include="ProSuite.Microservices.Definitions.QA, Culture=neutral, PublicKeyToken=82d2e1509f982a73, processorArchitecture=MSIL">
      <HintPath>..\..\lib\ProSuite.Microservices.ServiceDefinitions\ProSuite.Microservices.Definitions.QA.dll</HintPath>
      <SpecificVersion>False</SpecificVersion>
    </Reference>
    <Reference Include="ProSuite.Microservices.Definitions.Shared, Culture=neutral, PublicKeyToken=82d2e1509f982a73, processorArchitecture=MSIL">
      <HintPath>..\..\lib\ProSuite.Microservices.ServiceDefinitions\ProSuite.Microservices.Definitions.Shared.dll</HintPath>
      <SpecificVersion>False</SpecificVersion>
    </Reference>
    <Reference Include="Microsoft.CSharp" />
  </ItemGroup>
  <ItemGroup>
    <PackageReference Include="Grpc.HealthCheck" Version="2.44.0" />
    <PackageReference Include="Microsoft.NET.Test.Sdk" Version="17.1.0" />
    <PackageReference Include="NUnit" Version="3.12.0" />
    <PackageReference Include="NUnit3TestAdapter" Version="4.2.1" />
  </ItemGroup>
  <ItemGroup>
<<<<<<< HEAD
    <ProjectReference Include="..\ProSuite.Commons.AO.Test\ProSuite.Commons.AO.Test.csproj" />
    <ProjectReference Include="..\ProSuite.Commons.AO\ProSuite.Commons.AO.csproj" />
    <ProjectReference Include="..\ProSuite.Commons\ProSuite.Commons.csproj" />
    <ProjectReference Include="..\ProSuite.Microservices.AO\ProSuite.Microservices.AO.csproj" />
    <ProjectReference Include="..\ProSuite.Microservices.Server.AO\ProSuite.Microservices.Server.AO.csproj" />
=======
    <ProjectReference Include="..\ProSuite.Commons.AO.Test\ProSuite.Commons.AO.Test.csproj">
      <Project>{E9137523-483C-44D6-BE53-ADAACEFBBF5F}</Project>
      <Name>ProSuite.Commons.AO.Test</Name>
    </ProjectReference>
    <ProjectReference Include="..\ProSuite.Commons.AO\ProSuite.Commons.AO.csproj">
      <Project>{7E4B0861-83ED-4D12-BE27-93C9053C88CA}</Project>
      <Name>ProSuite.Commons.AO</Name>
    </ProjectReference>
    <ProjectReference Include="..\ProSuite.Commons\ProSuite.Commons.csproj">
      <Project>{66E5D99B-26AB-4FFF-834D-D96347DF4FA4}</Project>
      <Name>ProSuite.Commons</Name>
    </ProjectReference>
    <ProjectReference Include="..\ProSuite.DomainModel.AO\ProSuite.DomainModel.AO.csproj">
      <Project>{D360621D-D792-403B-A625-06A707A89D22}</Project>
      <Name>ProSuite.DomainModel.AO</Name>
    </ProjectReference>
    <ProjectReference Include="..\ProSuite.DomainServices.AO\ProSuite.DomainServices.AO.csproj">
      <Project>{F931824E-C6AC-4E8E-B30B-F903C23600F5}</Project>
      <Name>ProSuite.DomainServices.AO</Name>
    </ProjectReference>
    <ProjectReference Include="..\ProSuite.Microservices.AO\ProSuite.Microservices.AO.csproj">
      <Project>{53E0297E-F959-4D5D-B1CB-33D3A1D96623}</Project>
      <Name>ProSuite.Microservices.AO</Name>
    </ProjectReference>
    <ProjectReference Include="..\ProSuite.Microservices.Server.AO\ProSuite.Microservices.Server.AO.csproj">
      <Project>{F997B55F-C442-4224-A573-AE39F72BEB4A}</Project>
      <Name>ProSuite.Microservices.Server.AO</Name>
    </ProjectReference>
>>>>>>> d8ec0f68
  </ItemGroup>
</Project><|MERGE_RESOLUTION|>--- conflicted
+++ resolved
@@ -70,25 +70,11 @@
     <PackageReference Include="NUnit3TestAdapter" Version="4.2.1" />
   </ItemGroup>
   <ItemGroup>
-<<<<<<< HEAD
     <ProjectReference Include="..\ProSuite.Commons.AO.Test\ProSuite.Commons.AO.Test.csproj" />
     <ProjectReference Include="..\ProSuite.Commons.AO\ProSuite.Commons.AO.csproj" />
     <ProjectReference Include="..\ProSuite.Commons\ProSuite.Commons.csproj" />
     <ProjectReference Include="..\ProSuite.Microservices.AO\ProSuite.Microservices.AO.csproj" />
     <ProjectReference Include="..\ProSuite.Microservices.Server.AO\ProSuite.Microservices.Server.AO.csproj" />
-=======
-    <ProjectReference Include="..\ProSuite.Commons.AO.Test\ProSuite.Commons.AO.Test.csproj">
-      <Project>{E9137523-483C-44D6-BE53-ADAACEFBBF5F}</Project>
-      <Name>ProSuite.Commons.AO.Test</Name>
-    </ProjectReference>
-    <ProjectReference Include="..\ProSuite.Commons.AO\ProSuite.Commons.AO.csproj">
-      <Project>{7E4B0861-83ED-4D12-BE27-93C9053C88CA}</Project>
-      <Name>ProSuite.Commons.AO</Name>
-    </ProjectReference>
-    <ProjectReference Include="..\ProSuite.Commons\ProSuite.Commons.csproj">
-      <Project>{66E5D99B-26AB-4FFF-834D-D96347DF4FA4}</Project>
-      <Name>ProSuite.Commons</Name>
-    </ProjectReference>
     <ProjectReference Include="..\ProSuite.DomainModel.AO\ProSuite.DomainModel.AO.csproj">
       <Project>{D360621D-D792-403B-A625-06A707A89D22}</Project>
       <Name>ProSuite.DomainModel.AO</Name>
@@ -97,14 +83,5 @@
       <Project>{F931824E-C6AC-4E8E-B30B-F903C23600F5}</Project>
       <Name>ProSuite.DomainServices.AO</Name>
     </ProjectReference>
-    <ProjectReference Include="..\ProSuite.Microservices.AO\ProSuite.Microservices.AO.csproj">
-      <Project>{53E0297E-F959-4D5D-B1CB-33D3A1D96623}</Project>
-      <Name>ProSuite.Microservices.AO</Name>
-    </ProjectReference>
-    <ProjectReference Include="..\ProSuite.Microservices.Server.AO\ProSuite.Microservices.Server.AO.csproj">
-      <Project>{F997B55F-C442-4224-A573-AE39F72BEB4A}</Project>
-      <Name>ProSuite.Microservices.Server.AO</Name>
-    </ProjectReference>
->>>>>>> d8ec0f68
   </ItemGroup>
 </Project>